--- conflicted
+++ resolved
@@ -795,23 +795,14 @@
             ) for level, _df in dfs.items()
         })
 
-<<<<<<< HEAD
-    if model_type == 'categorical':
-        metrics = metrics_by_level(categorical_metrics)
-    elif model_type == 'linear':
-        metrics = metrics_by_level(linear_metrics)
-    elif model_type == 'cph':
-        metrics = metrics_by_level(cph_metrics)
-    else: 
-        raise ValueError(f"Unrecognized model_type {model_type}")
-=======
     if model_type == 'classification':
         metrics = metrics_by_level(classification_metrics)
     elif model_type == 'regression':
         metrics = metrics_by_level(regression_metrics)
-    else:
+    elif model_type == 'survival':
         metrics = metrics_by_level(survival_metrics)
->>>>>>> 330570c1
+    else: 
+        raise ValueError(f"Unrecognized model_type {model_type}")
 
     log.debug(f'Metrics generation complete.')
     return metrics, acc, total_loss
