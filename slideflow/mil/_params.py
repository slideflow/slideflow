"""Model and trainer configuration for MIL models."""

import numpy as np
import os
import torch
import slideflow as sf
import pandas as pd
from torch import nn
from typing import Optional, Union, Callable, List, Tuple, Any, TYPE_CHECKING
from slideflow import log, errors, Dataset

from ._registry import get_trainer, build_model_config

if TYPE_CHECKING:
    from fastai.learner import Learner

def concordance_index(axis=-1):
    """Concordance index metric for survival analysis."""
    from fastai.metrics import skm_to_fastai
    from slideflow.stats.concordance import c_index
    return skm_to_fastai(c_index, is_class=False, flatten=False)

# -----------------------------------------------------------------------------

def mil_config(model: Union[str, Callable], trainer: str = 'fastai', **kwargs):
    """Create a multiple-instance learning (MIL) training configuration.

    All models by default are trained with the FastAI trainer. Additional
    trainers and additional models can be installed with ``slideflow-extras``.

    Args:
        model (str, Callable): Either the name of a model, or a custom torch
            module. Valid model names include ``"attention_mil"``,
            ``"transmil"``, and ``"bistro.transformer"``.
        trainer (str): Type of MIL trainer to use. Only 'fastai' is available,
            unless additional trainers are installed.
        **kwargs: All additional keyword arguments are passed to
            :class:`slideflow.mil.TrainerConfig`

    """
    return get_trainer(trainer)(model=model, **kwargs)

# -----------------------------------------------------------------------------

class TrainerConfig:

    tag = 'fastai'

    def __init__(
        self,
        model: Union[str, Callable] = 'attention_mil',
        *,
        aggregation_level: str = 'slide',
        lr: Optional[float] = None,
        wd: float = 1e-5,
        bag_size: int = 512,
        max_val_bag_size: Optional[int] = None,
        fit_one_cycle: bool = True,
        epochs: int = 32,
        batch_size: int = 64,
        drop_last: bool = True,
        save_monitor: str = 'valid_loss',
        weighted_loss: bool = True,
        mixed_bags: bool = False,
        reconstruction_weight: Optional[float] = None,
        **kwargs
    ):
        r"""Training configuration for FastAI MIL models.

        This configuration should not be created directly, but rather should
        be created through :func:`slideflow.mil.mil_config`, which will create
        and prepare an appropriate trainer configuration.

        Args:
            model (str, Callable): Either the name of a model, or a custom torch
                module. Valid model names include ``"attention_mil"``,
                ``"transmil"``, and ``"bistro.transformer"``.

        Keyword args:
            aggregation_level (str): When equal to ``'slide'`` each bag
                contains tiles from a single slide. When equal to ``'patient'``
                tiles from all slides of a patient are grouped together.
            lr (float, optional): Learning rate. If ``fit_one_cycle=True``,
                this is the maximum learning rate. If None, uses the Leslie
                Smith `LR Range test <https://arxiv.org/abs/1506.01186>`_ to
                find an optimal learning rate. Defaults to None.
            wd (float): Weight decay. Only used if ``fit_one_cycle=False``.
                Defaults to 1e-5.
            bag_size (int): Bag size. Defaults to 512.
            max_val_bag_size (int, optional): Maximum validation bag size. If
                None, all validation bags will be unclipped and unpadded (full size).
                Defaults to None.
            fit_one_cycle (bool): Use `1cycle <https://sgugger.github.io/the-1cycle-policy.html>`_
                learning rate schedule. Defaults to True.
            epochs (int): Maximum number of epochs. Defaults to 32.
            batch_size (int): Batch size. Defaults to 64.
            **kwargs: All additional keyword arguments are passed to
                :class:`slideflow.mil.MILModelConfig`.

        """
        self._aggregation_level = aggregation_level
        self.lr = lr
        self.wd = wd
        self.bag_size = bag_size
        self.max_val_bag_size = max_val_bag_size
        self.fit_one_cycle = fit_one_cycle
        self.epochs = epochs
        self.batch_size = batch_size
        self.drop_last = drop_last
        self.save_monitor = save_monitor
        self.weighted_loss = weighted_loss
        self.mixed_bags = mixed_bags
        self.reconstruction_weight = reconstruction_weight
        if isinstance(model, str):
            self.model_config = build_model_config(model, **kwargs)
        else:
            sf.log.info("Attempting to load custom model class for MIL training.")
            from slideflow.mil import MILModelConfig
            self.model_config = MILModelConfig(model, **kwargs)
        self.model_config.verify_trainer(self)

    def __str__(self):
        out = f"{self.__class__.__name__}("
        for p, val in self.to_dict().items():
            if p != 'model_config':
                out += '\n  {}={!r}'.format(p, val)
        out += '\n)'
        return out

    @property
    def model_fn(self):
        """MIL model architecture (class/module)."""
        return self.model_config.model_fn

    @property
    def loss_fn(self):
        """MIL loss function."""
        return self.model_config.loss_fn

    @property
    def is_multimodal(self):
        """Whether the model is multimodal."""
        return self.model_config.is_multimodal

    @property
    def model_type(self):
        """Type of model (classification or regression)."""
        return self.model_config.model_type

    @property
    def aggregation_level(self):
        """Aggregation level for MIL training."""
        if hasattr(self, '_aggregation_level'):
            return self._aggregation_level
        else:
            return 'slide'

    @aggregation_level.setter
    def aggregation_level(self, value):
        if value not in ('slide', 'patient'):
            raise ValueError("Aggregation level must be either 'slide' or 'patient'.")
        self._aggregation_level = value

    def _verify_eval_params(self, **kwargs):
        pass

    def is_classification(self):
        """Whether the model is a classification model."""
        return self.model_config.is_classification()

    def get_metrics(self):
        """Get model metrics.

        Returns:
            List[Callable]: List of metrics to use for model evaluation.
            Defaults to RocAuc for classification models, and mse and Pearson
            correlation coefficient for regression models.

        """
        from fastai.vision.all import RocAuc, mse, PearsonCorrCoef

        model_metrics = self.model_config.get_metrics()

        if self.model_config.model_type in ['classification', 'ordinal', 'multimodal']:
            fallback = [RocAuc()]
        elif self.model_config.model_type in ['survival', 'multimodal_survival']:
            fallback = [concordance_index()]
        else:
            fallback = [mse, PearsonCorrCoef()]
        return model_metrics or fallback

    def prepare_training(
        self,
        outcomes: Union[str, List[str]],
        exp_label: Optional[str],
        outdir: Optional[str]
    ) -> str:
        """Prepare for training.

        Sets up the output directory for the model.

        Args:
            outcomes (str, list(str)): Outcomes.
            exp_label (str): Experiment label.
            outdir (str): Output directory.

        Returns:
            str: Output directory.

        """
        log.info("Training FastAI MIL model with config:")
        log.info(f"{str(self)}")
        # Set up experiment label
        if exp_label is None:
            try:
                if isinstance(self.model_config.model, str):
                    model_name = self.model_config.model
                else:
                    model_name = self.model_config.model.__name__
                exp_label = '{}-{}'.format(
                    model_name,
                    "-".join(outcomes if isinstance(outcomes, list) else [outcomes])
                )
            except Exception:
                exp_label = 'no_label'
        # Set up output model directory

        # If exp_label is already a full path, use it directly
        if exp_label and os.path.isabs(exp_label):
            os.makedirs(exp_label, exist_ok=True)
            return exp_label
            
        if outdir:
            if not os.path.exists(outdir):
                os.makedirs(outdir)
            outdir = sf.util.create_new_model_dir(outdir, exp_label)
        return outdir

    def build_model(self, n_in: int, n_out: int, **kwargs):
        """Build the model.

        Args:
            n_in (int): Number of input features.
            n_out (int): Number of output features.

        Keyword args:
            **kwargs: Additional keyword arguments to pass to the model constructor.

        Returns:
            torch.nn.Module: PyTorch model.

        """
        if self.model_config.model_kwargs:
            model_kw = self.model_config.model_kwargs
        else:
            model_kw = dict()
        return self.model_config.build_model(n_in, n_out, **model_kw, **kwargs)

    def to_dict(self):
        """Converts this training configuration to a dictionary."""
        d = {k:v for k,v in vars(self).items()
                if k not in (
                    'self',
                    'model_fn',
                    'loss_fn',
                    'build_model',
                    'is_multimodal'
                ) and not k.startswith('_')}
        if self.model_config is None:
            return d
        else:
            d.update(self.model_config.to_dict())
            del d['model_config']
            return d

    def json_dump(self):
        """Converts this training configuration to a JSON-compatible dict."""
        return dict(
            trainer=self.tag,
            params=self.to_dict()
        )

    def predict(self, model, bags, attention=False, **kwargs):
        """Generate model prediction from bags.

        Args:
            model (torch.nn.Module): Loaded PyTorch MIL model.
            bags (torch.Tensor): Bags, with shape ``(n_bags, n_tiles, n_features)``.

        Keyword args:
            attention (bool): Whether to return attention maps.

        Returns:
            Tuple[np.ndarray, List[np.ndarray]]: Predictions and attention.

        """
        self._verify_eval_params(**kwargs)
        return self.model_config.predict(model, bags, attention=attention, **kwargs)

    def batched_predict(
        self,
        model: "torch.nn.Module",
        loaded_bags: torch.Tensor,
        **kwargs
    ) -> Tuple[np.ndarray, List[np.ndarray]]:
        """Generate predictions from a batch of bags.

        Args:
            model (torch.nn.Module): Loaded PyTorch MIL model.
            loaded_bags (torch.Tensor): Loaded bags, with shape ``(n_bags, n_tiles, n_features)``.

        Keyword args:
            device (torch.device, optional): Device on which to run the model.
                If None, uses the default device.
            forward_kwargs (dict, optional): Additional keyword arguments to
                pass to the model's forward function.
            attention (bool): Whether to return attention maps.
            attention_pooling (str): Attention pooling strategy. Either 'avg'
                or 'max'. Defaults to 'avg'.
            uq (bool): Whether to return uncertainty quantification.

        Returns:
            Tuple[np.ndarray, List[np.ndarray]]: Predictions and attention.

        """
        return self.model_config.batched_predict(model, loaded_bags, **kwargs)

    def train(
        self,
        train_dataset: Dataset,
        val_dataset: Optional[Dataset],
        outcomes: Union[str, List[str]],
        bags: Union[str, List[str]],
        *,
        outdir: str = 'mil',
        exp_label: Optional[str] = None,
        **kwargs
    ) -> "Learner":
        """Train a multiple-instance learning (MIL) model.

        Args:
            config (:class:`slideflow.mil.TrainerConfig`):
                Trainer and model configuration.
            train_dataset (:class:`slideflow.Dataset`): Training dataset.
            val_dataset (:class:`slideflow.Dataset`): Validation dataset.
            outcomes (str): Outcome column (annotation header) from which to
                derive category labels.
            bags (str): Either a path to directory with \*.pt files, or a list
                of paths to individual \*.pt files. Each file should contain
                exported feature vectors, with each file containing all tile
                features for one patient.

        Keyword args:
            outdir (str): Directory in which to save model and results.
            exp_label (str): Experiment label, used for naming the subdirectory
                in the ``{project root}/mil`` folder, where training history
                and the model will be saved.
            attention_heatmaps (bool): Generate attention heatmaps for slides.
                Not available for multi-modal MIL models. Defaults to False.
            interpolation (str, optional): Interpolation strategy for smoothing
                attention heatmaps. Defaults to 'bicubic'.
            cmap (str, optional): Matplotlib colormap for heatmap. Can be any
                valid matplotlib colormap. Defaults to 'inferno'.
            norm (str, optional): Normalization strategy for assigning heatmap
                values to colors. Either 'two_slope', or any other valid value
                for the ``norm`` argument of ``matplotlib.pyplot.imshow``.
                If 'two_slope', normalizes values less than 0 and greater than 0
                separately. Defaults to None.

        """
        from slideflow.mil.train import _train_mil, _train_multimodal_mil, _train_multimodal_mixed_mil

        # Prepare output directory
        outdir = self.prepare_training(outcomes, exp_label, outdir)

        # Use training data as validation if no validation set is provided
        if val_dataset is None:
            sf.log.info(
                "Training without validation; metrics will be calculated on training data."
            )
            val_dataset = train_dataset

        # Check if multimodal training
        if self.is_multimodal:
            train_fn = _train_multimodal_mil
        elif self.mixed_bags:
            train_fn = _train_multimodal_mixed_mil
        else:
            train_fn = _train_mil

        # Execute training
        return train_fn(
            self,
            train_dataset,
            val_dataset,
            outcomes,
            bags,
            outdir=outdir,
            **kwargs
        )

    def eval(
        self,
        model: torch.nn.Module,
        dataset: Dataset,
        outcomes: Union[str, List[str]],
        bags: Union[str, List[str]],
        *,
        events: Optional[str] = None,
        outdir: str = 'mil',
        attention_heatmaps: bool = False,
        uq: bool = False,
        aggregation_level: Optional[str] = None,
        params: Optional[dict] = None,
        **heatmap_kwargs
    ) -> pd.DataFrame:
        """Evaluate a multiple-instance learning model.

        Saves results for the evaluation in the target folder, including
        predictions (parquet format), attention (Numpy format for each slide),
        and attention heatmaps (if ``attention_heatmaps=True``).

        Logs classifier metrics (AUROC and AP) to the console.

        Args:
            model (torch.nn.Module): Loaded PyTorch MIL model.
            dataset (sf.Dataset): Dataset to evaluation.
            outcomes (str, list(str)): Outcomes.
            bags (str, list(str)): Path to bags, or list of bag file paths.
                Each bag should contain PyTorch array of features from all tiles in
                a slide, with the shape ``(n_tiles, n_features)``.

        Keyword arguments:
            outdir (str): Path at which to save results.
            attention_heatmaps (bool): Generate attention heatmaps for slides.
                Not available for multi-modal MIL models. Defaults to False.
            interpolation (str, optional): Interpolation strategy for smoothing
                attention heatmaps. Defaults to 'bicubic'.
            cmap (str, optional): Matplotlib colormap for heatmap. Can be any
                valid matplotlib colormap. Defaults to 'inferno'.
            norm (str, optional): Normalization strategy for assigning heatmap
                values to colors. Either 'two_slope', or any other valid value
                for the ``norm`` argument of ``matplotlib.pyplot.imshow``.
                If 'two_slope', normalizes values less than 0 and greater than 0
                separately. Defaults to None.

        Returns:
            pd.DataFrame: Dataframe of predictions.
        """
        from slideflow.mil.eval import run_eval

        params_to_verify = dict(
            attention_heatmaps=attention_heatmaps,
            heatmap_kwargs=heatmap_kwargs,
            uq=uq,
            aggregation_level=aggregation_level
        )

        self._verify_eval_params(**params_to_verify)
        self.model_config._verify_eval_params(**params_to_verify)

        eval_kwargs = dict(
            dataset=dataset,
            outcomes=outcomes,
            bags=bags,
            config=self,
            outdir=outdir,
            params=params,
            events=events,
            aggregation_level=(aggregation_level or self.aggregation_level)
        )

        return run_eval(
            model,
            attention_heatmaps=attention_heatmaps,
            uq=uq,
            **heatmap_kwargs,
            **eval_kwargs
        )

    def _build_dataloader(
        self,
        bags,
        targets,
        encoder,
        dataset_kwargs,
        dataloader_kwargs,
    ) -> "torch.utils.DataLoader":

        return self.model_config._build_dataloader(
            bags,
            targets,
            encoder,
            dataset_kwargs=dataset_kwargs,
            dataloader_kwargs=dataloader_kwargs
        )

    def build_train_dataloader(
        self,
        bags,
        targets,
        encoder,
        *,
        dataset_kwargs = None,
        dataloader_kwargs = None
    ) -> "torch.utils.DataLoader":
        """Build a training dataloader.

        Args:
            bags (list): List of bags.
            targets (list): List of targets.
            encoder (torch.nn.Module): Encoder for bags.

        Keyword args:
            dataset_kwargs (dict): Keyword arguments for the dataset.
            dataloader_kwargs (dict): Keyword arguments for the dataloader.

        Returns:
            torch.utils.DataLoader: Training dataloader.

        """
        dataset_kwargs = dataset_kwargs or dict()
        dataloader_kwargs = dataloader_kwargs or dict()

        # Dataset kwargs
        if 'bag_size' not in dataset_kwargs:
            dataset_kwargs['bag_size'] = self.bag_size

        # Dataloader kwargs
        if 'drop_last' not in dataloader_kwargs:
            dataloader_kwargs['drop_last'] = self.drop_last
        if 'batch_size' not in dataloader_kwargs:
            dataloader_kwargs['batch_size'] = self.batch_size
        if 'shuffle' not in dataloader_kwargs:
            dataloader_kwargs['shuffle'] = True

        return self._build_dataloader(
            bags,
            targets,
            encoder,
            dataset_kwargs=dataset_kwargs,
            dataloader_kwargs=dataloader_kwargs
        )

    def build_val_dataloader(
        self,
        bags,
        targets,
        encoder,
        *,
        dataset_kwargs = None,
        dataloader_kwargs = None
    ) -> "torch.utils.DataLoader":
        """Build a validation dataloader.

        Args:
            bags (list): List of bags.
            targets (list): List of targets.
            encoder (torch.nn.Module): Encoder for bags.

        Keyword args:
            dataset_kwargs (dict): Keyword arguments for the dataset.
            dataloader_kwargs (dict): Keyword arguments for the dataloader.

        Returns:
            torch.utils.DataLoader: Validation dataloader.

        """
        dataset_kwargs = dataset_kwargs or dict()
        dataloader_kwargs = dataloader_kwargs or dict()

        # Dataset kwargs
        if 'bag_size' not in dataset_kwargs:
            dataset_kwargs['bag_size'] = None
        if 'max_bag_size' not in dataset_kwargs:
            dataset_kwargs['max_bag_size'] = self.max_val_bag_size

        # Dataloader kwargs
        if 'batch_size' not in dataloader_kwargs:
            dataloader_kwargs['batch_size'] = 1

        return self._build_dataloader(
            bags,
            targets,
            encoder,
            dataset_kwargs=dataset_kwargs,
            dataloader_kwargs=dataloader_kwargs
        )

    def inspect_batch(self, batch) -> Tuple[int, int]:
        """Inspect a batch of data.

        Args:
            batch: One batch of data.

        Returns:
            Tuple[int, int]: Number of input and output features.

        """
        return self.model_config.inspect_batch(batch)

    def run_metrics(self, df, level='slide', outdir=None):
        """Run metrics and save plots to disk.

        Args:
            df (pd.DataFrame): Dataframe with predictions and outcomes.
            level (str): Level at which to calculate metrics. Either 'slide' or 'patient'.
            outdir (str): Output directory for saving metrics.

        """
        self.model_config.run_metrics(df, level=level, outdir=outdir)


# -----------------------------------------------------------------------------

class CoxProportionalHazardsLoss(torch.nn.modules.loss._Loss):
    """Cox proportional hazards loss.
    Adapted from https://github.com/havakv/pycox/blob/master/pycox/models/loss.py
    """
    def __init__(self, reduction: str = 'mean', eps: float = 1e-7):
        """
        Args:
            reduction (str): Specifies the reduction to apply to the output.
                'none': no reduction will be applied,
                'mean': the sum of the output will be divided by the number of elements in the output,
                'sum': the output will be summed.
            eps (float): Small constant value to avoid division by zero.
        """
        super().__init__(reduction=reduction)
        self.eps = eps

    def forward(self, y_pred: torch.Tensor, y_true: torch.Tensor) -> torch.Tensor:
        """
        Args:
            y_pred (torch.Tensor): Predictions (log_h).
            y_true (torch.Tensor): True labels (durations and events).
        Returns:
            torch.Tensor: Loss.
        """
        durations = y_true[:, 0]
        events = y_true[:, 1]
        log_h = y_pred

        # Sort by descending duration
        idx = torch.sort(durations, descending=True)[1]
        events = events[idx]
        log_h = log_h[idx]

        events = events.view(-1)
        log_h = log_h.view(-1)

        gamma = log_h.max()
        log_cumsum_h = log_h.sub(gamma).exp().cumsum(0).add(self.eps).log().add(gamma)

        if events.sum() == 0:
            return torch.tensor(0.0, device=log_h.device, requires_grad=True)
        else:
            return - log_h.sub(log_cumsum_h).mul(events).sum().div(events.sum())

class BaseMultimodalLoss(nn.Module):
    """Base class for multimodal losses with reconstruction component."""
    
    def __init__(self, reconstruction_weight: float = 0.01):
        super().__init__()
        self.mse = nn.MSELoss(reduction='none')
        self.reconstruction_weight = reconstruction_weight
        
    def _calculate_reconstruction_loss(self, reconstructions, reconstruction_targets, modality_mask):
        """Calculate reconstruction loss for multimodal inputs.
        
        Args:
            reconstructions: List of reconstruction tensors
            reconstruction_targets: List of target tensors
            modality_mask: Mask indicating which modalities were present
            
        Returns:
            float: Reconstruction loss value
        """
        reconstruction_loss = 0
        n_valid_reconstructions = 0

        for target_mod_idx, (reconstruction, target) in enumerate(zip(reconstructions, reconstruction_targets)):
            # Expand target to match reconstruction shape
            expanded_target = target.unsqueeze(1).expand(-1, reconstruction.size(1), -1)
            
            # Calculate MSE for this modality
            mod_mse = self.mse(reconstruction, expanded_target)  # (batch_size, n_modalities, modality_dim)
            
            # Average across feature dimension
            mod_mse = mod_mse.mean(dim=-1)  # (batch_size, n_modalities)
            
            # Create combined mask that accounts for both source and target modalities
            target_modality_present = modality_mask[:, target_mod_idx].unsqueeze(1)  # (batch_size, 1)
            combined_mask = modality_mask & target_modality_present  # (batch_size, n_modalities)
            
            # Mask out missing modalities (both source and target)
            masked_mse = mod_mse * combined_mask.float()
            
            # Sum valid reconstructions and count them
            valid_count = combined_mask.sum()
            if valid_count > 0:
                reconstruction_loss += masked_mse.sum() / valid_count
                n_valid_reconstructions += 1

        # Average reconstruction loss across modalities
        if n_valid_reconstructions > 0:
            reconstruction_loss = reconstruction_loss / n_valid_reconstructions
            
        return reconstruction_loss

class MultimodalLoss(BaseMultimodalLoss):
    def __init__(self, reconstruction_weight: float = 0.01, weight: Optional[torch.Tensor] = None):
        """Loss function for multimodal MIL models.
        
        Args:
            reconstruction_weight (float): Weight for the reconstruction loss component.
                Defaults to 0.01.
            weight (torch.Tensor, optional): Class weights for cross entropy loss.
        """
        super().__init__(reconstruction_weight=reconstruction_weight)
        self.ce = nn.CrossEntropyLoss(weight=weight)
        self.weights = weight

    def forward(self, logits, targets):
        # if logits is not tuple
        if not isinstance(logits, tuple):
            predictions = logits
            return self.ce(predictions, targets)
        else:
            # Unpack the input
            predictions = logits[0]  # Classification predictions
            reconstructions = logits[1]  # List of reconstruction tensors
            reconstruction_targets = logits[2]  # List of target tensors 
            modality_mask = logits[3]  # Mask indicating which modalities were present

        # Calculate classification loss
        classification_loss = self.ce(predictions, targets)

        # Calculate reconstruction loss
        reconstruction_loss = self._calculate_reconstruction_loss(
            reconstructions, reconstruction_targets, modality_mask
        )
        
        # Combine losses
        total_loss = classification_loss + (self.reconstruction_weight * reconstruction_loss)

        return total_loss

class MultimodalSurvivalLoss(BaseMultimodalLoss):
    def __init__(self, reconstruction_weight: float = 0.01, weight: Optional[torch.Tensor] = None):
        """Loss function for multimodal survival MIL models.
        
        Args:
            reconstruction_weight (float): Weight for the reconstruction loss component.
                Defaults to 0.01.
            weight (torch.Tensor, optional): Not used, included for API consistency.
        """
        super().__init__(reconstruction_weight=reconstruction_weight)
        self.cph = CoxProportionalHazardsLoss(reduction='none')

    def forward(self, logits, targets):
        # If logits is not tuple, apply CPH loss directly
        if not isinstance(logits, tuple):
            predictions = logits
            return self.cph(predictions, targets)
        else:
            # Unpack the input
            predictions = logits[0]  # Survival predictions (log hazards)
            reconstructions = logits[1]  # List of reconstruction tensors
            reconstruction_targets = logits[2]  # List of target tensors 
            modality_mask = logits[3]  # Mask indicating which modalities were present

        # Calculate survival loss using Cox Proportional Hazards
        survival_loss = self.cph(predictions, targets)

        # Calculate reconstruction loss
        reconstruction_loss = self._calculate_reconstruction_loss(
            reconstructions, reconstruction_targets, modality_mask
        )
        
        # Combine losses
        total_loss = survival_loss + (self.reconstruction_weight * reconstruction_loss)

        return total_loss

class MILModelConfig:

    losses = {
        'cross_entropy': nn.CrossEntropyLoss,
        'mse': nn.MSELoss,
        'mae': nn.L1Loss,
        'huber': nn.SmoothL1Loss,
        'BCE_ordinal': nn.BCEWithLogitsLoss,
        'CPH': CoxProportionalHazardsLoss,
        'mm_loss': MultimodalLoss,
        'mm_survival_loss': MultimodalSurvivalLoss
    }

    def __init__(
        self,
        model: Union[str, Callable] = 'attention_mil',
        *,
        use_lens: Optional[bool] = None,
        apply_softmax: bool = True,
        model_kwargs: Optional[dict] = None,
        validate: bool = True,
        loss: Union[str, Callable] = 'cross_entropy',
        **kwargs
    ) -> None:
        """Model configuration for an MIL model.

        Args:
            model (str, Callable): Either the name of a model, or a custom torch
                module. Valid model names include ``"attention_mil"`` and
                ``"transmil"``. Defaults to 'attention_mil'.

        Keyword args:
            use_lens (bool, optional): Whether the model expects a second
                argument to its ``.forward()`` function, an array with the
                bag size for each slide. If None, will default to True for
                ``'attention_mil'`` models and False otherwise.
                Defaults to None.
            apply_softmax (bool): Whether to apply softmax to model outputs.
                Defaults to True. Ignored if the model is not a classification
                model.
            model_kwargs (dict, optional): Additional keyword arguments to pass
                to the model constructor. Defaults to None.
            validate (bool): Whether to validate the keyword arguments. If True,
                will raise an error if any unrecognized keyword arguments are
                passed. Defaults to True.
            loss (str, Callable): Loss function. Defaults to 'cross_entropy'.

        """
        self.model = model
        self._apply_softmax = apply_softmax
        self.model_kwargs = model_kwargs
        self.loss = loss
        if use_lens is None and (hasattr(self.model_fn, 'use_lens')
                                 and self.model_fn.use_lens):
            self.use_lens = True
        elif use_lens is None:
            self.use_lens = False
        else:
            self.use_lens = use_lens
        if kwargs and validate:
            raise errors.UnrecognizedHyperparameterError("Unrecognized parameters: {}".format(
                ', '.join(list(kwargs.keys()))
            ))
        elif kwargs:
            log.warning("Ignoring unrecognized parameters: {}".format(
                ', '.join(list(kwargs.keys()))
            ))

    @property
    def apply_softmax(self):
        """Whether softmax will be applied to model outputs."""
        return self.is_classification() and self._apply_softmax

    @property
    def model_fn(self):
        """MIL model architecture (class/module)."""
        if not isinstance(self.model, str):
            return self.model
        return sf.mil.get_model(self.model)

    @property
    def loss_fn(self):
        """MIL loss function."""
        return self.losses[self.loss]

    @property
    def is_multimodal(self):
        """Whether the model is multimodal."""
        return ((isinstance(self.model, str) and self.model.lower() == 'mm_attention_mil')
                or (hasattr(self.model_fn, 'is_multimodal')
                    and self.model_fn.is_multimodal))

    @property
    def is_mixed_bags(self):
        """Whether the model is a multimodal mixed bags model."""
        return isinstance(self.model, str) and self.model.lower() == 'mb_attention_mil'

    @property
    def rich_name(self):
        return f"[bold]{self.model_fn.__name__}[/]"

    @property
    def model_type(self):
        """Type of model (classification or regression)."""
        if self.loss == 'cross_entropy':
            return 'classification'
        elif self.loss == 'BCE_ordinal':
            return 'ordinal'
        elif self.loss == 'CPH':
            return 'survival'
        elif self.loss == 'mm_loss':
            return 'multimodal'
        elif self.loss == 'mm_survival_loss':
            return 'multimodal_survival'
        else:
            return 'regression'

    def is_classification(self):
        """Whether the model is a classification model."""
        return self.model_type == 'classification'

    def verify_trainer(self, trainer):
        pass

    def get_metrics(self):
        return None

    def to_dict(self):
        """Converts this model configuration to a dictionary."""
        d = {k:v for k,v in vars(self).items()
                if k not in (
                    'self',
                    'model_fn',
                    'loss_fn',
                    'build_model',
                    'is_multimodal'
                ) and not k.startswith('_')}
        if not isinstance(d['model'], str):
            d['model'] = d['model'].__name__
        return d

    def _verify_eval_params(self, **kwargs):
        """Verify evaluation parameters for the model."""

        if self.is_multimodal:
            if kwargs.get('attention_heatmaps'):
                raise ValueError(
                    "Attention heatmaps cannot yet be exported for multi-modal "
                    "models. Please use Slideflow Studio for visualization of "
                    "multi-modal attention."
                )
            if kwargs.get('heatmap_kwargs'):
                kwarg_names = ', '.join(list(kwargs['heatmap_kwargs'].keys()))
                raise ValueError(
                    f"Unrecognized keyword arguments: '{kwarg_names}'. Attention "
                    "heatmap keyword arguments are not currently supported for "
                    "multi-modal models."
                )

    def inspect_batch(self, batch) -> Tuple[int, int]:
        """Inspect a batch of data.

        Args:
            batch: One batch of data.

        Returns:
            Tuple[int, int]: Number of input and output features.

        """
        if self.is_multimodal:
            if self.use_lens:
                n_in = [b[0].shape[-1] for b in batch[:-1]]
            else:
                n_in = [b.shape[-1] for b in batch[:-1][0]]
        elif self.is_mixed_bags:
            # Get feature dimensions for each modality, excluding mask and target
            n_in = [b[0].shape[-1] for b in batch[:-2]]  # -2 to exclude mask and target
        else:
            n_in = batch[0].shape[-1]
        targets = batch[-1]
        if len(targets.shape) == 1:
            n_out = 1
        else:
            n_out = targets.shape[-1]
        return n_in, n_out

    def build_model(self, n_in: int, n_out: int, **kwargs):
        """Build the model.

        Args:
            n_in (int): Number of input features.
            n_out (int): Number of output features.

        Keyword args:
            **kwargs: Additional keyword arguments to pass to the model constructor.

        Returns:
            torch.nn.Module: PyTorch model.

        """
        log.info(f"Building model {self.rich_name} (n_in={n_in}, n_out={n_out})")
        return self.model_fn(n_in, n_out, **kwargs)

    def _build_dataloader(
        self,
        bags,
        targets,
        encoder,
        *,
        dataset_kwargs = None,
        dataloader_kwargs = None
    ) -> "torch.utils.DataLoader":
        from fastai.vision.all import DataLoader
        from slideflow.mil import data as data_utils

        dataset_kwargs = dataset_kwargs or dict()
        dataloader_kwargs = dataloader_kwargs or dict()

        if 'use_lens' not in dataset_kwargs:
            dataset_kwargs['use_lens'] = self.use_lens

        if self.is_multimodal:
            dts_fn = data_utils.build_multibag_dataset
        elif self.is_mixed_bags:
            dts_fn = data_utils.build_multimodal_mixed_bag_dataset
        else:
            dts_fn = data_utils.build_dataset

        dataset = dts_fn(bags, targets, encoder=encoder, **dataset_kwargs)
        dataloader = DataLoader(dataset, **dataloader_kwargs)
        return dataloader

    def predict(self, model, bags, attention=False, apply_softmax=None, **kwargs):
        """Generate model prediction from bags.

        Args:
            model (torch.nn.Module): Loaded PyTorch MIL model.
            bags (torch.Tensor): Bags, with shape ``(n_bags, n_tiles, n_features)``.

        Keyword args:
            attention (bool): Whether to return attention maps.
            apply_softmax (bool): Whether to apply softmax to model outputs.
            attention_pooling (bool): Whether to pool attention maps with
                average pooling. Defaults to None.

        Returns:
            Tuple[np.ndarray, List[np.ndarray]]: Predictions and attention.

        """
        self._verify_eval_params(**kwargs)

        from slideflow.mil.eval import predict_from_bags, predict_from_multimodal_bags, predict_from_mixed_bags

        if apply_softmax is None:
            apply_softmax = self.apply_softmax

        pred_fn = predict_from_multimodal_bags if self.is_multimodal else predict_from_bags
        if self.is_mixed_bags:
            pred_fn = predict_from_mixed_bags
        return pred_fn(
            model,
            bags,
            attention=attention,
            use_lens=self.use_lens,
            apply_softmax=apply_softmax,
            **kwargs
        )

    def batched_predict(
        self,
        model: "torch.nn.Module",
        loaded_bags: torch.Tensor,
        *,
        device: Optional[Any] = None,
        forward_kwargs: Optional[dict] = None,
        attention: bool = False,
        attention_pooling: Optional[str] = None,
        uq: bool = False,
        apply_softmax: Optional[bool] = None
    ) -> Tuple[np.ndarray, List[np.ndarray]]:
        """Generate predictions from a batch of bags.

        More efficient than calling :meth:`predict` multiple times.

        Args:
            model (torch.nn.Module): Loaded PyTorch MIL model.
            loaded_bags (torch.Tensor): Loaded bags, with shape ``(n_bags, n_tiles, n_features)``.

        Keyword args:
            device (torch.device, optional): Device on which to run the model.
                If None, uses the default device.
            forward_kwargs (dict, optional): Additional keyword arguments to
                pass to the model's forward function.
            attention (bool): Whether to return attention maps.
            attention_pooling (str): Attention pooling strategy. Either 'avg'
                or 'max'. Defaults to None.
            uq (bool): Whether to return uncertainty quantification.

        Returns:
            Tuple[np.ndarray, List[np.ndarray]]: Predictions and attention.

        """
        from slideflow.mil.eval import run_inference

        if apply_softmax is None:
            apply_softmax = self.apply_softmax

        return run_inference(
            model,
            loaded_bags,
            attention=attention,
            attention_pooling=attention_pooling,
            forward_kwargs=forward_kwargs,
            apply_softmax=apply_softmax,
            use_lens=self.use_lens,
            device=device,
            uq=uq,
        )

    def run_metrics(self, df, level='slide', outdir=None) -> None:
        """Run metrics and save plots to disk.

        Args:
            df (pd.DataFrame): Dataframe with predictions and outcomes.
            level (str): Level at which to calculate metrics. Either 'slide' or 'patient'.
            outdir (str): Output directory for saving metrics.

        """
        if self.model_type in ['classification', 'ordinal', 'multimodal']:
            sf.stats.metrics.classification_metrics(df, level=level, data_dir=outdir)
<<<<<<< HEAD
        elif self.model_type == 'survival':
=======
        elif self.model_type in ['survival', 'multimodal_survival']:
>>>>>>> 14351edd
            sf.stats.metrics.survival_metrics(df, level=level, data_dir=outdir)
        else:
            sf.stats.metrics.regression_metrics(df, level=level, data_dir=outdir)

# -----------------------------------------------------------------------------
<|MERGE_RESOLUTION|>--- conflicted
+++ resolved
@@ -1113,11 +1113,7 @@
         """
         if self.model_type in ['classification', 'ordinal', 'multimodal']:
             sf.stats.metrics.classification_metrics(df, level=level, data_dir=outdir)
-<<<<<<< HEAD
-        elif self.model_type == 'survival':
-=======
         elif self.model_type in ['survival', 'multimodal_survival']:
->>>>>>> 14351edd
             sf.stats.metrics.survival_metrics(df, level=level, data_dir=outdir)
         else:
             sf.stats.metrics.regression_metrics(df, level=level, data_dir=outdir)
