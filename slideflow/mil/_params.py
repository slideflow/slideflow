--- conflicted
+++ resolved
@@ -603,7 +603,6 @@
 
 # -----------------------------------------------------------------------------
 
-<<<<<<< HEAD
 class CoxProportionalHazardsLoss(torch.nn.modules.loss._Loss):
     """Cox proportional hazards loss.
     Adapted from https://github.com/havakv/pycox/blob/master/pycox/models/loss.py
@@ -647,7 +646,7 @@
             return torch.tensor(0.0, device=log_h.device, requires_grad=True)
         else:
             return - log_h.sub(log_cumsum_h).mul(events).sum().div(events.sum())
-=======
+
 class MultimodalLoss(nn.Module):
     def __init__(self, reconstruction_weight: float = 0.01, weight: Optional[torch.Tensor] = None):
         """Loss function for multimodal MIL models.
@@ -715,7 +714,7 @@
         total_loss = classification_loss + (self.reconstruction_weight * reconstruction_loss)
 
         return total_loss
->>>>>>> fc155af3
+
 
 class MILModelConfig:
 
@@ -725,11 +724,8 @@
         'mae': nn.L1Loss,
         'huber': nn.SmoothL1Loss,
         'BCE_ordinal': nn.BCEWithLogitsLoss,
-<<<<<<< HEAD
-        'CPH': CoxProportionalHazardsLoss
-=======
-        'mm_loss': MultimodalLoss,
->>>>>>> fc155af3
+        'CPH': CoxProportionalHazardsLoss,
+        'mm_loss': MultimodalLoss
     }
 
     def __init__(
@@ -827,13 +823,10 @@
             return 'classification'
         elif self.loss == 'BCE_ordinal':
             return 'ordinal'
-<<<<<<< HEAD
         elif self.loss == 'CPH':
             return 'survival'
-=======
         elif self.loss == 'mm_loss':
             return 'multimodal'
->>>>>>> fc155af3
         else:
             return 'regression'
 
