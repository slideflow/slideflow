"""Tools for evaluation MIL models."""

import os
import inspect
import pandas as pd
import slideflow as sf
import numpy as np

from rich.progress import Progress, track
from os.path import join, exists, dirname
from typing import Union, List, Optional, Callable, Tuple, Any, TYPE_CHECKING
from slideflow import Dataset, log, errors
from slideflow.util import path_to_name
from slideflow.model.extractors import rebuild_extractor
from slideflow.stats.metrics import ClassifierMetrics
from ._params import TrainerConfig
from . import utils

if TYPE_CHECKING:
    import torch
    from .features import MILFeatures
    from slideflow.norm import StainNormalizer
    from slideflow.model.base import BaseFeatureExtractor

# -----------------------------------------------------------------------------
# User-facing API for evaluation and prediction.

def eval_mil(
    weights: str,
    dataset: Dataset,
    outcomes: Union[str, List[str]],
    bags: Union[str, List[str]],
    config: Optional[TrainerConfig] = None,
    *,
    outdir: str = 'mil',
    attention_heatmaps: bool = False,
    uq: bool = False,
    aggregation_level: Optional[str] = None,
    **heatmap_kwargs
) -> pd.DataFrame:
    """Evaluate a multiple-instance learning model.

    Saves results for the evaluation in the target folder, including
    predictions (parquet format), attention (Numpy format for each slide),
    and attention heatmaps (if ``attention_heatmaps=True``).

    Logs classifier metrics (AUROC and AP) to the console.

    Args:
        weights (str): Path to model weights to load.
        dataset (sf.Dataset): Dataset to evaluation.
        outcomes (str, list(str)): Outcomes.
        bags (str, list(str)): Path to bags, or list of bag file paths.
            Each bag should contain PyTorch array of features from all tiles in
            a slide, with the shape ``(n_tiles, n_features)``.
        config (:class:`slideflow.mil.TrainerConfig`):
            Configuration for building model. If ``weights`` is a path to a
            model directory, will attempt to read ``mil_params.json`` from this
            location and load saved configuration. Defaults to None.

    Keyword arguments:
        outdir (str): Path at which to save results.
        attention_heatmaps (bool): Generate attention heatmaps for slides.
            Not available for multi-modal MIL models. Defaults to False.
        interpolation (str, optional): Interpolation strategy for smoothing
            attention heatmaps. Defaults to 'bicubic'.
        aggregation_level (str, optional): Aggregation level for predictions.
            Either 'slide' or 'patient'. Defaults to None (uses the model
            configuration).
        cmap (str, optional): Matplotlib colormap for heatmap. Can be any
            valid matplotlib colormap. Defaults to 'inferno'.
        norm (str, optional): Normalization strategy for assigning heatmap
            values to colors. Either 'two_slope', or any other valid value
            for the ``norm`` argument of ``matplotlib.pyplot.imshow``.
            If 'two_slope', normalizes values less than 0 and greater than 0
            separately. Defaults to None.

    """
    if isinstance(bags, str):
        utils._verify_compatible_tile_size(weights, bags)

    model, config = utils.load_model_weights(weights, config)
    model.eval()
    params = {
        'model_path': weights,
        'eval_bags': bags,
        'eval_filters': dataset._filters,
        'mil_params': sf.util.load_json(join(weights, 'mil_params.json'))
    }
    return config.eval(
        model,
        dataset,
        outcomes,
        bags,
        outdir=outdir,
        attention_heatmaps=attention_heatmaps,
        uq=uq,
        params=params,
        aggregation_level=aggregation_level,
        **heatmap_kwargs
    )


def predict_mil(
    model: Union[str, Callable],
    dataset: "sf.Dataset",
    outcomes: Union[str, List[str]],
    bags: Union[str, np.ndarray, List[str]],
    *,
    config: Optional[TrainerConfig] = None,
    attention: bool = False,
    aggregation_level: Optional[str] = None,
    **kwargs
) -> Union[pd.DataFrame, Tuple[pd.DataFrame, List[np.ndarray]]]:
    """Generate predictions for a dataset from a saved MIL model.

    Args:
        model (torch.nn.Module): Model from which to generate predictions.
        dataset (sf.Dataset): Dataset from which to generation predictions.
        outcomes (str, list(str)): Outcomes.
        bags (str, list(str)): Path to bags, or list of bag file paths.
            Each bag should contain PyTorch array of features from all tiles in
            a slide, with the shape ``(n_tiles, n_features)``.

    Keyword args:
        config (:class:`slideflow.mil.TrainerConfig`):
            Configuration for the MIL model. Required if model is a loaded ``torch.nn.Module``.
            Defaults to None.
        attention (bool): Whether to calculate attention scores. Defaults to False.
        uq (bool): Whether to generate uncertainty estimates. Experimental. Defaults to False.
        aggregation_level (str): Aggregation level for predictions. Either 'slide'
            or 'patient'. Defaults to None.
        attention_pooling (str): Attention pooling strategy. Either 'avg'
                or 'max'. Defaults to None.

    Returns:
        pd.DataFrame: Dataframe of predictions.

        list(np.ndarray): Attention scores (if ``attention=True``)
    """
    # Load the model
    if isinstance(model, str):
        model_path = model
        model, config = utils.load_model_weights(model_path, config)
        model.eval()

        if isinstance(bags, str):
            utils._verify_compatible_tile_size(model_path, bags)
    elif config is None:
        raise ValueError("If model is not a path, a TrainerConfig object must be provided via the 'config' argument.")

    # Validate aggregation level.
    if aggregation_level is None:
        aggregation_level = config.aggregation_level
    if aggregation_level not in ('slide', 'patient'):
        raise ValueError(
            f"Unrecognized aggregation level: '{aggregation_level}'. "
            "Must be either 'patient' or 'slide'."
        )

    # Prepare labels.
<<<<<<< HEAD
    categorical = config.model_type() in ['classification', 'ordinal', 'hierarchical']
=======
    categorical = config.model_type in ['classification', 'ordinal']
>>>>>>> 716ef1c4
    labels, _ = utils.get_labels(dataset, outcomes, categorical, format='id')

    # Prepare bags and targets.
    slides = list(labels.keys())
    if isinstance(bags, str):
        bags = dataset.get_bags(bags)
    else:
        bags = np.array([b for b in bags if path_to_name(b) in slides])

    # Aggregate bags by slide or patient.
    if aggregation_level == 'patient':
        # Get nested list of bags, aggregated by slide.
        slide_to_patient = dataset.patients()
        n_slide_bags = len(bags)
        bags, y_true = utils.aggregate_bags_by_patient(bags, labels, slide_to_patient)
        log.info(f"Aggregated {n_slide_bags} slide bags to {len(bags)} patient bags.")

        # Create prediction dataframe.
        patients = [slide_to_patient[path_to_name(b[0])] for b in bags]
        df_dict = dict(patient=patients, y_true=y_true)

    else:
        # Ensure slide names are sorted according to the bags.
        slides = [path_to_name(b) for b in bags]
        y_true = np.array([labels[s] for s in slides])

        # Create prediction dataframe.
        df_dict = dict(slide=slides)

        # Handle continous outcomes.
        if len(y_true.shape) > 1:
            for i in range(y_true.shape[-1]):
                df_dict[f'y_true{i}'] = y_true[:, i]
        else:
            df_dict['y_true'] = y_true

    # Inference.
    model.eval()
    pred_out = config.predict(model, bags, attention=attention, **kwargs)
    if kwargs.get('uq'):
        y_pred, y_att, y_uq = pred_out
    else:
        y_pred, y_att = pred_out

    # Update dataframe with predictions.
    for i in range(y_pred.shape[-1]):
        df_dict[f'y_pred{i}'] = y_pred[:, i]
    if kwargs.get('uq'):
        for i in range(y_uq.shape[-1]):
            df_dict[f'uncertainty{i}'] = y_uq[:, i]
    df = pd.DataFrame(df_dict)

    if attention:
        return df, y_att
    else:
        return df


def predict_multimodal_mil(
    model: Union[str, Callable],
    dataset: "sf.Dataset",
    outcomes: Union[str, List[str]],
    bags: Union[np.ndarray, List[List[str]]],
    *,
    config: Optional[TrainerConfig] = None,
    attention: bool = False,
    aggregation_level: Optional[str] = None,
    **kwargs
) -> Union[pd.DataFrame, Tuple[pd.DataFrame, List[np.ndarray]]]:
    """Generate predictions for a dataset from a saved multimodal MIL model.

    Args:
        model (torch.nn.Module): Model from which to generate predictions.
        dataset (sf.Dataset): Dataset from which to generation predictions.
        outcomes (str, list(str)): Outcomes.
        bags (str, list(str)): Path to bags, or list of bag file paths.
            Each bag should contain PyTorch array of features from all tiles in
            a slide, with the shape ``(n_tiles, n_features)``.

    Keyword args:
        config (:class:`slideflow.mil.TrainerConfig`):
            Configuration for the MIL model. Required if model is a loaded ``torch.nn.Module``.
            Defaults to None.
        attention (bool): Whether to calculate attention scores. Defaults to False.
        uq (bool): Whether to generate uncertainty estimates. Defaults to False.
        aggregation_level (str): Aggregation level for predictions. Either 'slide'
            or 'patient'. Defaults to None.
        attention_pooling (str): Attention pooling strategy. Either 'avg'
                or 'max'. Defaults to None.

    Returns:
        pd.DataFrame: Dataframe of predictions.

        list(np.ndarray): Attention scores (if ``attention=True``)
    """

    # Load the model
    if isinstance(model, str):
        model_path = model
        model, config = utils.load_model_weights(model_path, config)
        model.eval()

        # Verify tile size compatibility for each bag source.
        for b in bags:
            if isinstance(b, str):
                utils._verify_compatible_tile_size(model_path, b)
    elif config is None:
        raise ValueError("If model is not a path, a TrainerConfig object must be provided via the 'config' argument.")

    # Validate aggregation level.
    if aggregation_level is not None and aggregation_level != 'slide':
        raise ValueError(
            f"Unrecognized aggregation level: '{aggregation_level}'. "
            "Multimodal MIL models only support 'slide' aggregation."
        )

    # Prepare labels.
    labels, _ = utils.get_labels(dataset, outcomes, config.is_classification(), format='id')

    # Prepare bags and targets.
    slides = list(labels.keys())

    # Load multimodal bags.
    if isinstance(bags[0], str):
        bags, val_slides = utils._get_nested_bags(dataset, bags)

    # This is where we would aggregate bags by slide or patient.
    # This is not yet supported.

    # Ensure slide names are sorted according to the bags.
    slides = [path_to_name(b[0]) for b in bags]
    y_true = np.array([labels[s] for s in slides])

    # Create prediction dataframe.
    df_dict = dict(slide=slides)

    # Handle continous outcomes.
    if len(y_true.shape) > 1:
        for i in range(y_true.shape[-1]):
            df_dict[f'y_true{i}'] = y_true[:, i]
    else:
        df_dict['y_true'] = y_true

    # Inference.
    model.eval()
    y_pred, y_att = config.predict(model, bags, attention=attention, **kwargs)

    # Update dataframe with predictions.
    for i in range(y_pred.shape[-1]):
        df_dict[f'y_pred{i}'] = y_pred[:, i]
    df = pd.DataFrame(df_dict)

    if attention:
        return df, y_att
    else:
        return df


def predict_slide(
    model: str,
    slide: Union[str, sf.WSI],
    extractor: Optional["BaseFeatureExtractor"] = None,
    *,
    normalizer: Optional["StainNormalizer"] = None,
    config: Optional[TrainerConfig] = None,
    attention: bool = False,
    native_normalizer: Optional[bool] = True,
    extractor_kwargs: Optional[dict] = None,
    **kwargs
) -> Tuple[np.ndarray, Optional[np.ndarray]]:
    """Generate predictions (and attention) for a single slide.

    Args:
        model (str): Path to MIL model.
        slide (str): Path to slide.
        extractor (:class:`slideflow.mil.BaseFeatureExtractor`, optional):
            Feature extractor. If not provided, will attempt to auto-detect
            extractor from model.

            .. note::
                If the extractor has a stain normalizer, this will be used to
                normalize the slide before extracting features.

    Keyword Args:
        normalizer (:class:`slideflow.stain.StainNormalizer`, optional):
            Stain normalizer. If not provided, will attempt to use stain
            normalizer from extractor.
        config (:class:`slideflow.mil.TrainerConfig`):
            Configuration for building model. If None, will attempt to read
            ``mil_params.json`` from the model directory and load saved
            configuration. Defaults to None.
        attention (bool): Whether to return attention scores. Defaults to
            False.
        attention_pooling (str): Attention pooling strategy. Either 'avg'
                or 'max'. Defaults to None.
        native_normalizer (bool, optional): Whether to use PyTorch/Tensorflow-native
            stain normalization, if applicable. If False, will use the OpenCV/Numpy
            implementations. Defaults to None, which auto-detects based on the
            slide backend (False if libvips, True if cucim). This behavior is due
            to performance issued when using native stain normalization with
            libvips-compatible multiprocessing.

    Returns:
        Tuple[np.ndarray, Optional[np.ndarray]]: Predictions and attention scores.
        Attention scores are None if ``attention`` is False. For single-channel attention,
        this is a masked 2D array with the same shape as the slide grid (arranged as a
        heatmap, with unused tiles masked). For multi-channel attention, this is a
        masked 3D array with shape ``(n_channels, X, Y)``.

    """
    # Try to auto-determine the extractor
    if native_normalizer is None:
        native_normalizer = (sf.slide_backend() == 'cucim')
    if extractor is None:
        extractor, detected_normalizer = rebuild_extractor(
            model, allow_errors=True, native_normalizer=native_normalizer
        )
        if extractor is None:
            raise ValueError(
                "Unable to auto-detect feature extractor used for model {}. "
                "Please specify an extractor.".format(model)
            )
    else:
        detected_normalizer = None

    # Determine stain normalization
    if detected_normalizer is not None and normalizer is not None:
        log.warning(
            "Bags were generated with a stain normalizer, but a different stain "
            "normalizer was provided to this function. Overriding with provided "
            "stain normalizer."
        )
    elif detected_normalizer is not None:
        normalizer = detected_normalizer

    # Load model
    model_fn, config = utils.load_model_weights(model, config)
    model_fn.eval()
    mil_params = sf.util.load_json(join(model, 'mil_params.json'))
    if 'bags_extractor' not in mil_params:
        raise ValueError(
            "Unable to determine extractor used for model {}. "
            "Please specify an extractor.".format(model)
        )
    bags_params = mil_params['bags_extractor']

    # Load slide
    if isinstance(slide, str):
        if not all(k in bags_params for k in ('tile_px', 'tile_um')):
            raise ValueError(
                "Unable to determine tile size for slide {}. "
                "Either slide must be a slideflow.WSI object, or tile_px and "
                "tile_um must be specified in mil_params.json.".format(slide)
            )
        slide = sf.WSI(
            slide,
            tile_px=bags_params['tile_px'],
            tile_um=bags_params['tile_um']
        )
    elif not isinstance(slide, sf.WSI):
        raise ValueError("slide must either be a str (path to a slide) or a "
                         "WSI object.")

    # Verify that the slide has the same tile size as the bags
    if 'tile_px' in bags_params and 'tile_um' in bags_params:
        bag_px, bag_um = bags_params['tile_px'], bags_params['tile_um']
        if not sf.util.is_tile_size_compatible(slide.tile_px, slide.tile_um, bag_px, bag_um):
            log.error(f"Slide tile size (px={slide.tile_px}, um={slide.tile_um}) does not match the tile size "
                      f"used for bags (px={bag_px}, um={bag_um}). Predictions may be unreliable.")

    # Convert slide to bags
    if extractor_kwargs is None:
        extractor_kwargs = dict()
    masked_bags = extractor(slide, normalizer=normalizer, **extractor_kwargs)
    original_shape = masked_bags.shape
    masked_bags = masked_bags.reshape((-1, masked_bags.shape[-1]))
    if len(masked_bags.mask.shape):
        mask = masked_bags.mask.any(axis=1)
        valid_indices = np.where(~mask)
        bags = masked_bags[valid_indices]
    else:
        valid_indices = np.arange(masked_bags.shape[0])
        bags = masked_bags
    bags = np.expand_dims(bags, axis=0).astype(np.float32)

    sf.log.info("Generated feature bags for {} tiles".format(bags.shape[1]))

    # Generate predictions.
    y_pred, raw_att = config.predict(model_fn, bags, attention=attention, **kwargs)

    # Reshape attention to match original shape
    if attention and raw_att is not None and len(raw_att):
        y_att = raw_att[0]

        # If attention is a 1D array
        if len(y_att.shape) == 1:
            # Create a fully masked array of shape (X, Y)
            att_heatmap = np.ma.masked_all(masked_bags.shape[0], dtype=y_att.dtype)

            # Unmask and fill the transformed data into the corresponding positions
            att_heatmap[valid_indices] = y_att
            y_att = np.reshape(att_heatmap, original_shape[0:2])

        # If attention is a 2D array (multi-channel attention)
        elif len(y_att.shape) == 2:
           att_heatmaps = []
           for i in range(y_att.shape[0]):
               att = y_att[i]
               att_heatmap = np.ma.masked_all(masked_bags.shape[0], dtype=att.dtype)
               att_heatmap[valid_indices] = att
               att_heatmap = np.reshape(att_heatmap, original_shape[0:2])
               att_heatmaps.append(att_heatmap)
           y_att = np.ma.stack(att_heatmaps, axis=0)
    else:
        y_att = None

    return y_pred, y_att

# -----------------------------------------------------------------------------
# Prediction from bags.

def predict_from_bags(
    model: "torch.nn.Module",
    bags: Union[np.ndarray, List[str]],
    *,
    attention: bool = False,
    attention_pooling: Optional[str] = None,
    use_lens: bool = False,
    device: Optional[Any] = None,
    apply_softmax: Optional[bool] = None,
    uq: bool = False
) -> Tuple[np.ndarray, List[np.ndarray]]:
    """Generate MIL predictions for a list of bags.

    Predictions are generated for each bag in the list one at a time, and not batched.

    Args:
        model (torch.nn.Module): Loaded PyTorch MIL model.
        bags (np.ndarray, list(str)): Bags to generate predictions for. Each bag
            should contain PyTorch array of features from all tiles in a slide,
            with the shape ``(n_tiles, n_features)``.

    Keyword Args:
        attention (bool): Whether to calculate attention scores. Defaults to False.
        attention_pooling (str, optional): Pooling strategy for attention scores.
            Can be 'avg', 'max', or None. Defaults to None.
        use_lens (bool): Whether to use the length of each bag as an additional
            input to the model. Defaults to False.
        device (str, optional): Device on which to run inference. Defaults to None.
        apply_softmax (bool): Whether to apply softmax to the model output. Defaults
            to True for categorical outcomes, False for continuous outcomes.
        uq (bool): Whether to generate uncertainty estimates. Defaults to False.

    Returns:
        Tuple[np.ndarray, List[np.ndarray]]: Predictions and attention scores.

    """
    import torch

    attention, uq = utils._validate_model(model, attention, uq, allow_errors=True)
    model.eval()

    y_pred = []
    y_att  = []
    uncertainty = []
    device = utils._detect_device(model, device, verbose=True)

    for bag in bags:
        if utils._is_list_of_paths(bag):
            # If bags are passed as a list of paths, load them individually.
            loaded = torch.cat([utils._load_bag(b).to(device) for b in bag], dim=0)
        else:
            loaded = utils._load_bag(bag).to(device)
        loaded = torch.unsqueeze(loaded, dim=0)

        with torch.inference_mode():
            # Run inference.
            _y_pred, _y_att, _y_uq = run_inference(
                model,
                loaded,
                attention=attention,
                attention_pooling=attention_pooling,
                uq=uq,
                apply_softmax=apply_softmax,
                device=device,
                use_lens=use_lens
            )

            # Convert to numpy.
            if _y_pred is not None:
                _y_pred = _y_pred.cpu().numpy()
            if _y_att is not None:
                _y_att = _y_att.cpu().numpy()
            if _y_uq is not None:
                _y_uq = _y_uq.cpu().numpy()

            # Append to running lists.
            y_pred.append(_y_pred)
            if _y_att is not None:
                y_att.append(_y_att)
            if _y_uq is not None:
                uncertainty.append(_y_uq)

    yp = np.concatenate(y_pred, axis=0)
    if uq:
        uncertainty = np.concatenate(uncertainty, axis=0)
        return yp, y_att, uncertainty
    else:
        return yp, y_att


def predict_from_multimodal_bags(
    model: "torch.nn.Module",
    bags: Union[List[np.ndarray], List[List[str]]],
    *,
    attention: bool = True,
    attention_pooling: Optional[str] = None,
    use_lens: bool = True,
    device: Optional[Any] = None,
    apply_softmax: Optional[bool] = None,
) -> Tuple[np.ndarray, List[List[np.ndarray]]]:
    """Generate multi-mag MIL predictions for a nested list of bags.

    Args:
        model (torch.nn.Module): Loaded PyTorch MIL model.
        bags (list(list(str))): Nested list of bags to generate predictions for.
            Each bag should contain PyTorch array of features from all tiles in a slide,
            with the shape ``(n_tiles, n_features)``.

    Keyword Args:
        attention (bool): Whether to calculate attention scores. Defaults to False.
        attention_pooling (str, optional): Pooling strategy for attention scores.
            Can be 'avg', 'max', or None. Defaults to None.
        use_lens (bool): Whether to use the length of each bag as an additional
            input to the model. Defaults to False.
        device (str, optional): Device on which to run inference. Defaults to None.
        apply_softmax (bool): Whether to apply softmax to the model output. Defaults
            to True for categorical outcomes, False for continuous

    Returns:
        Tuple[np.ndarray, List[List[np.ndarray]]]: Predictions and attention scores.

    """
    import torch

    y_pred = []
    n_mag = len(bags[0])
    y_att  = [[] for _ in range(n_mag)]
    device = utils._detect_device(model, device, verbose=True)

    # Ensure the model has attention capabilities.
    if attention and not hasattr(model, 'calculate_attention'):
        log.warning(
            "Model '{}' does not have a method 'calculate_attention'. "
            "Unable to calculate or display attention heatmaps.".format(
                model.__class__.__name__
            )
        )
        attention = False

    for bag in bags:
        loaded = [torch.unsqueeze(utils._load_bag(b).to(device), dim=0)
                  for b in bag]
        with torch.inference_mode():
            if use_lens:
                model_args = [(mag_bag, torch.from_numpy(np.array([mag_bag.shape[1]])).to(device))
                              for mag_bag in loaded]
            else:
                model_args = (loaded,)
            model_out = model(*model_args)
            if attention:
                raw_att = model.calculate_attention(*model_args)
                for mag in range(n_mag):
                    att = torch.squeeze(raw_att[mag], dim=0)
                    att = utils._pool_attention(torch.squeeze(att), pooling=attention_pooling)
                    # If we have multi-channel attention, then the attenion channel (last) needs to
                    # be moved to the first dimension.
                    if len(att.shape) == 2:
                        att = torch.moveaxis(att, -1, 0)
                    y_att[mag].append(att.cpu().numpy())
            if apply_softmax:
                model_out = torch.nn.functional.softmax(model_out, dim=1)
            y_pred.append(model_out.cpu().numpy())
    yp = np.concatenate(y_pred, axis=0)
    return yp, y_att

# -----------------------------------------------------------------------------
# Low-level runners for inference and evaluation.

def run_inference(
    model: "torch.nn.Module",
    loaded_bags: "torch.Tensor",
    *,
    attention: bool = False,
    attention_pooling: Optional[str] = None,
    uq: bool = False,
    forward_kwargs: Optional[dict] = None,
    apply_softmax: Optional[bool] = None,
    use_lens: Union[bool, "torch.Tensor"] = False,
    device: Optional[Any] = None
) -> Tuple[np.ndarray, Optional[np.ndarray], Optional[np.ndarray]]:
    """Low-level interface for running inference on a MIL model.

    Args:
        model (torch.nn.Module): Loaded PyTorch MIL model.
        loaded_bags (torch.Tensor): Loaded bags to run inference on.

    Keyword Args:
        attention (bool): Whether to calculate attention scores. Defaults to False.
        attention_pooling (str, optional): Pooling strategy for attention scores.
            Can be 'avg', 'max', or None. Defaults to None.
        uq (bool): Whether to generate uncertainty estimates. Defaults to False.
        forward_kwargs (dict, optional): Additional keyword arguments to pass to
            the model's forward function. Defaults to None.
        apply_softmax (bool): Whether to apply softmax to the model output. Defaults
            to True for categorical outcomes, False for continuous outcomes.
        use_lens (bool, torch.Tensor): Whether to use the length of each bag as an
            additional input to the model. If a tensor is passed, this will be used
            as the lens. Defaults to False.
        device (str, optional): Device on which to run inference. Defaults to None.

    Returns:
        Tuple[np.ndarray, Optional[np.ndarray], Optional[np.ndarray]: Predictions,
        attention scores, and uncertainty estimates. For multi-dimensional attention,
        the first dimension of the attention scores will be the attention channel.

    """
    import torch

    if forward_kwargs is None:
        forward_kwargs = dict()

    y_pred, y_att, y_uncertainty = None, None, None

    # Prepare lens
    device = utils._detect_device(model, device, verbose=False)
    if isinstance(use_lens, bool) and use_lens:
        lens = torch.full((loaded_bags.shape[0],), loaded_bags.shape[1], device=device)
        model_args = (loaded_bags, lens)
    elif use_lens is not False and use_lens is not None:
        model_args = (loaded_bags, use_lens)
    else:
        model_args = (loaded_bags,)

    if uq and 'uq' in inspect.signature(model.forward).parameters:
        kw = dict(uq=True, **forward_kwargs)
    elif uq:
        raise RuntimeError("Model does not support UQ.")
    else:
        kw = forward_kwargs

    # Check if the model can return attention during inference. 
    # If so, this saves us a forward pass through the model.
    if attention and 'return_attention' in inspect.signature(model.forward).parameters:
        model_out, y_att = model(*model_args, return_attention=True, **kw)
    # Otherwise, use the model's `calculate_attention` function directly.
    elif attention:
        model_out = model(*model_args, **kw)
        y_att = model.calculate_attention(*model_args)
    else:
        model_out = model(*model_args, **kw)

    # Parse uncertainty from model output.
    if uq:
        y_pred, y_uncertainty = model_out
    else:
        y_pred = model_out

    if attention:
        y_att = utils._pool_attention(torch.squeeze(y_att), pooling=attention_pooling)
        # If we have multi-channel attention, then the attenion channel (last) needs to
        # be moved to the first dimension.
        if len(y_att.shape) == 2:
            y_att = torch.moveaxis(y_att, -1, 0)

    if apply_softmax:
        y_pred = torch.nn.functional.softmax(y_pred, dim=1)
    return y_pred, y_att, y_uncertainty


def run_eval(
    model: "torch.nn.Module",
    dataset: Dataset,
    outcomes: Union[str, List[str]],
    bags: Union[str, List[str]],
    config: TrainerConfig,
    *,
    outdir: str = 'mil',
    attention_heatmaps: bool = False,
    uq: bool = False,
    params: Optional[dict] = None,
    aggregation_level: Optional[str] = None,
    **heatmap_kwargs
) -> pd.DataFrame:
    """Evaluate a standard, single-mode multi-instance learning model.

    Args:
        model (torch.nn.Module): Loaded PyTorch MIL model.
        dataset (sf.Dataset): Dataset to evaluation.
        outcomes (str, list(str)): Outcomes.
        bags (str, list(str)): Path to bags, or list of bag file paths.
            Each bag should contain PyTorch array of features from all tiles in
            a slide, with the shape ``(n_tiles, n_features)``.
        config (:class:`slideflow.mil.TrainerConfig`):
            Configuration for building model.

    Keyword arguments:
        outdir (str): Path at which to save results.
        attention_heatmaps (bool): Generate attention heatmaps for slides.
            Defaults to False.
        interpolation (str, optional): Interpolation strategy for smoothing
            attention heatmaps. Defaults to 'bicubic'.
        cmap (str, optional): Matplotlib colormap for heatmap. Can be any
            valid matplotlib colormap. Defaults to 'inferno'.
        norm (str, optional): Normalization strategy for assigning heatmap
            values to colors. Either 'two_slope', or any other valid value
            for the ``norm`` argument of ``matplotlib.pyplot.imshow``.
            If 'two_slope', normalizes values less than 0 and greater than 0
            separately. Defaults to None.

    Returns:
        pd.DataFrame: Dataframe of predictions.
    """
    # Generate predictions.
    predict_kwargs = dict(
        model=model,
        dataset=dataset,
        config=config,
        outcomes=outcomes,
        bags=bags,
        attention=True,
        aggregation_level=aggregation_level
    )
    if config.is_multimodal:
        if uq:
            log.warning("Uncertainty estimates are not supported for multi-modal models.")
        df, y_att = predict_multimodal_mil(**predict_kwargs)
    else:
        df, y_att = predict_mil(uq=uq, **predict_kwargs)

    # Save results.
    if outdir:
        if not exists(outdir):
            os.makedirs(outdir)
        model_dir = sf.util.get_new_model_dir(outdir, config.model_config.model)
        if params is not None:
            sf.util.write_json(params, join(model_dir, 'mil_params.json'))
        pred_out = join(model_dir, 'predictions.parquet')
        df.to_parquet(pred_out)
        log.info(f"Predictions saved to [green]{pred_out}[/]")
    else:
        model_dir = None

    # Print classification metrics, including per-category accuracy)
    metrics_df = utils.rename_df_cols(df, outcomes, categorical=config.is_classification())
    config.run_metrics(metrics_df, level='slide', outdir=model_dir)

    # Export attention
    if outdir and y_att:
        if 'slide' in df.columns:
            slides_or_patients = df.slide.values
        elif 'patient' in df.columns:
            slides_or_patients = df.patient.values
        else:
            raise ValueError("Malformed dataframe; cannot find 'slide' or 'patient' column.")
        utils._export_attention(join(model_dir, 'attention'), y_att, slides_or_patients)

    # Attention heatmaps
    # Not supported for multimodal models
    if attention_heatmaps and not config.is_multimodal:
        log.warning("Cannot generate attention heatmaps for multi-modal models.")
    elif outdir and y_att and attention_heatmaps:
        generate_attention_heatmaps(
            outdir=join(model_dir, 'heatmaps'),
            dataset=dataset,
            bags=bags,  # type: ignore
            attention=y_att,
            **heatmap_kwargs
        )

    return df

# -----------------------------------------------------------------------------
# Tile-level predictions.

def get_mil_tile_predictions(
    weights: str,
    dataset: "sf.Dataset",
    bags: Union[str, np.ndarray, List[str]],
    *,
    config: Optional[TrainerConfig] = None,
    outcomes: Union[str, List[str]] = None,
    dest: Optional[str] = None,
    uq: bool = False,
    device: Optional[Any] = None,
    tile_batch_size: int = 512,
    **kwargs
) -> pd.DataFrame:
    """Generate tile-level predictions for a MIL model.

    Args:
        weights (str): Path to model weights to load.
        dataset (:class:`slideflow.Dataset`): Dataset.
        bags (str, list(str)): Path to bags, or list of bag file paths.
            Each bag should contain PyTorch array of features from all tiles in
            a slide, with the shape ``(n_tiles, n_features)``.

    Keyword Args:
        config (:class:`slideflow.mil.TrainerConfig`):
            Configuration for building model. If ``weights`` is a path to a
            model directory, will attempt to read ``mil_params.json`` from this
            location and load saved configuration. Defaults to None.
        outcomes (str, list(str)): Outcomes.
        dest (str): Path at which to save tile predictions.
        uq (bool): Whether to generate uncertainty estimates. Defaults to False.
        device (str, optional): Device on which to run inference. Defaults to None.
        tile_batch_size (int): Batch size for tile-level predictions. Defaults
            to 512.
        attention_pooling (str): Attention pooling strategy. Either 'avg'
            or 'max'. Defaults to None.

    Returns:
        pd.DataFrame: Dataframe of tile predictions.

    """
    import torch

    if isinstance(bags, str):
        utils._verify_compatible_tile_size(weights, bags)

    # Load model and configuration.
    model, config = utils.load_model_weights(weights, config)
    device = utils._detect_device(model, device, verbose=True)
    model.eval()
    model.to(device)

    if outcomes is not None:
        categorical = config.model_type in ['classification', 'ordinal']
        labels, _ = utils.get_labels(dataset, outcomes, categorical, format='id')

    # Prepare bags.
    slides = dataset.slides()
    if isinstance(bags, str):
        bags = dataset.get_bags(bags)
    else:
        bags = np.array([b for b in bags if path_to_name(b) in slides])

    # Ensure slide names are sorted according to the bags.
    slides = [path_to_name(b) for b in bags]
    
    log.info("Generating predictions for {} slides and {} bags.".format(len(slides), len(bags)))
    
    # Set model to eval, and prepare bags.
    use_attention, uq = utils._validate_model(model, True, uq, allow_errors=True)

    # First, start with slide-level inference and attention.
    slide_pred, attention = config.predict(model, bags, attention=use_attention, **kwargs)

    df_slides = []
    df_attention = []
    df_preds = []
    df_uq = []
    df_true = []
    df_loc_x = []
    df_loc_y = []

    # Then, generate tile predictions for each slide:
    for i, (bag, slide) in track(enumerate(zip(bags, slides)),
                            description="Generating tile predictions",
                            total=len(bags)):

        # Prepare bags, and resize bag dimension to the batch dimension.
        loaded_bags = torch.unsqueeze(utils._load_bag(bag, device=device), dim=1)

        # Split loaded bags into smaller batches for inference (tile_batch_size)
        if len(loaded_bags) > tile_batch_size:
            loaded_bags = torch.split(loaded_bags, tile_batch_size, dim=0)
        else:
            loaded_bags = [loaded_bags]

        _running_pred = []
        _running_uq = []

        # Run inference on each batch.
        for batch in loaded_bags:
            with torch.inference_mode():
                pred_out = config.batched_predict(model, batch, uq=uq, device=device, attention=True, **kwargs)

            if uq or len(pred_out) == 3:
                _pred, _att, _uq = utils._output_to_numpy(*pred_out)
                if _uq is not None and len(_uq):
                    _running_uq.append(_uq)
            else:
                _pred, _att = utils._output_to_numpy(*pred_out)
            _running_pred.append(_pred)

        # Concatenate predictions and attention.
        tile_pred = np.concatenate(_running_pred, axis=0)
        if len(_running_uq):
            tile_uq = np.concatenate(_running_uq, axis=0)

        # Verify the shapes are consistent.
        if attention is not None and len(attention):
            assert len(tile_pred) == attention[i].shape[-1]
        n_bags = len(tile_pred)

        # Find the associated locations.
        bag_index = join(dirname(bag), f'{slide}.index.npz')
        if exists(bag_index):
            locations = np.load(bag_index)['arr_0']
            assert len(locations) == n_bags
            df_loc_x.append(locations[:, 0])
            df_loc_y.append(locations[:, 1])

        # Add to dataframe lists.
        df_preds.append(tile_pred)
        if uq:
            df_uq.append(tile_uq)
        if attention is not None and len(attention):
            df_attention.append(attention[i])
        df_slides += [slide for _ in range(n_bags)]
        if outcomes is not None:
            _label = labels[slide]
            df_true += [_label for _ in range(n_bags)]

    # Update dataframe with predictions.
    df_dict = dict(slide=df_slides)
    if len(df_attention):
        df_attention = np.concatenate(df_attention, axis=-1)
    df_preds = np.concatenate(df_preds, axis=0)

    # Tile location
    if df_loc_x:
        df_dict['loc_x'] = np.concatenate(df_loc_x, axis=0)
        df_dict['loc_y'] = np.concatenate(df_loc_y, axis=0)

    # Attention
    if attention is not None and len(attention):
        if len(df_attention.shape) == 1:
            df_dict['attention'] = df_attention
        else:
            for _a in range(len(df_attention)):
                df_dict[f'attention-{_a}'] = df_attention[_a]

    # Uncertainty
    if uq:
        df_uq = np.concatenate(df_uq, axis=0)
        for i in range(df_uq[0].shape[0]):
            df_dict[f'uncertainty{i}'] = df_uq[:, i]

    # Ground truth
    if outcomes is not None:
        df_dict['y_true'] = df_true

    # Predictions
    for i in range(df_preds[0].shape[0]):
        df_dict[f'y_pred{i}'] = df_preds[:, i]

    # Final processing to dataframe & disk
    df = pd.DataFrame(df_dict)
    if dest is not None:
        df.to_parquet(dest)
        log.info("{} tile predictions exported to [green]{}[/]".format(
            df_preds.shape[0],
            dest
        ))
    return df


def save_mil_tile_predictions(
    weights: str,
    dataset: "sf.Dataset",
    bags: Union[str, np.ndarray, List[str]],
    config: Optional[TrainerConfig] = None,
    outcomes: Union[str, List[str]] = None,
    dest: str = 'mil_tile_preds.parquet',
) -> pd.DataFrame:
    return get_mil_tile_predictions(
        weights,
        dataset,
        bags,
        config=config,
        outcomes=outcomes,
        dest=dest
    )

# -----------------------------------------------------------------------------
# Feature extraction and attention heatmaps.

def generate_mil_features(
    weights: str,
    dataset: "sf.Dataset",
    bags: Union[str, np.ndarray, List[str]],
    *,
    config: Optional[TrainerConfig] = None,
) -> "MILFeatures":
    """Generate activations weights from the last layer of an MIL model.

    Returns MILFeatures object.

    Args:
        weights (str): Path to model weights to load.
        config (:class:`slideflow.mil.TrainerConfig`):
            Configuration for building model. If ``weights`` is a path to a
            model directory, will attempt to read ``mil_params.json`` from this
            location and load saved configuration. Defaults to None.
        dataset (:class:`slideflow.Dataset`): Dataset.
        outcomes (str, list(str)): Outcomes.
        bags (str, list(str)): Path to bags, or list of bag file paths.
            Each bag should contain PyTorch array of features from all tiles in
            a slide, with the shape ``(n_tiles, n_features)``.
    """
    from .features import MILFeatures

    # Load model weights.
    model, config = utils.load_model_weights(weights, config)

    # Ensure the model is valid for generating features.
    if not hasattr(model, 'get_last_layer_activations'):
        raise errors.ModelError(
            f"Model {model.__class__.__name__} is not supported; could not "
            "find method 'get_last_layer_activations'")

    # Prepare bags and targets.
    slides = dataset.slides()
    if isinstance(bags, str):
        bags = dataset.get_bags(bags)
    else:
        bags = np.array([b for b in bags if path_to_name(b) in slides])

    # Ensure slide names are sorted according to the bags.
    slides = [path_to_name(b) for b in bags]

    # Calculate and return last-layer features.
    return MILFeatures(model, bags, slides=slides, config=config, dataset=dataset)


def generate_attention_heatmaps(
    outdir: str,
    dataset: "sf.Dataset",
    bags: Union[List[str], np.ndarray],
    attention: Union[np.ndarray, List[np.ndarray]],
    **kwargs
) -> None:
    """Generate and save attention heatmaps for a dataset.

    Args:
        outdir (str): Path at which to save heatmap images.
        dataset (sf.Dataset): Dataset.
        bags (str, list(str)): List of bag file paths.
            Each bag should contain PyTorch array of features from all tiles in
            a slide, with the shape ``(n_tiles, n_features)``.
        attention (list(np.ndarray)): Attention scores for each slide.
            Length of ``attention`` should equal the length of ``bags``.

    Keyword args:
        interpolation (str, optional): Interpolation strategy for smoothing
            heatmap. Defaults to 'bicubic'.
        cmap (str, optional): Matplotlib colormap for heatmap. Can be any
            valid matplotlib colormap. Defaults to 'inferno'.
        norm (str, optional): Normalization strategy for assigning heatmap
            values to colors. Either 'two_slope', or any other valid value
            for the ``norm`` argument of ``matplotlib.pyplot.imshow``.
            If 'two_slope', normalizes values less than 0 and greater than 0
            separately. Defaults to None.


    """
    assert len(bags) == len(attention)
    if not exists(outdir):
        os.makedirs(outdir)
    pb = Progress(transient=True)
    task = pb.add_task('Generating heatmaps...', total=len(bags))
    pb.start()
    with sf.util.cleanup_progress(pb):
        for i, bag in enumerate(bags):
            pb.advance(task)
            slidename = sf.util.path_to_name(bag)
            slide_path = dataset.find_slide(slide=slidename)
            locations_file = join(dirname(bag), f'{slidename}.index.npz')
            npy_loc_file = locations_file[:-1] + 'y'
            if slide_path is None:
                log.info(f"Unable to find slide {slidename}")
                continue
            if exists(locations_file):
                locations = np.load(locations_file)['arr_0']
            elif exists(npy_loc_file):
                locations = np.load(npy_loc_file)
            else:
                log.info(
                    f"Unable to find locations index file for {slidename}"
                )
                continue
            
            # Handle the case of multiple attention values at each tile location.
            heatmap_kwargs = dict(
                locations=locations,
                slide=slide_path,
                tile_px=dataset.tile_px,
                tile_um=dataset.tile_um,
                **kwargs
            )
            if (len(attention[i].shape) < 2) or (attention[i].shape[0] == 1):
                # If there is a single attention value, create a single map.
                sf.util.location_heatmap(
                    values=attention[i],
                    filename=join(outdir, f'{sf.util.path_to_name(slide_path)}_attn.png'),
                    **heatmap_kwargs
                )
            else:
                # Otherwise, create a separate heatmap for each value,
                # as well as a heatmap reduced by mean.
                # The attention values are assumed to have the shape (n_attention, n_tiles).
                for att_idx in range(attention[i].shape[0]):
                    sf.util.location_heatmap(
                        values=attention[i][att_idx, :],
                        filename=join(outdir, f'{sf.util.path_to_name(slide_path)}_attn-{att_idx}.png'),
                        **heatmap_kwargs
                    )
                sf.util.location_heatmap(
                        values=np.mean(attention[i], axis=0),
                        filename=join(outdir, f'{sf.util.path_to_name(slide_path)}_attn-avg.png'),
                        **heatmap_kwargs
                    )


    log.info(f"Attention heatmaps saved to [green]{outdir}[/]")

# -----------------------------------------------------------------------------<|MERGE_RESOLUTION|>--- conflicted
+++ resolved
@@ -159,11 +159,7 @@
         )
 
     # Prepare labels.
-<<<<<<< HEAD
-    categorical = config.model_type() in ['classification', 'ordinal', 'hierarchical']
-=======
-    categorical = config.model_type in ['classification', 'ordinal']
->>>>>>> 716ef1c4
+    categorical = config.model_type in ['classification', 'ordinal', 'hierarchical']
     labels, _ = utils.get_labels(dataset, outcomes, categorical, format='id')
 
     # Prepare bags and targets.
