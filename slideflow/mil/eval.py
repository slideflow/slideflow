"""Tools for evaluation MIL models."""

import os
import pandas as pd
import slideflow as sf
import numpy as np
from rich.progress import Progress
from os.path import join, exists, dirname
from typing import Union, List, Optional, Callable, Tuple, Any, TYPE_CHECKING
from slideflow import Dataset, log
from slideflow.util import path_to_name
from slideflow.model.extractors import rebuild_extractor
from slideflow.stats.metrics import ClassifierMetrics
from .features import MILFeatures
from ._params import (
    _TrainerConfig, ModelConfigCLAM, TrainerConfigCLAM
)
from .utils import load_model_weights, _load_bag

if TYPE_CHECKING:
    import torch
    from slideflow.norm import StainNormalizer
    from slideflow.model.base import BaseFeatureExtractor

# -----------------------------------------------------------------------------


def eval_mil(
    weights: str,
    dataset: Dataset,
    outcomes: Union[str, List[str]],
    bags: Union[str, List[str]],
    config: Optional[_TrainerConfig] = None,
    *,
    outdir: str = 'mil',
    attention_heatmaps: bool = False,
    **heatmap_kwargs
) -> pd.DataFrame:
    """Evaluate a multi-instance learning model.

    Saves results for the evaluation in the target folder, including
    predictions (parquet format), attention (Numpy format for each slide),
    and attention heatmaps (if ``attention_heatmaps=True``).

    Logs classifier metrics (AUROC and AP) to the console.

    Args:
        weights (str): Path to model weights to load.
        dataset (sf.Dataset): Dataset to evaluation.
        outcomes (str, list(str)): Outcomes.
        bags (str, list(str)): Path to bags, or list of bag file paths.
            Each bag should contain PyTorch array of features from all tiles in
            a slide, with the shape ``(n_tiles, n_features)``.
        config (:class:`slideflow.mil.TrainerConfigFastAI` or 
        :class:`slideflow.mil.TrainerConfigCLAM`):
            Configuration for building model. If ``weights`` is a path to a
            model directory, will attempt to read ``mil_params.json`` from this
            location and load saved configuration. Defaults to None.

    Keyword arguments:
        outdir (str): Path at which to save results.
        attention_heatmaps (bool): Generate attention heatmaps for slides.
            Defaults to False.
        interpolation (str, optional): Interpolation strategy for smoothing
            attention heatmaps. Defaults to 'bicubic'.
        cmap (str, optional): Matplotlib colormap for heatmap. Can be any
            valid matplotlib colormap. Defaults to 'inferno'.
        norm (str, optional): Normalization strategy for assigning heatmap
            values to colors. Either 'two_slope', or any other valid value
            for the ``norm`` argument of ``matplotlib.pyplot.imshow``.
            If 'two_slope', normalizes values less than 0 and greater than 0
            separately. Defaults to None.

    """
    import torch

    # Prepare ground-truth labels
    labels, unique = dataset.labels(outcomes, format='id')

    # Prepare bags and targets
    slides = list(labels.keys())
    if isinstance(bags, str):
        bags = dataset.pt_files(bags)
    else:
        bags = np.array([b for b in bags if path_to_name(b) in slides])

    # Ensure slide names are sorted according to the bags.
    slides = [path_to_name(b) for b in bags]

    y_true = np.array([labels[s] for s in slides])

    # Detect feature size from bags
    n_features = torch.load(bags[0]).shape[-1]
    n_out = len(unique)

    # Load model
    model, config = load_model_weights(weights, config)

    # Inference.
    if (isinstance(config, TrainerConfigCLAM)
       or isinstance(config.model_config, ModelConfigCLAM)):
        y_pred, y_att = _predict_clam(model, bags, attention=True)
    else:
        y_pred, y_att = _predict_mil(
            model, bags, attention=True, use_lens=config.model_config.use_lens
        )

    # Generate metrics
    for idx in range(y_pred.shape[-1]):
        m = ClassifierMetrics(
            y_true=(y_true == idx).astype(int), y_pred=y_pred[:, idx])
        log.info(f"AUC (cat #{idx+1}): {m.auroc:.3f}")
        log.info(f"AP  (cat #{idx+1}): {m.ap:.3f}")

    # Save results
    if not exists(outdir):
        os.makedirs(outdir)
    model_dir = sf.util.get_new_model_dir(outdir, config.model_config.model)
    df_dict = dict(slide=slides, y_true=y_true)
    for i in range(y_pred.shape[-1]):
        df_dict[f'y_pred{i}'] = y_pred[:, i]
    df = pd.DataFrame(df_dict)
    pred_out = join(model_dir, 'predictions.parquet')
    df.to_parquet(pred_out)
    log.info(f"Predictions saved to [green]{pred_out}[/]")

    # Print categorical metrics, including per-category accuracy
    outcome_name = outcomes if isinstance(
        outcomes, str) else '-'.join(outcomes)
    metrics_df = df.rename(
        columns={c: f"{outcome_name}-{c}" for c in df.columns if c != 'slide'}
    )
    sf.stats.metrics.categorical_metrics(metrics_df, level='slide')

    # Export attention
    if y_att:
        _export_attention(join(model_dir, 'attention'), y_att, slides)

    # Attention heatmaps
    if y_att and attention_heatmaps:
        generate_attention_heatmaps(
            outdir=join(model_dir, 'heatmaps'),
            dataset=dataset,
            bags=bags,
            attention=y_att,
            **heatmap_kwargs
        )

    return df

# -----------------------------------------------------------------------------


def predict_slide(
    model: str,
    slide: Union[str, sf.WSI],
    extractor: Optional["BaseFeatureExtractor"] = None,
    *,
    normalizer: Optional["StainNormalizer"] = None,
    config: Optional[_TrainerConfig] = None,
    attention: bool = False,
) -> Tuple[np.ndarray, Optional[np.ndarray]]:
    """Generate predictions (and attention) for a single slide.

    Args:
        model (str): Path to MIL model.
        slide (str): Path to slide.
        extractor (:class:`slideflow.mil.BaseFeatureExtractor`, optional):
            Feature extractor. If not provided, will attempt to auto-detect
            extractor from model.

            .. note::
                If the extractor has a stain normalizer, this will be used to
                normalize the slide before extracting features.

    Keyword Args:
        normalizer (:class:`slideflow.stain.StainNormalizer`, optional):
            Stain normalizer. If not provided, will attempt to use stain
            normalizer from extractor.
        config (:class:`slideflow.mil.TrainerConfigFastAI` or :class:`slideflow.mil.TrainerConfigCLAM`):
            Configuration for building model. If None, will attempt to read
            ``mil_params.json`` from the model directory and load saved
            configuration. Defaults to None.
        attention (bool): Whether to return attention scores. Defaults to
            False.

    Returns:
        Tuple[np.ndarray, Optional[np.ndarray]]: Predictions and attention scores.
        Attention scores are None if ``attention`` is False, otherwise
        a masked 2D array with the same shape as the slide grid (arranged as a
        heatmap, with unused tiles masked).

    """
<<<<<<< HEAD
    # Try to auto-determine the encoder
    if encoder is None:
        encoder, detected_normalizer = build_bag_encoder(
            model, allow_errors=True)
        if encoder is None:
=======
    # Try to auto-determine the extractor
    if extractor is None:
        extractor, detected_normalizer = rebuild_extractor(model, allow_errors=True)
        if extractor is None:
>>>>>>> 1f52b1d8
            raise ValueError(
                "Unable to auto-detect feature extractor used for model {}. "
                "Please specify an extractor.".format(model)
            )

    # Determine stain normalization
    if detected_normalizer is not None and normalizer is not None:
        log.warning(
            "Bags were generated with a stain normalizer, but a different stain "
            "normalizer was provided to this function. Overriding with provided "
            "stain normalizer."
        )
    elif detected_normalizer is not None:
        normalizer = detected_normalizer

    # Load model
    model_fn, config = load_model_weights(model, config)
    mil_params = sf.util.load_json(join(model, 'mil_params.json'))
    if 'bags_extractor' not in mil_params:
        raise ValueError(
            "Unable to determine extractor used for model {}. "
            "Please specify an extractor.".format(model)
        )
    bags_params = mil_params['bags_extractor']

    # Load slide
    if isinstance(slide, str):
        if not all(k in bags_params for k in ('tile_px', 'tile_um')):
            raise ValueError(
                "Unable to determine tile size for slide {}. "
                "Either slide must be a slideflow.WSI object, or tile_px and "
                "tile_um must be specified in mil_params.json.".format(slide)
            )
        slide = sf.WSI(
            slide,
            tile_px=bags_params['tile_px'],
            tile_um=bags_params['tile_um']
        )

    # Convert slide to bags
    masked_bags = extractor(slide, normalizer=normalizer)
    original_shape = masked_bags.shape
    masked_bags = masked_bags.reshape((-1, masked_bags.shape[-1]))
    mask = masked_bags.mask.any(axis=1)
    valid_indices = np.where(~mask)
    bags = masked_bags[valid_indices]
    bags = np.expand_dims(bags, axis=0).astype(np.float32)

    sf.log.info("Generated feature bags for {} tiles".format(bags.shape[1]))

    # Generate predictions.
    if (isinstance(config, TrainerConfigCLAM)
       or isinstance(config.model_config, ModelConfigCLAM)):
        y_pred, raw_att = _predict_clam(model_fn, bags, attention=attention)
    else:
        y_pred, raw_att = _predict_mil(
            model_fn, bags, attention=attention, use_lens=config.model_config.use_lens
        )

    # Reshape attention to match original shape
    if attention and raw_att is not None and len(raw_att):
        y_att = raw_att[0]

        # Create a fully masked array of shape (X, Y)
        att_heatmap = np.ma.masked_all(masked_bags.shape[0], dtype=y_att.dtype)

        # Unmask and fill the transformed data into the corresponding positions
        att_heatmap[valid_indices] = y_att
        y_att = np.reshape(att_heatmap, original_shape[0:2])
    else:
        y_att = None

    return y_pred, y_att


def predict_from_model(
    model: Callable,
    config: _TrainerConfig,
    dataset: "sf.Dataset",
    outcomes: Union[str, List[str]],
    bags: Union[str, np.ndarray, List[str]],
    *,
    attention: bool = False
) -> Union[pd.DataFrame, Tuple[pd.DataFrame, List[np.ndarray]]]:
    """Generate predictions for a dataset from a saved MIL model.

    Args:
        model (torch.nn.Module): Model from which to generate predictions.
        config (:class:`slideflow.mil.TrainerConfigFastAI` or 
        :class:`slideflow.mil.TrainerConfigCLAM`):
            Configuration for the MIL model.
        dataset (sf.Dataset): Dataset from which to generation predictions.
        outcomes (str, list(str)): Outcomes.
        bags (str, list(str)): Path to bags, or list of bag file paths.
            Each bag should contain PyTorch array of features from all tiles in
            a slide, with the shape ``(n_tiles, n_features)``.

    Returns:
        pd.DataFrame: Dataframe of predictions.

        list(np.ndarray): Attention scores (if ``attention=True``)
    """

    # Prepare labels.
    labels, unique = dataset.labels(outcomes, format='id')

    # Prepare bags and targets.
    slides = list(labels.keys())
    if isinstance(bags, str):
        bags = dataset.pt_files(bags)
    else:
        bags = np.array([b for b in bags if path_to_name(b) in slides])

    # Ensure slide names are sorted according to the bags.
    slides = [path_to_name(b) for b in bags]

    y_true = np.array([labels[s] for s in slides])

    # Inference.
    if (isinstance(config, TrainerConfigCLAM)
       or isinstance(config.model_config, ModelConfigCLAM)):
        y_pred, y_att = _predict_clam(model, bags, attention=attention)
    else:
        y_pred, y_att = _predict_mil(
            model, bags, attention=attention, 
            use_lens=config.model_config.use_lens
        )

    # Create dataframe.
    df_dict = dict(slide=slides, y_true=y_true)
    for i in range(y_pred.shape[-1]):
        df_dict[f'y_pred{i}'] = y_pred[:, i]
    df = pd.DataFrame(df_dict)

    if attention:
        return df, y_att
    else:
        return df


def generate_mil_features(
    weights: str,
    config: _TrainerConfig,
    dataset: "sf.Dataset",
    outcomes: Union[str, List[str]],
    bags: Union[str, np.ndarray, List[str]]
):
    """Generate activations weights from the last layer of an MIL model.

    Returns MILFeatures object.

    Args:
        weights (str): Path to model weights to load.
        config (:class:`slideflow.mil.TrainerConfigFastAI` or 
        :class:`slideflow.mil.TrainerConfigCLAM`):
            Configuration for building model. If ``weights`` is a path to a
            model directory, will attempt to read ``mil_params.json`` from this
            location and load saved configuration. Defaults to None.
        dataset (:class:`slideflow.Dataset`): Dataset.
        outcomes (str, list(str)): Outcomes.
        bags (str, list(str)): fPath to bags, or list of bag file paths.
            Each bag should contain PyTorch array of features from all tiles in
            a slide, with the shape ``(n_tiles, n_features)``.
    """

    import torch

    # if isinstance(config, TrainerConfigCLAM):
    #     raise NotImplementedError
    # Check for correct model
    acceptable_models = ['transmil', 'attention_mil', 'clam_sb', 'clam_mb']
    if config.model_config.model.lower() not in acceptable_models:
        raise errors.ModelError(
            f"Model {config.model_config.model} is not supported.")

    # Read configuration from saved model, if available
    if config is None:
        if not exists(join(weights, 'mil_params.json')):
            raise errors.ModelError(
                f"Could not find `mil_params.json` at {weights}. Check the "
                "provided model/weights path, or provide a configuration "
                "with 'config'."
            )
        else:
            p = sf.util.load_json(join(weights, 'mil_params.json'))
            config = sf.mil.mil_config(trainer=p['trainer'], **p['params'])

    # Prepare ground-truth labels
    labels, unique = dataset.labels(outcomes, format='id')

    # Prepare bags and targets
    slides = list(labels.keys())
    if isinstance(bags, str):
        bags = dataset.pt_files(bags)
    else:
        bags = np.array([b for b in bags if path_to_name(b) in slides])

    # Ensure slide names are sorted according to the bags.
    slides = [path_to_name(b) for b in bags]

    # Detect feature size from bags
    n_features = torch.load(bags[0]).shape[-1]
    n_out = len(unique)

    # Build the model
    if isinstance(config, TrainerConfigCLAM):
        config_size = config.model_fn.sizes[config.model_config.model_size]
        _size = [n_features] + config_size[1:]
        model = config.model_fn(size=_size)
        log.info(
            f"Building model {config.model_fn.__name__} (size={_size})")
    elif isinstance(config.model_config, ModelConfigCLAM):
        config_size = config.model_fn.sizes[config.model_config.model_size]
        _size = [n_features] + config_size[1:]
        model = config.model_fn(size=_size)
        log.info(
            f"Building model {config.model_fn.__name__} (size={_size})")
    else:
        model = config.model_fn(n_features, n_out)
        log.info(f"Building model {config.model_fn.__name__} "
                 f"(in={n_features}, out={n_out})")
    if isdir(weights):
        if exists(join(weights, 'models', 'best_valid.pth')):
            weights = join(weights, 'models', 'best_valid.pth')
        elif exists(join(weights, 'results', 's_0_checkpoint.pt')):
            weights = join(weights, 'results', 's_0_checkpoint.pt')
        else:
            raise errors.ModelError(
                f"Could not find model weights at path {weights}"
            )
    log.info(f"Loading model weights from [green]{weights}[/]")
    model.load_state_dict(torch.load(weights))

    # Prepare device.
    if hasattr(model, 'relocate'):
        model.relocate()  # type: ignore
    model.eval()

    annotations = dataset.annotations
    return MILFeatures(model, bags, slides, annotations)


def generate_attention_heatmaps(
    outdir: str,
    dataset: "sf.Dataset",
    bags: Union[List[str], np.ndarray],
    attention: Union[np.ndarray, List[np.ndarray]],
    **kwargs
) -> None:
    """Generate and save attention heatmaps for a dataset.

    Args:
        outdir (str): Path at which to save heatmap images.
        dataset (sf.Dataset): Dataset.
        bags (str, list(str)): List of bag file paths.
            Each bag should contain PyTorch array of features from all tiles in
            a slide, with the shape ``(n_tiles, n_features)``.
        attention (list(np.ndarray)): Attention scores for each slide.
            Length of ``attention`` should equal the length of ``bags``.

    Keyword args:
        interpolation (str, optional): Interpolation strategy for smoothing
            heatmap. Defaults to 'bicubic'.
        cmap (str, optional): Matplotlib colormap for heatmap. Can be any
            valid matplotlib colormap. Defaults to 'inferno'.
        norm (str, optional): Normalization strategy for assigning heatmap
            values to colors. Either 'two_slope', or any other valid value
            for the ``norm`` argument of ``matplotlib.pyplot.imshow``.
            If 'two_slope', normalizes values less than 0 and greater than 0
            separately. Defaults to None.


    """
    assert len(bags) == len(attention)
    if not exists(outdir):
        os.makedirs(outdir)
    pb = Progress(transient=True)
    task = pb.add_task('Generating heatmaps...', total=len(bags))
    pb.start()
    with sf.util.cleanup_progress(pb):
        for i, bag in enumerate(bags):
            pb.advance(task)
            slidename = sf.util.path_to_name(bag)
            slide_path = dataset.find_slide(slide=slidename)
            locations_file = join(dirname(bag), f'{slidename}.index.npz')
            npy_loc_file = locations_file[:-1] + 'y'
            if slide_path is None:
                log.info(f"Unable to find slide {slidename}")
                continue
            if exists(locations_file):
                locations = np.load(locations_file)['arr_0']
            elif exists(npy_loc_file):
                locations = np.load(npy_loc_file)
            else:
                log.info(
                    f"Unable to find locations index file for {slidename}"
                )
                continue
            sf.util.location_heatmap(
                locations=locations,
                values=attention[i],
                slide=slide_path,
                tile_px=dataset.tile_px,
                tile_um=dataset.tile_um,
                outdir=outdir,
                **kwargs
            )
    log.info(f"Attention heatmaps saved to [green]{outdir}[/]")

# -----------------------------------------------------------------------------

<<<<<<< HEAD

def _load_model_weights(
    weights: str,
    config: Optional[_TrainerConfig],
    n_features: int,
    n_out: int
) -> Tuple["torch.nn.Module", _TrainerConfig]:
    """Load weights and build model.

    Args:
        weights (str): Path to model weights.
        config (:class:`slideflow.mil.TrainerConfigFastAI` or :class:`slideflow.mil.TrainerConfigCLAM`):
            Configuration for building model. If ``weights`` is a path to a
            model directory, will attempt to read ``mil_params.json`` from this
            location and load saved configuration. Defaults to None.
        n_features (int): Number of features in the input data.
        n_out (int): Number of output classes.

    Returns:
        :class:`torch.nn.Module`: Loaded model.
    """
    import torch

    if isinstance(config, TrainerConfigCLAM):
        raise NotImplementedError

    # Read configuration from saved model, if available
    if config is None:
        if not exists(join(weights, 'mil_params.json')):
            raise errors.ModelError(
                f"Could not find `mil_params.json` at {weights}. Check the "
                "provided model/weights path, or provide a configuration "
                "with 'config'."
            )
        else:
            p = sf.util.load_json(join(weights, 'mil_params.json'))
            config = sf.mil.mil_config(trainer=p['trainer'], **p['params'])

    # Build the model
    if isinstance(config, TrainerConfigCLAM):
        config_size = config.model_fn.sizes[config.model_config.model_size]
        _size = [n_features] + config_size[1:]
        model = config.model_fn(size=_size)
        log.info(f"Building model {config.model_fn.__name__} (size={_size})")
    elif isinstance(config.model_config, ModelConfigCLAM):
        config_size = config.model_fn.sizes[config.model_config.model_size]
        _size = [n_features] + config_size[1:]
        model = config.model_fn(size=_size)
        log.info(f"Building model {config.model_fn.__name__} (size={_size})")
    else:
        model = config.model_fn(n_features, n_out)
        log.info(f"Building model {config.model_fn.__name__} "
                 f"(in={n_features}, out={n_out})")
    if isdir(weights):
        if exists(join(weights, 'models', 'best_valid.pth')):
            weights = join(weights, 'models', 'best_valid.pth')
        elif exists(join(weights, 'results', 's_0_checkpoint.pt')):
            weights = join(weights, 'results', 's_0_checkpoint.pt')
=======
def _export_attention(
    dest: str,
    y_att: List[np.ndarray],
    slides: List[str]
) -> None:
    """Export attention scores to a directory."""
    if not exists(dest):
        os.makedirs(dest)
    for slide, att in zip(slides, y_att):
        if 'SF_ALLOW_ZIP' in os.environ and os.environ['SF_ALLOW_ZIP'] == '0':
            out_path = join(dest, f'{slide}_att.npy')
            np.save(out_path, att)
>>>>>>> 1f52b1d8
        else:
            out_path = join(dest, f'{slide}_att.npz')
            np.savez(out_path, att)
    log.info(f"Attention scores exported to [green]{out_path}[/]")


def _predict_clam(
    model: Callable,
    bags: Union[np.ndarray, List[str]],
    attention: bool = False,
    device: Optional[Any] = None
) -> Tuple[np.ndarray, List[np.ndarray]]:

    import torch
    from slideflow.mil.models import CLAM_MB, CLAM_SB

    if isinstance(model, (CLAM_MB, CLAM_SB)):
        clam_kw = dict(return_attention=True)
    else:
        clam_kw = {}
        attention = False

    # Auto-detect device.
    if device is None:
        if next(model.parameters()).is_cuda:
            log.debug("Auto device detection: using CUDA")
            device = torch.device('cuda')
        else:
            log.debug("Auto device detection: using CPU")
            device = torch.device('cpu')
    elif isinstance(device, str):
        log.debug(f"Using {device}")
        device = torch.device(device)

    y_pred = []
    y_att = []
    log.info("Generating predictions...")
    for bag in bags:
        loaded = _load_bag(bag).to(device)
        with torch.no_grad():
            if clam_kw:
                logits, att, _ = model(loaded, **clam_kw)
            else:
                logits, att = model(loaded, **clam_kw)
            if attention:
                y_att.append(np.squeeze(att.cpu().numpy()))
            y_pred.append(torch.nn.functional.softmax(
                logits, dim=1).cpu().numpy())
    yp = np.concatenate(y_pred, axis=0)
    return yp, y_att


def _predict_mil(
    model: Callable,
    bags: Union[np.ndarray, List[str]],
    attention: bool = False,
    attention_pooling: str = 'avg',
    use_lens: bool = False,
    device: Optional[Any] = None
) -> Tuple[np.ndarray, List[np.ndarray]]:

    import torch

    # Auto-detect device.
    if device is None:
        if next(model.parameters()).is_cuda:
            log.debug("Auto device detection: using CUDA")
            device = torch.device('cuda')
        else:
            log.debug("Auto device detection: using CPU")
            device = torch.device('cpu')
    elif isinstance(device, str):
        log.debug(f"Using {device}")
        device = torch.device(device)

    y_pred = []
    y_att = []
    log.info("Generating predictions...")
    if attention and not hasattr(model, 'calculate_attention'):
        log.warning(
            "Model '{}' does not have a method 'calculate_attention'. "
            "Unable to calculate or display attention heatmaps.".format(
                model.__class__.__name__
            )
        )
        attention = False
    for bag in bags:
        loaded = torch.unsqueeze(_load_bag(bag).to(device), dim=0)
        with torch.no_grad():
            if use_lens:
                lens = torch.from_numpy(np.array([loaded.shape[1]])).to(device)
                model_args = (loaded, lens)
            else:
                model_args = (loaded,)
            model_out = model(*model_args)
            if attention:
                att = torch.squeeze(model.calculate_attention(*model_args))
                if len(att.shape) == 2:
                    log.warning("Pooling attention scores from 2D to 1D")
                    # Attention needs to be pooled
                    if attention_pooling == 'avg':
                        att = torch.mean(att, dim=-1)
                    elif attention_pooling == 'max':
                        att = torch.amax(att, dim=-1)
                    else:
                        raise ValueError(
                            "Unrecognized attention pooling strategy '{}'".format(
                                attention_pooling
                            )
                        )
                y_att.append(att.cpu().numpy())
            y_pred.append(torch.nn.functional.softmax(
                model_out, dim=1).cpu().numpy())
    yp = np.concatenate(y_pred, axis=0)
    return yp, y_att<|MERGE_RESOLUTION|>--- conflicted
+++ resolved
@@ -5,9 +5,9 @@
 import slideflow as sf
 import numpy as np
 from rich.progress import Progress
-from os.path import join, exists, dirname
+from os.path import join, exists, isdir, dirname
 from typing import Union, List, Optional, Callable, Tuple, Any, TYPE_CHECKING
-from slideflow import Dataset, log
+from slideflow import Dataset, log, errors
 from slideflow.util import path_to_name
 from slideflow.model.extractors import rebuild_extractor
 from slideflow.stats.metrics import ClassifierMetrics
@@ -191,18 +191,10 @@
         heatmap, with unused tiles masked).
 
     """
-<<<<<<< HEAD
-    # Try to auto-determine the encoder
-    if encoder is None:
-        encoder, detected_normalizer = build_bag_encoder(
-            model, allow_errors=True)
-        if encoder is None:
-=======
     # Try to auto-determine the extractor
     if extractor is None:
         extractor, detected_normalizer = rebuild_extractor(model, allow_errors=True)
         if extractor is None:
->>>>>>> 1f52b1d8
             raise ValueError(
                 "Unable to auto-detect feature extractor used for model {}. "
                 "Please specify an extractor.".format(model)
@@ -514,66 +506,6 @@
 
 # -----------------------------------------------------------------------------
 
-<<<<<<< HEAD
-
-def _load_model_weights(
-    weights: str,
-    config: Optional[_TrainerConfig],
-    n_features: int,
-    n_out: int
-) -> Tuple["torch.nn.Module", _TrainerConfig]:
-    """Load weights and build model.
-
-    Args:
-        weights (str): Path to model weights.
-        config (:class:`slideflow.mil.TrainerConfigFastAI` or :class:`slideflow.mil.TrainerConfigCLAM`):
-            Configuration for building model. If ``weights`` is a path to a
-            model directory, will attempt to read ``mil_params.json`` from this
-            location and load saved configuration. Defaults to None.
-        n_features (int): Number of features in the input data.
-        n_out (int): Number of output classes.
-
-    Returns:
-        :class:`torch.nn.Module`: Loaded model.
-    """
-    import torch
-
-    if isinstance(config, TrainerConfigCLAM):
-        raise NotImplementedError
-
-    # Read configuration from saved model, if available
-    if config is None:
-        if not exists(join(weights, 'mil_params.json')):
-            raise errors.ModelError(
-                f"Could not find `mil_params.json` at {weights}. Check the "
-                "provided model/weights path, or provide a configuration "
-                "with 'config'."
-            )
-        else:
-            p = sf.util.load_json(join(weights, 'mil_params.json'))
-            config = sf.mil.mil_config(trainer=p['trainer'], **p['params'])
-
-    # Build the model
-    if isinstance(config, TrainerConfigCLAM):
-        config_size = config.model_fn.sizes[config.model_config.model_size]
-        _size = [n_features] + config_size[1:]
-        model = config.model_fn(size=_size)
-        log.info(f"Building model {config.model_fn.__name__} (size={_size})")
-    elif isinstance(config.model_config, ModelConfigCLAM):
-        config_size = config.model_fn.sizes[config.model_config.model_size]
-        _size = [n_features] + config_size[1:]
-        model = config.model_fn(size=_size)
-        log.info(f"Building model {config.model_fn.__name__} (size={_size})")
-    else:
-        model = config.model_fn(n_features, n_out)
-        log.info(f"Building model {config.model_fn.__name__} "
-                 f"(in={n_features}, out={n_out})")
-    if isdir(weights):
-        if exists(join(weights, 'models', 'best_valid.pth')):
-            weights = join(weights, 'models', 'best_valid.pth')
-        elif exists(join(weights, 'results', 's_0_checkpoint.pt')):
-            weights = join(weights, 'results', 's_0_checkpoint.pt')
-=======
 def _export_attention(
     dest: str,
     y_att: List[np.ndarray],
@@ -586,7 +518,6 @@
         if 'SF_ALLOW_ZIP' in os.environ and os.environ['SF_ALLOW_ZIP'] == '0':
             out_path = join(dest, f'{slide}_att.npy')
             np.save(out_path, att)
->>>>>>> 1f52b1d8
         else:
             out_path = join(dest, f'{slide}_att.npz')
             np.savez(out_path, att)
