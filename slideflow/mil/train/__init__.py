--- conflicted
+++ resolved
@@ -131,15 +131,7 @@
     """
     from . import _fastai
 
-<<<<<<< HEAD
     labels, unique = utils.get_labels((train_dataset, val_dataset), outcomes, config.model_type, events=events)
-=======
-    categorical = False
-    if config.model_type in ['classification', 'ordinal', 'multimodal']:
-        categorical = True
-
-    labels, unique = utils.get_labels((train_dataset, val_dataset), outcomes, categorical)
->>>>>>> fc155af3
 
     # Prepare bags
     if isinstance(bags, str) or (isinstance(bags, list) and isdir(bags[0])):
@@ -445,14 +437,10 @@
         
     if config.model_type == 'ordinal':
         utils.create_preds(df)
-
-<<<<<<< HEAD
     if config.model_type == 'survival':
         df['y_pred0'] = -df['y_pred0']
-=======
     if config.model_type == 'multimodal':
         utils.create_preds_mm(df)
->>>>>>> fc155af3
 
     # Print classification metrics, including per-category accuracy
     utils.rename_df_cols(df, outcomes, model_type=config.model_type, inplace=True)
