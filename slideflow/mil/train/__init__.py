--- conflicted
+++ resolved
@@ -126,14 +126,8 @@
     """
     from . import _fastai
 
-<<<<<<< HEAD
-    if config.model_type() in ['classification', 'ordinal', 'hierarchical']:
-=======
     categorical = False
-    debug = config.model_type
-    print(f"DEBUG: {debug}")
-    if config.model_type in ['classification', 'ordinal']:
->>>>>>> 716ef1c4
+    if config.model_type in ['classification', 'ordinal', 'hierarchical']:
         categorical = True
 
     labels, unique = utils.get_labels((train_dataset, val_dataset), outcomes, categorical)
@@ -433,11 +427,7 @@
         df.to_parquet(pred_out)
         log.info(f"Predictions saved to [green]{pred_out}[/]")
 
-<<<<<<< HEAD
-    categorical = True if config.model_type() in ['classification', 'ordinal', 'hierarchical'] else False
-=======
-    categorical = True if config.model_type in ['classification', 'ordinal'] else False
->>>>>>> 716ef1c4
+    categorical = True if config.model_type in ['classification', 'ordinal', 'hierarchical'] else False
         
     if config.model_type == 'ordinal':
         utils.create_preds(df)
