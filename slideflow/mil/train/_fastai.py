import torch
import pandas as pd
import numpy as np
import numpy.typing as npt
from typing import List, Optional, Union, Tuple
from sklearn.preprocessing._encoders import _BaseEncoder
from sklearn.preprocessing import OneHotEncoder
from sklearn import __version__ as sklearn_version
from packaging import version
from fastai.vision.all import (
    DataLoaders, Learner, SaveModelCallback, CSVLogger
)

from slideflow import log
from slideflow.model import torch_utils
from .._params import TrainerConfig

# -----------------------------------------------------------------------------

def train(learner, config, callbacks=None):
    """Train an attention-based multi-instance learning model with FastAI.

    Args:
        learner (``fastai.learner.Learner``): FastAI learner.
        config (``TrainerConfig``): Trainer and model configuration.

    Keyword args:
        callbacks (list(fastai.Callback)): FastAI callbacks. Defaults to None.
    """
    cbs = [
        SaveModelCallback(fname=f"best_valid", monitor=config.save_monitor),
        CSVLogger(),
    ]
    if callbacks:
        cbs += callbacks
    if config.fit_one_cycle:
        if config.lr is None:
            lr = learner.lr_find().valley
            log.info(f"Using auto-detected learning rate: {lr}")
        else:
            lr = config.lr
        learner.fit_one_cycle(n_epoch=config.epochs, lr_max=lr, cbs=cbs)
    else:
        if config.lr is None:
            lr = learner.lr_find().valley
            log.info(f"Using auto-detected learning rate: {lr}")
        else:
            lr = config.lr
        learner.fit(n_epoch=config.epochs, lr=lr, wd=config.wd, cbs=cbs)
    return learner

class OrdinalClassEncoder(_BaseEncoder):
    """Encode categorical features as ordinal numbers.
    
    For k classes, creates k-1 bits where:
    - First class is encoded as all zeros
    - Last class is encoded as all ones
    - Each class has one more '1' than the previous class
    
    Example for 4 classes:
    Class 1: [0, 0, 0]
    Class 2: [0, 0, 1]
    Class 3: [0, 1, 1]
    Class 4: [1, 1, 1]
    """

    def __init__(self):
        self.categories_ = None
        self.ordinal_map_ = None
    
    def fit(self, X):
        """Fit the OrdinalClassEncoder to X.
        
        Parameters
        ----------
        X : array-like of shape (n_samples, n_features)
            The data to determine the categories of each feature.
        
        Returns
        -------
        self
        """
        X_list, n_samples, n_features = self._check_X(X)
        
        if n_features != 1:
            raise ValueError("X should have exactly one feature")
        
        # Get unique categories and sort them
        self.categories_ = [np.unique(X_list[0])]
        
        # Create ordinal mapping
        num_bits = len(self.categories_[0]) - 1
        self.ordinal_map_ = {}
        
        for i, category in enumerate(self.categories_[0]):
            # Create encoding where last i bits are 1 and rest are 0
            encoding = [1 if j >= (num_bits - i) else 0 for j in range(num_bits)]
            self.ordinal_map_[category] = encoding
            
        return self
    
    def transform(self, X):
        """Transform X using ordinal encoding.
        
        Parameters
        ----------
        X : array-like of shape (n_samples, n_features)
            The data to encode.
            
        Returns
        -------
        X_out : ndarray of shape (n_samples, n_features)
            Transformed input.
        """
        X_list, n_samples, n_features = self._check_X(X)
        
        if n_features != 1:
            raise ValueError("X should have exactly one feature")
            
        # Convert to numpy array of ordinal encodings
        result = np.array([self.ordinal_map_[x] for x in X_list[0]])
        
        return result


# -----------------------------------------------------------------------------

def build_learner(
    config: TrainerConfig,
    bags: List[str],
    targets: npt.NDArray,
    train_idx: npt.NDArray[np.int_],
    val_idx: npt.NDArray[np.int_],
    unique_categories: npt.NDArray,
    outdir: Optional[str] = None,
    device: Optional[Union[str, torch.device]] = None,
    **dl_kwargs
) -> Tuple[Learner, Tuple[int, int]]:
    """Build a FastAI learner for training an MIL model.

    Args:
        config (``TrainerConfig``): Trainer and model configuration.
        bags (list(str)): Path to .pt files (bags) with features, one per patient.
        targets (np.ndarray): Category labels for each patient, in the same
            order as ``bags``.
        train_idx (np.ndarray, int): Indices of bags/targets that constitutes
            the training set.
        val_idx (np.ndarray, int): Indices of bags/targets that constitutes
            the validation set.
        unique_categories (np.ndarray(str)): Array of all unique categories
            in the targets. Used for one-hot encoding.
        outdir (str): Location in which to save training history and best model.
        device (torch.device or str): PyTorch device.

    Returns:
        fastai.learner.Learner, (int, int): FastAI learner and a tuple of the
            number of input features and output classes.

    """
    log.debug("Building FastAI learner")

    # Prepare device.
    device = torch_utils.get_device(device)

    # Prepare data.
    # Set oh_kw to a dictionary of keyword arguments for OneHotEncoder,
    # using the argument sparse=False if the sklearn version is <1.2
    # and sparse_output=False if the sklearn version is >=1.2.
    if version.parse(sklearn_version) < version.parse("1.2"):
        oh_kw = {"sparse": False}
    else:
        oh_kw = {"sparse_output": False}

<<<<<<< HEAD
    if config.model_type == 'classification':
=======
    if config.model_type in ['classification', 'multimodal']:
>>>>>>> fc155af3
        encoder = OneHotEncoder(**oh_kw).fit(unique_categories.reshape(-1, 1))
    elif config.model_type == 'ordinal':
        encoder = OrdinalClassEncoder().fit(unique_categories.reshape(-1, 1))
    else:
        encoder = None

    # Build the dataloaders.
    train_dl = config.build_train_dataloader(
        bags[train_idx],
        targets[train_idx],
        encoder=encoder,
        dataloader_kwargs=dict(
            num_workers=1,
            device=device,
            pin_memory=True,
            **dl_kwargs
        )
    )
    val_dl = config.build_val_dataloader(
        bags[val_idx],
        targets[val_idx],
        encoder=encoder,
        dataloader_kwargs=dict(
            shufle=False,
            num_workers=8,
            persistent_workers=True,
            device=device,
            pin_memory=False,
            **dl_kwargs
        )
    )

    # Prepare model.
    batch = train_dl.one_batch()
    n_in, n_out = config.inspect_batch(batch)
    n_out = 1 if config.model_type == 'survival' else n_out
    model = config.build_model(n_in, n_out).to(device)

    if hasattr(model, 'relocate'):
        model.relocate()

    # Loss should weigh inversely to class occurences.
    if config.model_type in ['classification', 'multimodal'] and config.weighted_loss:
        counts = pd.value_counts(targets[train_idx])
        weights = counts.sum() / counts
        weights /= weights.sum()
        weights = torch.tensor(
            list(map(weights.get, encoder.categories_[0])), dtype=torch.float32
        ).to(device)
        loss_kw = {"weight": weights}
    else:
        loss_kw = {}
    loss_func = config.loss_fn(**loss_kw)

    # Create learning and fit.
    dls = DataLoaders(train_dl, val_dl)
    learner = Learner(dls, model, loss_func=loss_func, metrics=config.get_metrics(), path=outdir)

    return learner, (n_in, n_out)<|MERGE_RESOLUTION|>--- conflicted
+++ resolved
@@ -171,11 +171,7 @@
     else:
         oh_kw = {"sparse_output": False}
 
-<<<<<<< HEAD
-    if config.model_type == 'classification':
-=======
     if config.model_type in ['classification', 'multimodal']:
->>>>>>> fc155af3
         encoder = OneHotEncoder(**oh_kw).fit(unique_categories.reshape(-1, 1))
     elif config.model_type == 'ordinal':
         encoder = OrdinalClassEncoder().fit(unique_categories.reshape(-1, 1))
