import torch
import pandas as pd
import numpy as np
import numpy.typing as npt
from typing import List, Optional, Union, Tuple
from torch import nn
from sklearn.preprocessing import OneHotEncoder
from sklearn import __version__ as sklearn_version
from packaging import version
from fastai.vision.all import (
    DataLoader, DataLoaders, Learner, RocAuc, SaveModelCallback, CSVLogger, FetchPredsCallback
)

from slideflow import log
from slideflow.mil.data import build_clam_dataset, build_dataset
from slideflow.model import torch_utils
from .._params import TrainerConfigFastAI, ModelConfigCLAM

# -----------------------------------------------------------------------------

def train(learner, config, callbacks=None):
    """Train an attention-based multi-instance learning model with FastAI.

    Args:
        learner (``fastai.learner.Learner``): FastAI learner.
        config (``TrainerConfigFastAI``): Trainer and model configuration.

    Keyword args:
        callbacks (list(fastai.Callback)): FastAI callbacks. Defaults to None.
    """
    cbs = [
        SaveModelCallback(fname=f"best_valid"),
        CSVLogger(),
    ]
    if callbacks:
        cbs += callbacks
    if config.fit_one_cycle:
        if config.lr is None:
            lr = learner.lr_find().valley
            log.info(f"Using auto-detected learning rate: {lr}")
        else:
            lr = config.lr
        learner.fit_one_cycle(n_epoch=config.epochs, lr_max=lr, cbs=cbs)
    else:
        if config.lr is None:
            lr = learner.lr_find().valley
            log.info(f"Using auto-detected learning rate: {lr}")
        else:
            lr = config.lr
        learner.fit(n_epoch=config.epochs, lr=lr, wd=config.wd, cbs=cbs)
    return learner

# -----------------------------------------------------------------------------

def build_learner(config, *args, **kwargs) -> Tuple[Learner, Tuple[int, int]]:
    """Build a FastAI learner for training an MIL model.

    Args:
        config (``TrainerConfigFastAI``): Trainer and model configuration.
        bags (list(str)): Path to .pt files (bags) with features, one per patient.
        targets (np.ndarray): Category labels for each patient, in the same
            order as ``bags``.
        train_idx (np.ndarray, int): Indices of bags/targets that constitutes
            the training set.
        val_idx (np.ndarray, int): Indices of bags/targets that constitutes
            the validation set.
        unique_categories (np.ndarray(str)): Array of all unique categories
            in the targets. Used for one-hot encoding.
        outdir (str): Location in which to save training history and best model.
        device (torch.device or str): PyTorch device.

    Returns:
        fastai.learner.Learner, (int, int): FastAI learner and a tuple of the
            number of input features and output classes.

    """
    if isinstance(config.model_config, ModelConfigCLAM):
        return _build_clam_learner(config, *args, **kwargs)
    else:
        return _build_fastai_learner(config, *args, **kwargs)


def _build_clam_learner(
    config: TrainerConfigFastAI,
    bags: List[str],
    targets: npt.NDArray,
    train_idx: npt.NDArray[np.int_],
    val_idx: npt.NDArray[np.int_],
    unique_categories: npt.NDArray,
    outdir: Optional[str] = None,
    device: Optional[Union[str, torch.device]] = None,
) -> Tuple[Learner, Tuple[int, int]]:
    """Build a FastAI learner for a CLAM model.

    Args:
        config (``TrainerConfigFastAI``): Trainer and model configuration.
        bags (list(str)): Path to .pt files (bags) with features, one per patient.
        targets (np.ndarray): Category labels for each patient, in the same
            order as ``bags``.
        train_idx (np.ndarray, int): Indices of bags/targets that constitutes
            the training set.
        val_idx (np.ndarray, int): Indices of bags/targets that constitutes
            the validation set.
        unique_categories (np.ndarray(str)): Array of all unique categories
            in the targets. Used for one-hot encoding.
        outdir (str): Location in which to save training history and best model.
        device (torch.device or str): PyTorch device.

    Returns:
        FastAI Learner, (number of input features, number of classes).
    """
    from ..clam.utils import loss_utils

    # Prepare device.
    device = torch_utils.get_device(device)

    # Prepare data.
    # Set oh_kw to a dictionary of keyword arguments for OneHotEncoder,
    # using the argument sparse=False if the sklearn version is <1.2
    # and sparse_output=False if the sklearn version is >=1.2.
    if version.parse(sklearn_version) < version.parse("1.2"):
        oh_kw = {"sparse": False}
    else:
        oh_kw = {"sparse_output": False}
    encoder = OneHotEncoder(**oh_kw).fit(unique_categories.reshape(-1, 1))

    # Build dataloaders.
    train_dataset = build_clam_dataset(
        bags[train_idx],
        targets[train_idx],
        encoder=encoder,
        bag_size=config.bag_size
    )
    train_dl = DataLoader(
        train_dataset,
        batch_size=1,
        shuffle=True,
        num_workers=1,
        drop_last=False,
        device=device
    )
    val_dataset = build_clam_dataset(
        bags[val_idx],
        targets[val_idx],
        encoder=encoder,
        bag_size=None
    )
    val_dl = DataLoader(
        val_dataset,
        batch_size=1,
        shuffle=False,
        num_workers=8,
        persistent_workers=True,
        device=device
    )

    # Prepare model.
    batch = train_dl.one_batch()
    n_features = batch[0][0].shape[-1]
<<<<<<< HEAD
    n_classes = batch[-1].shape[-1]
=======
>>>>>>> e21ce243
    config_size = config.model_fn.sizes[config.model_config.model_size]
    model_size = [n_features] + config_size[1:]
    log.info(f"Training model {config.model_fn.__name__} "
             f"(size={model_size}, loss={config.loss_fn.__name__})")
<<<<<<< HEAD
    model = config.model_fn(size=model_size, n_classes=n_classes)
=======
    model = config.model_fn(size=model_size, n_classes=batch[-1].shape[-1])
>>>>>>> e21ce243
    model.relocate()

    # Loss should weigh inversely to class occurences.
    loss_func = config.loss_fn()

    # Create learning and fit.
    dls = DataLoaders(train_dl, val_dl)
    learner = Learner(dls, model, loss_func=loss_func, metrics=[loss_utils.RocAuc()], path=outdir)

    return learner, (n_features, n_classes)


def _build_fastai_learner(
    config: TrainerConfigFastAI,
    bags: List[str],
    targets: npt.NDArray,
    train_idx: npt.NDArray[np.int_],
    val_idx: npt.NDArray[np.int_],
    unique_categories: npt.NDArray,
    outdir: Optional[str] = None,
    device: Optional[Union[str, torch.device]] = None,
) -> Tuple[Learner, Tuple[int, int]]:
    """Build a FastAI learner for an MIL model.

    Args:
        config (``TrainerConfigFastAI``): Trainer and model configuration.
        bags (list(str)): Path to .pt files (bags) with features, one per patient.
        targets (np.ndarray): Category labels for each patient, in the same
            order as ``bags``.
        train_idx (np.ndarray, int): Indices of bags/targets that constitutes
            the training set.
        val_idx (np.ndarray, int): Indices of bags/targets that constitutes
            the validation set.
        unique_categories (np.ndarray(str)): Array of all unique categories
            in the targets. Used for one-hot encoding.
        outdir (str): Location in which to save training history and best model.
        device (torch.device or str): PyTorch device.

    Returns:

        FastAI Learner, (number of input features, number of classes).
    """
    # Prepare device.
    device = torch_utils.get_device(device)

    # Prepare data.
    # Set oh_kw to a dictionary of keyword arguments for OneHotEncoder,
    # using the argument sparse=False if the sklearn version is <1.2
    # and sparse_output=False if the sklearn version is >=1.2.
    if version.parse(sklearn_version) < version.parse("1.2"):
        oh_kw = {"sparse": False}
    else:
        oh_kw = {"sparse_output": False}
    encoder = OneHotEncoder(**oh_kw).fit(unique_categories.reshape(-1, 1))

    # Build dataloaders.
    train_dataset = build_dataset(
        bags[train_idx],
        targets[train_idx],
        encoder=encoder,
        bag_size=config.bag_size,
        use_lens=config.model_config.use_lens
    )
    train_dl = DataLoader(
        train_dataset,
        batch_size=config.batch_size,
        shuffle=True,
        num_workers=1,
        drop_last=False,
        device=device
    )
    val_dataset = build_dataset(
        bags[val_idx],
        targets[val_idx],
        encoder=encoder,
        bag_size=None,
        use_lens=config.model_config.use_lens
    )
    val_dl = DataLoader(
        val_dataset,
        batch_size=1,
        shuffle=False,
        num_workers=8,
        persistent_workers=True,
        device=device
    )

    # Prepare model.
<<<<<<< HEAD
=======

>>>>>>> e21ce243
    batch = train_dl.one_batch()
    n_in, n_out = batch[0].shape[-1], batch[-1].shape[-1]
    log.info(f"Training model {config.model_fn.__name__} "
             f"(in={n_in}, out={n_out}, loss={config.loss_fn.__name__})")
    model = config.model_fn(n_in, n_out).to(device)
    if hasattr(model, 'relocate'):
        model.relocate()

    # Loss should weigh inversely to class occurences.
    counts = pd.value_counts(targets[train_idx])
    weight = counts.sum() / counts
    weight /= weight.sum()
    weight = torch.tensor(
        list(map(weight.get, encoder.categories_[0])), dtype=torch.float32
    ).to(device)
    loss_func = nn.CrossEntropyLoss(weight=weight)

    # Create learning and fit.
    dls = DataLoaders(train_dl, val_dl)
    learner = Learner(dls, model, loss_func=loss_func, metrics=[RocAuc()], path=outdir)

    return learner, (n_in, n_out)<|MERGE_RESOLUTION|>--- conflicted
+++ resolved
@@ -157,19 +157,13 @@
     # Prepare model.
     batch = train_dl.one_batch()
     n_features = batch[0][0].shape[-1]
-<<<<<<< HEAD
     n_classes = batch[-1].shape[-1]
-=======
->>>>>>> e21ce243
     config_size = config.model_fn.sizes[config.model_config.model_size]
     model_size = [n_features] + config_size[1:]
     log.info(f"Training model {config.model_fn.__name__} "
              f"(size={model_size}, loss={config.loss_fn.__name__})")
-<<<<<<< HEAD
     model = config.model_fn(size=model_size, n_classes=n_classes)
-=======
-    model = config.model_fn(size=model_size, n_classes=batch[-1].shape[-1])
->>>>>>> e21ce243
+
     model.relocate()
 
     # Loss should weigh inversely to class occurences.
@@ -258,10 +252,6 @@
     )
 
     # Prepare model.
-<<<<<<< HEAD
-=======
-
->>>>>>> e21ce243
     batch = train_dl.one_batch()
     n_in, n_out = batch[0].shape[-1], batch[-1].shape[-1]
     log.info(f"Training model {config.model_fn.__name__} "
