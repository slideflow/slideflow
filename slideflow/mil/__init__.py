--- conflicted
+++ resolved
@@ -1,13 +1,9 @@
-<<<<<<< HEAD
 from .train import (train_mil, train_clam, train_fastai, build_fastai_learner,
                     train_multimodal_mil)
 from .eval import (
-    eval_mil, predict_slide, eval_multimodal_mil, save_mil_tile_predictions)
-=======
-from .train import train_mil, train_clam, train_fastai, build_fastai_learner
-from .eval import eval_mil, predict_slide, generate_mil_features
-
->>>>>>> 5d89284d
+    eval_mil, predict_slide, eval_multimodal_mil, save_mil_tile_predictions,
+    generate_mil_features
+)
 from .train._legacy import legacy_train_clam
 from ._params import (
     mil_config, _TrainerConfig, TrainerConfigFastAI, TrainerConfigCLAM,
