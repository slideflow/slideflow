"""Tensorflow model utility functions."""

import os
import tempfile
from typing import (TYPE_CHECKING, Any, Dict, List, Tuple, Union, Optional,
                    Callable)

import numpy as np
import slideflow as sf
from pandas.core.frame import DataFrame
from slideflow.stats import df_from_pred
from slideflow.util import log, ImgBatchSpeedColumn
from rich.progress import Progress, TimeElapsedColumn, SpinnerColumn

import tensorflow as tf

if TYPE_CHECKING:
    import neptune.new as neptune


def log_summary(
    model: tf.keras.Model,
    neptune_run: "neptune.Run" = None
) -> None:
    """Log the model summary.

    Args:
        model (tf.keras.Model): Tensorflow/Keras model.
        neptune_run (neptune.Run, optional): Neptune run. Defaults to None.
    """
    if sf.getLoggingLevel() <= 20:
        print()
        model.summary()
    if neptune_run:
        summary_string = []
        model.summary(print_fn=lambda x: summary_string.append(x))
        neptune_run['summary'] = "\n".join(summary_string)


def get_layer_index_by_name(model: tf.keras.Model, name: str) -> int:
    for i, layer in enumerate(model.layers):
        if layer.name == name:
            return i
    raise IndexError(f"Layer {name} not found.")


def batch_loss_crossentropy(
    features: tf.Tensor,
    diff: float = 0.5,
    eps: float = 1e-5
) -> tf.Tensor:
    split = tf.split(features, 8, axis=0)

    def tstat(first, rest):
        first_mean = tf.math.reduce_mean(first, axis=0)
        rest_mean = tf.math.reduce_mean(rest, axis=0)

        # Variance
        A = tf.math.reduce_sum(tf.math.square(first - first_mean), axis=0) / (first_mean.shape[0] - 1)
        B = tf.math.reduce_sum(tf.math.square(rest - rest_mean), axis=0) / (rest_mean.shape[0] - 1)

        # Not performing square root of SE for computational reasons
        se = tf.math.sqrt((A / first_mean.shape[0]) + (B / rest_mean.shape[0]))
        t_square = tf.math.square((first_mean - rest_mean - diff) / se)
        return tf.math.reduce_mean(t_square)

    stats = [
        tstat(
            split[n],
            tf.concat([
                sp for i, sp in enumerate(split)
                if i != n
            ], axis=0))
        for n in range(len(split))
    ]
    return tf.math.reduce_mean(tf.stack(stats)) * eps


def negative_log_likelihood(y_true: tf.Tensor, y_pred: tf.Tensor) -> tf.Tensor:
    """Negative log likelihood loss.

    Implemented by Fred Howard, adapted from
    https://github.com/havakv/pycox/blob/master/pycox/models/loss.py

    Args:
        y_true (tf.Tensor): True labels.
        y_pred (tf.Tensor): Predictions.

    Returns:
        tf.Tensor: Loss.
    """
    events = tf.reshape(y_pred[:, -1], [-1])  # E
    pred_hr = tf.reshape(y_pred[:, 0], [-1])  # y_pred
    time = tf.reshape(y_true, [-1])           # y_true

    order = tf.argsort(time)  # direction='DESCENDING'
    sorted_events = tf.gather(events, order)            # pylint: disable=no-value-for-parameter
    sorted_predictions = tf.gather(pred_hr, order)      # pylint: disable=no-value-for-parameter

    # Finds maximum HR in predictions
    gamma = tf.math.reduce_max(sorted_predictions)

    # Small constant value
    eps = tf.constant(1e-7, dtype=tf.float32)

    log_cumsum_h = tf.math.add(
                    tf.math.log(
                        tf.math.add(
                            tf.math.cumsum(             # pylint: disable=no-value-for-parameter
                                tf.math.exp(
                                    tf.math.subtract(sorted_predictions, gamma))),
                            eps)),
                    gamma)

    neg_likelihood = -tf.math.divide(
                        tf.reduce_sum(
                            tf.math.multiply(
                                tf.subtract(sorted_predictions, log_cumsum_h),
                                sorted_events)),
                        tf.reduce_sum(sorted_events))

    return neg_likelihood


def negative_log_likelihood_breslow(
    y_true: tf.Tensor,
    y_pred: tf.Tensor
) -> tf.Tensor:
    """Negative log likelihood loss, Breslow approximation.

    Args:
        y_true (tf.Tensor): True labels.
        y_pred (tf.Tensor): Predictions.

    Returns:
        tf.Tensor: Breslow loss.
    """
    events = tf.reshape(y_pred[:, -1], [-1])
    pred = tf.reshape(y_pred[:, 0], [-1])
    time = tf.reshape(y_true, [-1])

    order = tf.argsort(time, direction='DESCENDING')
    sorted_time = tf.gather(time, order)                # pylint: disable=no-value-for-parameter
    sorted_events = tf.gather(events, order)            # pylint: disable=no-value-for-parameter
    sorted_pred = tf.gather(pred, order)                # pylint: disable=no-value-for-parameter

    Y_hat_c = sorted_pred
    Y_label_T = sorted_time
    Y_label_E = sorted_events
    Obs = tf.reduce_sum(Y_label_E)

    # numerical stability
    amax = tf.reduce_max(Y_hat_c)
    Y_hat_c_shift = tf.subtract(Y_hat_c, amax)
    # Y_hat_c_shift = tf.debugging.check_numerics(Y_hat_c_shift, message="checking y_hat_c_shift")
    Y_hat_hr = tf.exp(Y_hat_c_shift)
    Y_hat_cumsum = tf.math.log(tf.cumsum(Y_hat_hr)) + amax  # pylint: disable=no-value-for-parameter

    unique_values, segment_ids = tf.unique(Y_label_T)
    loss_s2_v = tf.math.segment_max(Y_hat_cumsum, segment_ids)
    loss_s2_count = tf.math.segment_sum(Y_label_E, segment_ids)

    loss_s2 = tf.reduce_sum(tf.multiply(loss_s2_v, loss_s2_count))
    loss_s1 = tf.reduce_sum(tf.multiply(Y_hat_c, Y_label_E))
    loss_breslow = tf.divide(tf.subtract(loss_s2, loss_s1), Obs)
    return loss_breslow


def concordance_index(y_true: tf.Tensor, y_pred: tf.Tensor) -> tf.Tensor:
    """Calculate concordance index (C-index).

    Args:
        y_true (tf.Tensor): True labels.
        y_pred (tf.Tensor): Predictions.

    Returns:
        tf.Tensor: Concordance index.
    """
    E = y_pred[:, -1]
    y_pred = y_pred[:, :-1]
    E = tf.reshape(E, [-1])
    y_pred = tf.reshape(y_pred, [-1])
    y_pred = -y_pred  # negative of log hazard ratio to have correct relationship with survival
    g = tf.subtract(tf.expand_dims(y_pred, -1), y_pred)
    g = tf.cast(g == 0.0, tf.float32) * 0.5 + tf.cast(g > 0.0, tf.float32)
    f = tf.subtract(tf.expand_dims(y_true, -1), y_true) > 0.0
    event = tf.multiply(tf.transpose(E), E)
    f = tf.multiply(tf.cast(f, tf.float32), event)
    f = tf.compat.v1.matrix_band_part(tf.cast(f, tf.float32), -1, 0)
    g = tf.reduce_sum(tf.multiply(g, f))
    f = tf.reduce_sum(f)
    return tf.where(tf.equal(f, 0), 0.0, g/f)


def add_regularization(
    model: tf.keras.Model,
    regularizer: tf.keras.layers.Layer
) -> tf.keras.Model:
    '''Adds regularization (e.g. L2) to all eligible layers of a model.
    This function is from "https://sthalles.github.io/keras-regularizer/" '''

    if not isinstance(regularizer, tf.keras.regularizers.Regularizer):
        print('Regularizer must be a subclass of tf.keras.regularizers.Regularizer')
        return model

    for layer in model.layers:
        for attr in ['kernel_regularizer']:
            if hasattr(layer, attr):
                setattr(layer, attr, regularizer)

    # When we change the layers attributes, the change only happens in the model config file
    model_json = model.to_json()

    # Save the weights before reloading the model.
    tmp_weights_path = os.path.join(tempfile.gettempdir(), 'tmp_weights.h5')
    model.save_weights(tmp_weights_path)

    # load the model from the config
    model = tf.keras.models.model_from_json(model_json)

    # Reload the model weights
    model.load_weights(tmp_weights_path, by_name=True)
    return model


def get_uq_predictions(
    img: tf.Tensor,
    pred_fn: tf.keras.Model,
    num_outcomes: Optional[int] = None,
    uq_n: int = 30
) -> Tuple[tf.Tensor, tf.Tensor, int]:
    if not num_outcomes:
        yp_drop = {}  # type: Union[List[Any], Dict[int, List]]
    else:
        yp_drop = {n: [] for n in range(num_outcomes)}
    for _ in range(uq_n):
        yp = pred_fn(img, training=False)
        if not num_outcomes:
            num_outcomes = 1 if not isinstance(yp, list) else len(yp)
            yp_drop = {n: [] for n in range(num_outcomes)}
        if num_outcomes > 1:
            for o in range(num_outcomes):
                yp_drop[o] += [yp[o]]
        else:
            yp_drop[0] += [yp]
    if num_outcomes > 1:
        yp_drop = [tf.stack(yp_drop[n], axis=0) for n in range(num_outcomes)]
        yp_mean = [tf.math.reduce_mean(yp_drop[n], axis=0) for n in range(num_outcomes)]
        yp_std = [tf.math.reduce_std(yp_drop[n], axis=0) for n in range(num_outcomes)]
    else:
        yp_drop = tf.stack(yp_drop[0], axis=0)
        yp_mean = tf.math.reduce_mean(yp_drop, axis=0)
        yp_std = tf.math.reduce_std(yp_drop, axis=0)
    return yp_mean, yp_std, num_outcomes


def unwrap(
    model: tf.keras.models.Model
) -> Tuple[tf.Tensor, tf.Tensor, tf.Tensor]:
    """Unwraps a Tensorflow model built in Slideflow, returning the
    input tensor, post-convolutional output tensor, and final model output
    tensor.

    Args:
        model (tf.keras.models.Model): Model built with Slideflow.

    Returns:
        A tuple containing

            tf.Tensor:  Input tensor.

            tf.Tensor:  Post-convolutional layer output tensor.

            tf.Tensor:  Final model output tensor.
    """
    submodel = model.layers[1]
    x = submodel.outputs[0]
    postconv = x
    for layer_index in range(2, len(model.layers)):
        extracted_layer = model.layers[layer_index]
        x = extracted_layer(x)

    return submodel.inputs, postconv, x


def flatten(
    model: tf.keras.models.Model
) -> tf.keras.models.Model:
    """Unwrapped then flattens a Tensorflow model."""

    inputs, _, outputs = unwrap(model)
    return tf.keras.models.Model(inputs=inputs, outputs=outputs)


def eval_from_model(
    model: "tf.keras.Model",
    dataset: "tf.data.Dataset",
    model_type: Optional[str],
    loss: Optional[Callable],
    num_tiles: int = 0,
    uq: bool = False,
    uq_n: int = 30,
    steps: Optional[int] = None,
    predict_only: bool = False,
    pb_label: str = "Evaluating...",
    verbosity: str = 'full',
) -> Tuple[DataFrame, float, float]:
    """Evaluates predictions (y_true, y_pred, tile_to_slide) from a given
    Tensorflow model and dataset, generating predictions, accuracy, and loss.

    Args:
        model (str): Path to Tensorflow model.
        dataset (tf.data.Dataset): Tensorflow dataset.
        model_type (str, optional): 'categorical', 'linear', or 'cph'.
            Will not attempt to calculate accuracy for non-categorical models.
            Defaults to 'categorical'.
        loss (Callable, optional): Loss function which accepts (y_true, y_pred).

    Keyword args:
        num_tiles (int, optional): Used for progress bar. Defaults to 0.
        uq (bool, optional): Perform uncertainty quantification with dropout.
            Defaults to False.
        uq_n (int, optional): Number of per-tile inferences to perform is
            calculating uncertainty via dropout.
        steps (int, optional): Number of steps (batches) of evaluation to
            perform. If None, uses the full dataset. Defaults to None.
        predict_only (bool, optional): Only generate predictions without
            comparisons to y_true. Defaults to False.
        pb_label (str, optional): Progress bar label.
            Defaults to "Evaluating..."
        verbosity (str, optional): Either 'full', 'quiet', or 'silent'.
            Verbosity for progress bars.

    Returns:
        pd.DataFrame, accuracy, loss
    """

    if verbosity not in ('silent', 'quiet', 'full'):
        raise ValueError(f"Invalid value '{verbosity}' for argument 'verbosity'")

    @tf.function
    def get_predictions(img, training=False):
        return model(img, training=training)

    y_true, y_pred, tile_to_slides, locations, y_std = [], [], [], [], []
    num_vals, num_batches, num_outcomes, running_loss = 0, 0, 0, 0
    batch_size = 0

    is_cat = (model_type == 'categorical')
    if not is_cat:
        acc = None

    if verbosity != 'silent':
        pb = Progress(SpinnerColumn(), transient=True)
        pb.add_task(pb_label, total=None)
        pb.start()
    for step, batch in enumerate(dataset):
        if steps is not None and step >= steps:
            break

        # --- Detect data structure, if this is the first batch ---------------
        if not batch_size:
            if len(batch) not in (3, 5):
                raise IndexError(
                    "Unexpected number of items returned from dataset batch. "
                    f"Expected either '3' or '5', got: {len(batch)}")

            incl_loc = (len(batch) == 5)
            batch_size = batch[2].shape[0]
            if verbosity != 'silent':
                pb.stop()
                pb = Progress(
                    SpinnerColumn(),
                    *Progress.get_default_columns(),
                    TimeElapsedColumn(),
                    ImgBatchSpeedColumn(),
                    transient=sf.getLoggingLevel()>20 or verbosity == 'quiet')
                task = pb.add_task(
                    pb_label,
                    total=num_tiles if not steps else steps*batch_size)
                pb.start()
        # ---------------------------------------------------------------------

        if incl_loc:
            img, yt, slide, loc_x, loc_y = batch
            locations += [tf.stack([loc_x, loc_y], axis=-1).numpy()]  # type: ignore
        else:
            img, yt, slide = batch

        if verbosity != 'silent':
            pb.advance(task, slide.shape[0])
        tile_to_slides += [_byte.decode('utf-8') for _byte in slide.numpy()]
        num_vals += slide.shape[0]
        num_batches += 1

        if uq:
            yp, yp_std, num_outcomes = get_uq_predictions(
                img, get_predictions, num_outcomes, uq_n
            )
            y_pred += [yp]
            y_std += [yp_std]  # type: ignore
        else:
            yp = get_predictions(img, training=False)
            y_pred += [yp]

        if not predict_only:
            if isinstance(yt, dict):
                y_true += [[yt[f'out-{o}'].numpy() for o in range(len(yt))]]
                yt = [yt[f'out-{o}'] for o in range(len(yt))]
                if loss is not None:
                    loss_val = [loss(yt[i], yp[i]) for i in range(len(yt))]
<<<<<<< HEAD
                    loss_val = [l for l in loss_val if not tf.math.is_nan(l)]
=======
                    loss_val = [tf.boolean_mask(l, tf.math.is_finite(l)) for l in loss_val]
>>>>>>> 04c16b05
                    batch_loss = tf.math.reduce_sum(loss_val).numpy()
                    running_loss = (((num_vals - slide.shape[0]) * running_loss) + batch_loss) / num_vals
            else:
                y_true += [yt.numpy()]
                if loss is not None:
                    loss_val = loss(yt, yp)
<<<<<<< HEAD
                    not_nan = ~tf.math.is_nan(loss_val)
                    batch_loss = tf.math.reduce_sum(loss_val[not_nan]).numpy()
=======
                    if tf.rank(loss_val):
                        # Loss is a vector
                        is_finite = tf.math.is_finite(loss_val)
                        batch_loss = tf.math.reduce_sum(tf.boolean_mask(loss_val, is_finite)).numpy()
                    else:
                        # Loss is a scalar
                        batch_loss = loss_val.numpy()  # type: ignore
>>>>>>> 04c16b05
                    running_loss = (((num_vals - slide.shape[0]) * running_loss) + batch_loss) / num_vals

    if verbosity != 'silent':
        pb.stop()

    if isinstance(y_pred[0], list):
        # Concatenate predictions for each outcome
        y_pred = [np.concatenate(yp) for yp in zip(*y_pred)]
        if uq:
            y_std = [np.concatenate(ys) for ys in zip(*y_std)]  # type: ignore
    else:
        y_pred = [np.concatenate(y_pred)]
        if uq:
            y_std = [np.concatenate(y_std)]

    if not predict_only and isinstance(y_true[0], list):
        # Concatenate y_true for each outcome
        y_true = [np.concatenate(yt) for yt in zip(*y_true)]
        if is_cat:
            acc = [
                np.sum(y_true[i] == np.argmax(y_pred[i], axis=1)) / num_vals
                for i in range(len(y_true))
            ]
    elif not predict_only:
        y_true = [np.concatenate(y_true)]
        if is_cat:
            acc = np.sum(y_true[0] == np.argmax(y_pred[0], axis=1)) / num_vals
    else:
        y_true = None  # type: ignore

    if locations != []:
        locations = np.concatenate(locations)
    else:
        locations = None  # type: ignore
    if not uq:
        y_std = None  # type: ignore

    # Create pandas DataFrame from arrays
    df = df_from_pred(y_true, y_pred, y_std, tile_to_slides, locations)

    # Note that Keras loss during training includes regularization losses,
    # so this loss will not match validation loss calculated during training
    log.debug("Evaluation complete.")
    return df, acc, running_loss  # type: ignore


def predict_from_model(
    model: "tf.keras.Model",
    dataset: "tf.data.Dataset",
    pb_label: str = "Predicting...",
    **kwargs
) -> DataFrame:
    """Generate a DataFrame of predictions from a model.

    Args:
        model (str): Path to Tensorflow model.
        dataset (tf.data.Dataset): Tensorflow dataset.

    Keyword args:
        num_tiles (int, optional): Used for progress bar. Defaults to 0.
        uq (bool, optional): Perform uncertainty quantification with dropout.
            Defaults to False.
        uq_n (int, optional): Number of per-tile inferences to perform is
            calculating uncertainty via dropout.
        steps (int, optional): Number of steps (batches) of evaluation to
            perform. If None, uses the full dataset. Defaults to None.
        pb_label (str, optional): Progress bar label.
            Defaults to "Predicting..."
        verbosity (str, optional): Either 'full', 'quiet', or 'silent'.
            Verbosity for progress bars.

    Returns:
        pd.DataFrame
    """
    df, _, _ = eval_from_model(
        model,
        dataset,
        model_type=None,
        loss=None,
        predict_only=True,
        pb_label=pb_label,
        **kwargs
    )
    return df<|MERGE_RESOLUTION|>--- conflicted
+++ resolved
@@ -409,21 +409,13 @@
                 yt = [yt[f'out-{o}'] for o in range(len(yt))]
                 if loss is not None:
                     loss_val = [loss(yt[i], yp[i]) for i in range(len(yt))]
-<<<<<<< HEAD
-                    loss_val = [l for l in loss_val if not tf.math.is_nan(l)]
-=======
                     loss_val = [tf.boolean_mask(l, tf.math.is_finite(l)) for l in loss_val]
->>>>>>> 04c16b05
                     batch_loss = tf.math.reduce_sum(loss_val).numpy()
                     running_loss = (((num_vals - slide.shape[0]) * running_loss) + batch_loss) / num_vals
             else:
                 y_true += [yt.numpy()]
                 if loss is not None:
                     loss_val = loss(yt, yp)
-<<<<<<< HEAD
-                    not_nan = ~tf.math.is_nan(loss_val)
-                    batch_loss = tf.math.reduce_sum(loss_val[not_nan]).numpy()
-=======
                     if tf.rank(loss_val):
                         # Loss is a vector
                         is_finite = tf.math.is_finite(loss_val)
@@ -431,7 +423,6 @@
                     else:
                         # Loss is a scalar
                         batch_loss = loss_val.numpy()  # type: ignore
->>>>>>> 04c16b05
                     running_loss = (((num_vals - slide.shape[0]) * running_loss) + batch_loss) / num_vals
 
     if verbosity != 'silent':
