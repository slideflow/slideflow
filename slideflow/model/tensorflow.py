--- conflicted
+++ resolved
@@ -20,16 +20,9 @@
 from slideflow import errors
 from slideflow.model import tensorflow_utils as tf_utils
 from slideflow.model.base import log_manifest, no_scope
-<<<<<<< HEAD
 from slideflow.model.tensorflow_utils import unwrap, flatten  # type: ignore
 from slideflow.util import log, NormFit
-=======
-from slideflow.model.tensorflow_utils import unwrap
-from slideflow.util import NormFit, Path
-from slideflow.util import colors as col
-from slideflow.util import log
 import neural_structured_learning as nsl
->>>>>>> 130a27cb
 
 import tensorflow as tf
 from tensorflow.keras import applications as kapps
@@ -1551,12 +1544,9 @@
         multi_gpu: bool = False,
         reduce_method: str = 'average',
         norm_fit: Optional[NormFit] = None,
-<<<<<<< HEAD
         from_wsi: bool = False,
         roi_method: str = 'auto',
-=======
         adversarial: bool = False
->>>>>>> 130a27cb
     ):
         """Builds and trains a model from hyperparameters.
 
