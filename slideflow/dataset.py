"""Module for the ``Dataset`` class and its associated functions.

The ``Dataset`` class handles management of collections of patients,
clinical annotations, slides, extracted tiles, and assembly of images
into torch DataLoader and tensorflow Dataset objects. The high-level
overview of the structure of ``Dataset`` is as follows:


 ──────────── Information Methods ───────────────────────────────
   Annotations      Slides        Settings         TFRecords
  ┌──────────────┐ ┌─────────┐   ┌──────────────┐ ┌──────────────┐
  │Patient       │ │Paths to │   │Tile size (px)│ | *.tfrecords  |
  │Slide         │ │ slides  │   │Tile size (um)│ |  (generated) |
  │Label(s)      │ └─────────┘   └──────────────┘ └──────────────┘
  │ - Categorical│  .slides()     .tile_px         .tfrecords()
  │ - Continuous │  .rois()       .tile_um         .manifest()
  │ - Time Series│  .slide_paths()                 .num_tiles
  └──────────────┘  .thumbnails()                  .img_format
    .patients()
    .rois()
    .labels()
    .harmonize_labels()
    .is_float()


 ─────── Filtering and Splitting Methods ──────────────────────
  ┌────────────────────────────┐
  │                            │
  │ ┌─────────┐                │ .filter()
  │ │Filtered │                │ .remove_filter()
  │ │ Dataset │                │ .clear_filters()
  │ └─────────┘                │ .split()
  │               Full Dataset │
  └────────────────────────────┘


 ───────── Summary of Image Data Flow ──────────────────────────
  ┌──────┐
  │Slides├─────────────┐
  └──┬───┘             │
     │                 │
     ▼                 │
  ┌─────────┐          │
  │TFRecords├──────────┤
  └──┬──────┘          │
     │                 │
     ▼                 ▼
  ┌────────────────┐ ┌─────────────┐
  │torch DataLoader│ │Loose images │
  │ / tf Dataset   │ │ (.png, .jpg)│
  └────────────────┘ └─────────────┘

 ──────── Slide Processing Methods ─────────────────────────────
  ┌──────┐
  │Slides├───────────────┐
  └──┬───┘               │
     │.extract_tiles()   │.extract_tiles(
     ▼                   │    save_tiles=True
  ┌─────────┐            │  )
  │TFRecords├────────────┤
  └─────────┘            │ .extract_tiles
                         │  _from_tfrecords()
                         ▼
                       ┌─────────────┐
                       │Loose images │
                       │ (.png, .jpg)│
                       └─────────────┘


 ─────────────── TFRecords Operations ─────────────────────────
                      ┌─────────┐
   ┌────────────┬─────┤TFRecords├──────────┐
   │            │     └─────┬───┘          │
   │.tfrecord   │.tfrecord  │ .balance()   │.resize_tfrecords()
   │  _heatmap()│  _report()│ .clip()      │.split_tfrecords
   │            │           │ .torch()     │  _by_roi()
   │            │           │ .tensorflow()│
   ▼            ▼           ▼              ▼
  ┌───────┐ ┌───────┐ ┌────────────────┐┌─────────┐
  │Heatmap│ │PDF    │ │torch DataLoader││TFRecords│
  └───────┘ │ Report│ │ / tf Dataset   │└─────────┘
            └───────┘ └────────────────┘
"""

import copy
import csv
import multiprocessing as mp
import os
import shutil
import threading
import time
import types
import tempfile
import warnings
from contextlib import contextmanager
from collections import defaultdict
from datetime import datetime
from glob import glob
from multiprocessing.dummy import Pool as DPool
from os.path import basename, dirname, exists, isdir, join
from queue import Queue
from random import shuffle
from tabulate import tabulate  # type: ignore[import]
from pprint import pformat
from functools import partial
from typing import (TYPE_CHECKING, Any, Dict, List, Optional, Sequence, Tuple,
                    Union, Callable)
import numpy as np
import pandas as pd
import shapely.geometry as sg
from rich.progress import track, Progress
from tqdm import tqdm

import slideflow as sf
from slideflow import errors
from slideflow.slide import WSI, ExtractionReport, SlideReport
from slideflow.util import (log, Labels, _shortname, path_to_name,
                            tfrecord2idx, TileExtractionProgress)

if TYPE_CHECKING:
    import tensorflow as tf
    import cellpose
    from slideflow.model import ModelParams
    from torch.utils.data import DataLoader
    from slideflow.norm import StainNormalizer

# -----------------------------------------------------------------------------


def _prepare_slide(
    path: str,
    report_dir: Optional[str],
    wsi_kwargs: Dict,
    qc: Optional[str],
    qc_kwargs: Dict,
) -> Optional["sf.WSI"]:

    try:
        slide = sf.WSI(path, **wsi_kwargs)
        if qc:
            slide.qc(method=qc, **qc_kwargs)
        return slide
    except errors.MissingROIError:
        log.debug(f'Missing ROI for slide {path}; skipping')
        return None
    except errors.IncompatibleBackendError:
        log.error('Slide {} has type {}, which is incompatible with the active '
                  'slide reading backend, {}. Consider using a different '
                  'backend, which can be set with the environmental variable '
                  'SF_SLIDE_BACKEND. See https://slideflow.dev/installation/#cucim-vs-libvips '
                  'for more information.'.format(
                    path,
                    sf.util.path_to_ext(path).upper(),
                    sf.slide_backend()
                  ))
    except errors.SlideLoadError as e:
        log.error(f'Error loading slide {path}: {e}. Skipping')
        return None
    except errors.QCError as e:
        log.error(e)
        return None
    except errors.TileCorruptionError:
        log.error(f'{path} corrupt; skipping')
        return None
    except (KeyboardInterrupt, SystemExit) as e:
        print('Exiting...')
        raise e
    except Exception as e:
        log.error(f'Error processing slide {path}: {e}. Skipping')
        return None


@contextmanager
def _handle_slide_errors(path: str):
    try:
        yield
    except errors.MissingROIError:
        log.info(f'Missing ROI for slide {path}; skipping')
    except errors.SlideLoadError as e:
        log.error(f'Error loading slide {path}: {e}. Skipping')
    except errors.QCError as e:
        log.error(e)
    except errors.TileCorruptionError:
        log.error(f'{path} corrupt; skipping')
    except (KeyboardInterrupt, SystemExit) as e:
        print('Exiting...')
        raise e


def _tile_extractor(
    path: str,
    tfrecord_dir: str,
    tiles_dir: str,
    reports: Dict,
    qc: str,
    wsi_kwargs: Dict,
    generator_kwargs: Dict,
    qc_kwargs: Dict,
    render_thumb: bool = True
) -> None:
    """Extract tiles. Internal function.

    Slide processing needs to be process-isolated when num_workers > 1 .

    Args:
        tfrecord_dir (str): Path to TFRecord directory.
        tiles_dir (str): Path to tiles directory (loose format).
        reports (dict): Multiprocessing-enabled dict.
        qc (bool): Quality control method.
        wsi_kwargs (dict): Keyword arguments for sf.WSI.
        generator_kwargs (dict): Keyword arguments for WSI.extract_tiles()
        qc_kwargs(dict): Keyword arguments for quality control.
    """
    with _handle_slide_errors(path):
        log.debug(f'Extracting tiles for {path_to_name(path)}')
        slide = _prepare_slide(
            path,
            report_dir=tfrecord_dir,
            wsi_kwargs=wsi_kwargs,
            qc=qc,
            qc_kwargs=qc_kwargs)
        if slide is not None:
            report = slide.extract_tiles(
                tfrecord_dir=tfrecord_dir,
                tiles_dir=tiles_dir,
                **generator_kwargs
            )
            if render_thumb and isinstance(report, SlideReport):
                _ = report.thumb
            reports.update({path: report})


def _buffer_slide(path: str, dest: str) -> str:
    """Buffer a slide to a path."""
    buffered = join(dest, basename(path))
    shutil.copy(path, buffered)

    # If this is an MRXS file, copy the associated folder.
    if path.lower().endswith('mrxs'):
        folder_path = join(dirname(path), path_to_name(path))
        if exists(folder_path):
            shutil.copytree(folder_path, join(dest, path_to_name(path)))
        else:
            log.debug("Could not find associated MRXS folder for slide buffer")

    return buffered


def _debuffer_slide(path: str) -> None:
    """De-buffer a slide."""
    os.remove(path)
    # If this is an MRXS file, remove the associated folder.
    if path.lower().endswith('mrxs'):
        folder_path = join(dirname(path), path_to_name(path))
        if exists(folder_path):
            shutil.rmtree(folder_path)
        else:
            log.debug("Could not find MRXS folder for slide debuffer")


def _fill_queue(
    slide_list: Sequence[str],
    q: Queue,
    q_size: int,
    buffer: Optional[str] = None
) -> None:
    """Fill a queue with slide paths, using an optional buffer."""
    for path in slide_list:
        warned = False
        if buffer:
            while True:
                if q.qsize() < q_size:
                    try:
                        q.put(_buffer_slide(path, buffer))
                        break
                    except OSError:
                        if not warned:
                            slide = _shortname(path_to_name(path))
                            log.debug(f'OSError for {slide}: buffer full?')
                            log.debug(f'Queue size: {q.qsize()}')
                            warned = True
                        time.sleep(1)
                else:
                    time.sleep(1)
        else:
            q.put(path)
    q.put(None)
    q.join()


def _count_otsu_tiles(wsi):
    wsi.qc('otsu')
    return wsi.estimated_num_tiles


def _create_index(tfrecord, force=False):
    index_name = join(
        dirname(tfrecord),
        path_to_name(tfrecord)+'.index'
    )
    if not tfrecord2idx.find_index(tfrecord) or force:
        tfrecord2idx.create_index(tfrecord, index_name)


def _get_tile_df(
    slide_path: str,
    tile_px: int,
    tile_um: Union[int, str],
    rois: Optional[List[str]],
    stride_div: int,
    roi_method: str
) -> pd.DataFrame:
    try:
        wsi = sf.WSI(
        slide_path,
        tile_px,
        tile_um,
        rois=rois,
        stride_div=stride_div,
        roi_method=roi_method,
        verbose=False
    )
    except Exception as e:
        log.warning("Skipping slide {}, error raised: {}".format(
            path_to_name(slide_path), e
        ))
        return None
    _df = wsi.get_tile_dataframe()
    _df['slide'] = wsi.name
    return _df

# -----------------------------------------------------------------------------

def split_patients_preserved_site(
    patients_dict: Dict[str, Dict],
    n: int,
    balance: Optional[str] = None,
    method: str = 'auto'
) -> List[List[str]]:
    """Split a dictionary of patients into n groups, with site balancing.

    Splits are balanced according to key "balance", while preserving site.

    Args:
        patients_dict (dict): Nested dictionary mapping patient names to
            dict of outcomes: labels
        n (int): Number of splits to generate.
        balance (str): Annotation header to balance splits across.
        method (str): Solver method. 'auto', 'cplex', or 'bonmin'. If 'auto',
            will use CPLEX if availabe, otherwise will default to pyomo/bonmin.

    Returns:
        List of patient splits
    """
    patient_list = list(patients_dict.keys())
    shuffle(patient_list)

    def flatten(arr):
        """Flatten an array."""
        return [y for x in arr for y in x]

    # Get patient outcome labels
    if balance is not None:
        patient_outcome_labels = [
            patients_dict[p][balance] for p in patient_list
        ]
    else:
        patient_outcome_labels = [1 for _ in patient_list]
    # Get unique outcomes
    unique_labels = list(set(patient_outcome_labels))
    n_unique = len(set(unique_labels))
    # Delayed import in case CPLEX not installed
    import slideflow.io.preservedsite.crossfolds as cv

    site_list = [patients_dict[p]['site'] for p in patient_list]
    df = pd.DataFrame(
        list(zip(patient_list, patient_outcome_labels, site_list)),
        columns=['patient', 'outcome_label', 'site']
    )
    df = cv.generate(
        df, 'outcome_label', k=n, target_column='CV', method=method
    )
    log.info("[bold]Train/val split with Preserved-Site Cross-Val")
    log.info("[bold]Category\t" + "\t".join(
        [str(cat) for cat in range(n_unique)]
    ))
    for k in range(n):
        def num_labels_matching(o):
            match = df[(df.CV == str(k+1)) & (df.outcome_label == o)]
            return str(len(match))
        matching = [num_labels_matching(o) for o in unique_labels]
        log.info(f"K-fold-{k}\t" + "\t".join(matching))
    splits = [
        df.loc[df.CV == str(ni+1), "patient"].tolist()
        for ni in range(n)
    ]
    return splits


def split_patients_balanced(
    patients_dict: Dict[str, Dict],
    n: int,
    balance: str
) -> List[List[str]]:
    """Split a dictionary of patients into n groups, balancing by outcome.

    Splits are balanced according to key "balance".

    Args:
        patients_dict (dict): Nested ditionary mapping patient names to
            dict of outcomes: labels
        n (int): Number of splits to generate.
        balance (str): Annotation header to balance splits across.

    Returns:
        List of patient splits
    """
    patient_list = list(patients_dict.keys())
    shuffle(patient_list)

    def flatten(arr):
        """Flatten an array."""
        return [y for x in arr for y in x]

    # Get patient outcome labels
    patient_outcome_labels = [
        patients_dict[p][balance] for p in patient_list
    ]
    # Get unique outcomes
    unique_labels = list(set(patient_outcome_labels))
    n_unique = len(set(unique_labels))

    # Now, split patient_list according to outcomes
    pt_by_outcome = [
        [p for p in patient_list if patients_dict[p][balance] == uo]
        for uo in unique_labels
    ]
    # Then, for each sublist, split into n components
    pt_by_outcome_by_n = [
        list(sf.util.split_list(sub_l, n)) for sub_l in pt_by_outcome
    ]
    # Print splitting as a table
    log.info(
        "[bold]Category\t" + "\t".join([str(cat) for cat in range(n_unique)])
    )
    for k in range(n):
        matching = [str(len(clist[k])) for clist in pt_by_outcome_by_n]
        log.info(f"K-fold-{k}\t" + "\t".join(matching))
    # Join sublists
    splits = [
        flatten([
            item[ni] for item in pt_by_outcome_by_n
        ]) for ni in range(n)
    ]
    return splits


def split_patients(patients_dict: Dict[str, Dict], n: int) -> List[List[str]]:
    """Split a dictionary of patients into n groups.

    Args:
        patients_dict (dict): Nested ditionary mapping patient names to
            dict of outcomes: labels
        n (int): Number of splits to generate.

    Returns:
        List of patient splits
    """
    patient_list = list(patients_dict.keys())
    shuffle(patient_list)
    return list(sf.util.split_list(patient_list, n))

# -----------------------------------------------------------------------------


class Dataset:
    """Supervises organization and processing of slides, tfrecords, and tiles.

    Datasets can be comprised of one or more sources, where a source is a
    combination of slides and any associated regions of interest (ROI) and
    extracted image tiles (stored as TFRecords or loose images).

    Datasets can be created in two ways: either by loading one dataset source,
    or by loading a dataset configuration that contains information about
    multiple dataset sources.

    For the first approach, the dataset source configuration is provided via
    keyword arguments (``tiles``, ``tfrecords``, ``slides``, and ``roi``).
    Each is a path to a directory containing the respective data.

    For the second approach, the first argument ``config`` is either a nested
    dictionary containing the configuration for multiple dataset sources, or
    a path to a JSON file with this information. The second argument is a list
    of dataset sources to load (keys from the ``config`` dictionary).

    With either approach, slide/patient-level annotations are provided through
    the ``annotations`` keyword argument, which can either be a path to a CSV
    file, or a pandas DataFrame, which must contain at minimum the column
    '`patient`'.
    """

    def __init__(
        self,
        config: Optional[Union[str, Dict[str, Dict[str, str]]]] = None,
        sources: Optional[Union[str, List[str]]] = None,
        tile_px: Optional[int] = None,
        tile_um: Optional[Union[str, int]] = None,
        *,
        tfrecords: Optional[str] = None,
        tiles: Optional[str] = None,
        roi: Optional[str] = None,
        slides: Optional[str] = None,
        filters: Optional[Dict] = None,
        filter_blank: Optional[Union[List[str], str]] = None,
        annotations: Optional[Union[str, pd.DataFrame]] = None,
        min_tiles: int = 0,
    ) -> None:
        """Initialize a Dataset to organize processed images.

        Examples
            Load a dataset via keyword arguments.

                .. code-block:: python

                    dataset = Dataset(
                        tfrecords='../path',
                        slides='../path',
                        annotations='../file.csv'
                    )

            Load a dataset configuration file and specify dataset source(s).

                .. code-block:: python

                    dataset = Dataset(
                        config='../path/to/config.json',
                        sources=['Lung_Adeno', 'Lung_Squam'],
                        annotations='../file.csv
                    )

        Args:
            config (str, dict): Either a dictionary or a path to a JSON file.
                If a dictionary, keys should be dataset source names, and
                values should be dictionaries containing the keys 'tiles',
                'tfrecords', 'roi', and/or 'slides', specifying directories for
                each dataset source. If `config` is a str, it should be a path
                to a JSON file containing a dictionary with the same
                formatting. If None, tiles, tfrecords, roi and/or slides should
                be manually provided via keyword arguments. Defaults to None.
            sources (List[str]): List of dataset sources to include from
                configuration. If not provided, will use all sources in the
                provided configuration. Defaults to None.
            tile_px (int): Tile size in pixels.
            tile_um (int or str): Tile size in microns (int) or magnification
                (str, e.g. "20x").

        Keyword args:
            filters (dict, optional): Dataset filters to use for
                selecting slides. See :meth:`slideflow.Dataset.filter` for
                more information. Defaults to None.
            filter_blank (list(str) or str, optional): Skip slides that have
                blank values in these patient annotation columns.
                Defaults to None.
            min_tiles (int, optional): Only include slides with this
                many tiles at minimum. Defaults to 0.
            annotations (str or pd.DataFrame, optional): Path
                to annotations file or pandas DataFrame with slide-level
                annotations. Defaults to None.

        Raises:
            errors.SourceNotFoundError: If provided source does not exist
                in the dataset config.
        """
        if isinstance(tile_um, str):
            sf.util.assert_is_mag(tile_um)
            tile_um = tile_um.lower()

        self.tile_px = tile_px
        self.tile_um = tile_um
        self._filters = filters if filters else {}
        if filter_blank is None:
            self._filter_blank = []
        else:
            self._filter_blank = sf.util.as_list(filter_blank)
        self._min_tiles = min_tiles
        self._clip = {}  # type: Dict[str, int]
        self.prob_weights = None  # type: Optional[Dict]
        self._annotations = None  # type: Optional[pd.DataFrame]
        self.annotations_file = None  # type: Optional[str]

        if (any(arg is not None for arg in (tfrecords, tiles, roi, slides))
           and (config is not None or sources is not None)):
            raise ValueError(
                "When initializing a Dataset object via keywords (tiles, "
                "tfrecords, slides, roi), the arguments 'config' and 'sources'"
                " are invalid."
            )
        elif any(arg is not None for arg in (tfrecords, tiles, roi, slides)):
            config = dict(dataset=dict(
                tfrecords=tfrecords, tiles=tiles, roi=roi, slides=slides
            ))
            sources = ['dataset']

        if isinstance(config, str):
            self._config = config
            loaded_config = sf.util.load_json(config)
        else:
            self._config = "<dict>"
            loaded_config = config

        # Read dataset sources from the configuration
        if sources is None:
            raise ValueError("Missing argument 'sources'")
        sources = sources if isinstance(sources, list) else [sources]
        try:
            self.sources = {
                k: v for k, v in loaded_config.items() if k in sources
            }
            self.sources_names = list(self.sources.keys())
        except KeyError:
            sources_list = ', '.join(sources)
            raise errors.SourceNotFoundError(sources_list, config)
        missing_sources = [s for s in sources if s not in self.sources]
        if len(missing_sources):
            log.warn(
                "The following sources were not found in the dataset "
                f"configuration: {', '.join(missing_sources)}"
            )
        # Create labels for each source based on tile size
        if (tile_px is not None) and (tile_um is not None):
            label = sf.util.tile_size_label(tile_px, tile_um)
        else:
            label = None
        for source in self.sources:
            self.sources[source]['label'] = label

        # Load annotations
        if annotations is not None:
            self.load_annotations(annotations)

    def __repr__(self) -> str:   # noqa D105
        _b = "Dataset(config={!r}, sources={!r}, tile_px={!r}, tile_um={!r})"
        return _b.format(
            self._config,
            self.sources_names,
            self.tile_px,
            self.tile_um
        )

    @property
    def annotations(self) -> Optional[pd.DataFrame]:
        """Pandas DataFrame of all loaded clinical annotations."""
        return self._annotations

    @property
    def num_tiles(self) -> int:
        """Number of tiles in tfrecords after filtering/clipping."""
        tfrecords = self.tfrecords()
        m = self.manifest()
        if not all([tfr in m for tfr in tfrecords]):
            self.update_manifest()
        n_tiles = [
            m[tfr]['total'] if 'clipped' not in m[tfr] else m[tfr]['clipped']
            for tfr in tfrecords
        ]
        return sum(n_tiles)

    @property
    def filters(self) -> Dict:
        """Returns the active filters, if any."""
        return self._filters

    @property
    def filter_blank(self) -> Union[str, List[str]]:
        """Returns the active filter_blank filter, if any."""
        return self._filter_blank

    @property
    def min_tiles(self) -> int:
        """Returns the active min_tiles filter, if any (defaults to 0)."""
        return self._min_tiles

    @property
    def filtered_annotations(self) -> pd.DataFrame:
        """Pandas DataFrame of clinical annotations, after filtering."""
        if self.annotations is not None:
            f_ann = self.annotations

            # Only return slides with annotation values specified in "filters"
            if self.filters:
                for filter_key in self.filters.keys():
                    if filter_key not in f_ann.columns:
                        raise IndexError(
                            f"Filter header {filter_key} not in annotations."
                        )
                    filter_vals = sf.util.as_list(self.filters[filter_key])
                    f_ann = f_ann.loc[f_ann[filter_key].isin(filter_vals)]

            # Filter out slides that are blank in a given annotation
            # column ("filter_blank")
            if self.filter_blank and self.filter_blank != [None]:
                for fb in self.filter_blank:
                    if fb not in f_ann.columns:
                        raise errors.DatasetFilterError(
                            f"Header {fb} not found in annotations."
                        )
                    f_ann = f_ann.loc[f_ann[fb].notna()]
                    f_ann = f_ann.loc[~f_ann[fb].isin(sf.util.EMPTY)]

            # Filter out slides that do not meet minimum number of tiles
            if self.min_tiles:
                manifest = self.manifest(key='name', filter=False)
                man_slides = [s for s in manifest
                              if manifest[s]['total'] >= self.min_tiles]
                f_ann = f_ann.loc[f_ann.slide.isin(man_slides)]

            return f_ann
        else:
            return None

    @property
    def img_format(self) -> Optional[str]:
        """Format of images stored in TFRecords (jpg/png).

        Verifies all tfrecords share the same image format.

        Returns:
            str: Image format of tfrecords (PNG or JPG), or None if no
            tfrecords have been extracted.
        """
        return self.verify_img_format(progress=False)

    def _tfrecords_set(self, source: str):
        if source not in self.sources:
            raise ValueError(f"Unrecognized dataset source {source}")
        config = self.sources[source]
        return 'tfrecords' in config and config['tfrecords']

    def _tiles_set(self, source: str):
        if source not in self.sources:
            raise ValueError(f"Unrecognized dataset source {source}")
        config = self.sources[source]
        return 'tiles' in config and config['tiles']

    def _roi_set(self, source: str):
        if source not in self.sources:
            raise ValueError(f"Unrecognized dataset source {source}")
        config = self.sources[source]
        return 'roi' in config and config['roi']

    def _slides_set(self, source: str):
        if source not in self.sources:
            raise ValueError(f"Unrecognized dataset source {source}")
        config = self.sources[source]
        return 'slides' in config and config['slides']

    def _assert_size_matches_hp(self, hp: Union[Dict, "ModelParams"]) -> None:
        """Check if dataset tile size (px/um) matches the given parameters."""

        if isinstance(hp, dict):
            hp_px = hp['tile_px']
            hp_um = hp['tile_um']
        elif isinstance(hp, sf.ModelParams):
            hp_px = hp.tile_px
            hp_um = hp.tile_um
        else:
            raise ValueError(f"Unrecognized hyperparameter type {type(hp)}")
        if self.tile_px != hp_px or self.tile_um != hp_um:
            d_sz = f'({self.tile_px}px, tile_um={self.tile_um})'
            m_sz = f'({hp_px}px, tile_um={hp_um})'
            raise ValueError(
                f"Dataset tile size {d_sz} does not match model {m_sz}"
            )

    def load_annotations(self, annotations: Union[str, pd.DataFrame]) -> None:
        """Load annotations.

        Args:
            annotations (Union[str, pd.DataFrame]): Either path to annotations
                in CSV format, or a pandas DataFrame.

        Raises:
            errors.AnnotationsError: If annotations are incorrectly formatted.
        """
        if isinstance(annotations, str):
            if not exists(annotations):
                raise errors.AnnotationsError(
                    f'Unable to find annotations file {annotations}'
                )
            try:
                ann_df = pd.read_csv(annotations, dtype=str)
                ann_df.fillna('', inplace=True)
                self._annotations = ann_df
                self.annotations_file = annotations
            except pd.errors.EmptyDataError:
                log.error(f"Unable to load empty annotations {annotations}")
        elif isinstance(annotations, pd.core.frame.DataFrame):
            annotations.fillna('', inplace=True)
            self._annotations = annotations
        else:
            raise errors.AnnotationsError(
                'Invalid annotations format; expected path or DataFrame'
            )

        # Check annotations
        assert self.annotations is not None
        if len(self.annotations.columns) == 1:
            raise errors.AnnotationsError(
                "Only one annotations column detected (is it in CSV format?)"
            )
        if len(self.annotations.columns) != len(set(self.annotations.columns)):
            raise errors.AnnotationsError(
                "Annotations file has duplicate headers; all must be unique"
            )
        if 'patient' not in self.annotations.columns:
            raise errors.AnnotationsError(
                "Patient identifier 'patient' missing in annotations."
            )
        if 'slide' not in self.annotations.columns:
            if isinstance(annotations, pd.DataFrame):
                raise errors.AnnotationsError(
                    "If loading annotations from a pandas DataFrame,"
                    " must include column 'slide' containing slide names."
                )
            log.info("Column 'slide' missing in annotations.")
            log.info("Attempting to associate patients with slides...")
            self.update_annotations_with_slidenames(annotations)
            self.load_annotations(annotations)

        # Check for duplicate slides
        ann = self.annotations.loc[self.annotations.slide.isin(self.slides())]
        if not ann.slide.is_unique:
            dup_slide_idx = ann.slide.duplicated()
            dup_slides = ann.loc[dup_slide_idx].slide.to_numpy().tolist()
            raise errors.DatasetError(
                f"Duplicate slides found in annotations: {dup_slides}."
            )

    def balance(
        self,
        headers: Optional[Union[str, List[str]]] = None,
        strategy: Optional[str] = 'category',
        *,
        force: bool = False,
    ) -> "Dataset":
        """Return a dataset with mini-batch balancing configured.

        Mini-batch balancing can be configured at tile, slide, patient, or
        category levels.

        Balancing information is saved to the attribute ``prob_weights``, which
        is used by the interleaving dataloaders when sampling from tfrecords
        to create a batch.

        Tile level balancing will create prob_weights reflective of the number
        of tiles per slide, thus causing the batch sampling to mirror random
        sampling from the entire population of  tiles (rather than randomly
        sampling from slides).

        Slide level balancing is the default behavior, where batches are
        assembled by randomly sampling from each slide/tfrecord with equal
        probability. This balancing behavior would be the same as no balancing.

        Patient level balancing is used to randomly sample from individual
        patients with equal probability. This is distinct from slide level
        balancing, as some patients may have multiple slides per patient.

        Category level balancing takes a list of annotation header(s) and
        generates prob_weights such that each category is sampled equally.
        This requires categorical outcomes.

        Args:
            headers (list of str, optional): List of annotation headers if
                balancing by category. Defaults to None.
            strategy (str, optional): 'tile', 'slide', 'patient' or 'category'.
                Create prob_weights used to balance dataset batches to evenly
                distribute slides, patients, or categories in a given batch.
                Tile-level balancing generates prob_weights reflective of the
                total number of tiles in a slide. Defaults to 'category.'
            force (bool, optional): If using category-level balancing,
                interpret all headers as categorical variables, even if the
                header appears to be a float.

        Returns:
            balanced :class:`slideflow.Dataset` object.
        """
        ret = copy.deepcopy(self)
        manifest = ret.manifest()
        tfrecords = ret.tfrecords()
        slides = [path_to_name(tfr) for tfr in tfrecords]
        totals = {
            tfr: (manifest[tfr]['total']
                  if 'clipped' not in manifest[tfr]
                  else manifest[tfr]['clipped'])
            for tfr in tfrecords
        }
        if not tfrecords:
            raise errors.DatasetBalanceError(
                "Unable to balance; no tfrecords found."
            )

        if strategy == 'none' or strategy is None:
            return self
        if strategy == 'tile':
            ret.prob_weights = {
                tfr: totals[tfr] / sum(totals.values()) for tfr in tfrecords
            }
        if strategy == 'slide':
            ret.prob_weights = {tfr: 1/len(tfrecords) for tfr in tfrecords}
        if strategy == 'patient':
            pts = ret.patients()  # Maps tfrecords to patients
            r_pts = {}  # Maps patients to list of tfrecords
            for slide in pts:
                if slide not in slides:
                    continue
                if pts[slide] not in r_pts:
                    r_pts[pts[slide]] = [slide]
                else:
                    r_pts[pts[slide]] += [slide]
            ret.prob_weights = {
                tfr: 1/(len(r_pts) * len(r_pts[pts[path_to_name(tfr)]]))
                for tfr in tfrecords
            }
        if strategy == 'category':
            if headers is None:
                raise ValueError('Category balancing requires headers.')
            # Ensure that header is not type 'float'
            headers = sf.util.as_list(headers)
            if any(ret.is_float(h) for h in headers) and not force:
                raise errors.DatasetBalanceError(
                    f"Headers {','.join(headers)} appear to be `float`. "
                    "Categorical outcomes required for balancing. "
                    "To force balancing with these outcomes, pass "
                    "`force=True` to Dataset.balance()"
                )
            labels, _ = ret.labels(headers, use_float=False)
            cats = {}  # type: Dict[str, Dict]
            cat_prob = {}
            tfr_cats = {}  # type: Dict[str, str]
            for tfrecord in tfrecords:
                slide = path_to_name(tfrecord)
                balance_cat = sf.util.as_list(labels[slide])
                balance_cat_str = '-'.join(map(str, balance_cat))
                tfr_cats[tfrecord] = balance_cat_str
                tiles = totals[tfrecord]
                if balance_cat_str not in cats:
                    cats.update({balance_cat_str: {
                        'num_slides': 1,
                        'num_tiles': tiles
                    }})
                else:
                    cats[balance_cat_str]['num_slides'] += 1
                    cats[balance_cat_str]['num_tiles'] += tiles
            for category in cats:
                min_cat_slides = min([
                    cats[i]['num_slides'] for i in cats
                ])
                slides_in_cat = cats[category]['num_slides']
                cat_prob[category] = min_cat_slides / slides_in_cat
            total_prob = sum([cat_prob[tfr_cats[tfr]] for tfr in tfrecords])
            ret.prob_weights = {
                tfr: cat_prob[tfr_cats[tfr]]/total_prob for tfr in tfrecords
            }
        return ret

    def build_index(self, force: bool = True) -> None:
        """Build index files for TFRecords.

        Args:
            force (bool): Force re-build existing indices.

        Returns:
            None
        """
        if force:
            index_to_update = self.tfrecords()
            # Remove existing indices
            for tfr in self.tfrecords():
                index = tfrecord2idx.find_index(tfr)
                if index:
                    os.remove(index)
        else:
            index_to_update = []
            for tfr in self.tfrecords():
                index = tfrecord2idx.find_index(tfr)
                if not index:
                    index_to_update.append(tfr)
                elif (not tfrecord2idx.index_has_locations(index)
                      and sf.io.tfrecord_has_locations(tfr)):
                    os.remove(index)
                    index_to_update.append(tfr)
            if not index_to_update:
                return

        index_fn = partial(_create_index, force=force)
        pool = mp.Pool(
            sf.util.num_cpu(),
            initializer=sf.util.set_ignore_sigint
        )
        for _ in track(pool.imap_unordered(index_fn, index_to_update),
                       description=f'Updating index files...',
                       total=len(index_to_update),
                       transient=True):
            pass
        pool.close()

    def cell_segmentation(
        self,
        diam_um: float,
        dest: str,
        *,
        model: Union["cellpose.models.Cellpose", str] = 'cyto2',
        window_size: int = 256,
        diam_mean: Optional[int] = None,
        qc: Optional[str] = None,
        qc_kwargs: Optional[dict] = None,
        buffer: Optional[str] = None,
        q_size: int = 2,
        force: bool = False,
        save_centroid: bool = True,
        save_flow: bool = False,
        **kwargs
    ) -> None:
        """Perform cell segmentation on slides, saving segmentation masks.

        Args:
            diam_um (int, optional): Cell segmentation diameter, in microns.
            dest (str): Destination in which to save cell segmentation masks.

        Keyword args:
            batch_size (int): Batch size for cell segmentation. Defaults to 8.
            cp_thresh (float): Cell probability threshold. All pixels with
                value above threshold kept for masks, decrease to find more and
                larger masks. Defaults to 0.
            diam_mean (int, optional): Cell diameter to detect, in pixels
                (without image resizing). If None, uses Cellpose defaults (17
                for the 'nuclei' model, 30 for all others).
            downscale (float): Factor by which to downscale generated masks
                after calculation. Defaults to None (keep masks at original
                size).
            flow_threshold (float): Flow error threshold (all cells with errors
                below threshold are kept). Defaults to 0.4.
            gpus (int, list(int)): GPUs to use for cell segmentation.
                Defaults to 0 (first GPU).
            interp (bool): Interpolate during 2D dynamics. Defaults to True.
            qc (str): Slide-level quality control method to use before
                performing cell segmentation. Defaults to "Otsu".
            model (str, :class:`cellpose.models.Cellpose`): Cellpose model to
                use for cell segmentation. May be any valid cellpose model.
                Defaults to 'cyto2'.
            mpp (float): Microns-per-pixel at which cells should be segmented.
                Defaults to 0.5.
            num_workers (int, optional): Number of workers.
                Defaults to 2 * num_gpus.
            save_centroid (bool): Save mask centroids. Increases memory
                utilization slightly. Defaults to True.
            save_flow (bool): Save flow values for the whole-slide image.
                Increases memory utilization. Defaults to False.
            sources (List[str]): List of dataset sources to include from
                configuration file.
            tile (bool): Tiles image to decrease GPU/CPU memory usage.
                Defaults to True.
            verbose (bool): Verbose log output at the INFO level.
                Defaults to True.
            window_size (int): Window size at which to segment cells across
                a whole-slide image. Defaults to 256.

        Returns:
            None
        """
        from slideflow.cellseg import segment_slide

        if qc_kwargs is None:
            qc_kwargs = {}

        slide_list = self.slide_paths()
        if not force:
            n_all = len(slide_list)
            slide_list = [
                s for s in slide_list
                if not exists(
                    join(dest, sf.util.path_to_name(s)+'-masks.zip')
                )
            ]
            n_skipped = n_all - len(slide_list)
            if n_skipped:
                log.info("Skipping {} slides (masks already generated)".format(
                    n_skipped
                ))
        if slide_list:
            log.info(f"Segmenting cells for {len(slide_list)} slides.")
        else:
            log.info("No slides found.")
            return

        if diam_mean is None:
            diam_mean = 30 if model != 'nuclei' else 17
        tile_um = int(window_size * (diam_um / diam_mean))
        pb = TileExtractionProgress()
        speed_task = pb.add_task(
            "Speed: ", progress_type="speed", total=None
        )
        slide_task = pb.add_task(
            "Slides: ", progress_type="slide_progress", total=len(slide_list)
        )
        q = Queue()  # type: Queue
        if buffer:
            thread = threading.Thread(
                target=_fill_queue,
                args=(slide_list, q, q_size, buffer))
            thread.start()

        pb.start()
        with sf.util.cleanup_progress(pb):
            while True:
                slide_path = q.get()
                if slide_path is None:
                    q.task_done()
                    break
                wsi = sf.WSI(
                    slide_path,
                    tile_px=window_size,
                    tile_um=tile_um,
                    verbose=False
                )
                if qc is not None:
                    wsi.qc(qc, **qc_kwargs)
                segment_task = pb.add_task(
                    "Segmenting... ",
                    progress_type="slide_progress",
                    total=wsi.estimated_num_tiles
                )
                # Perform segmentation and save
                segmentation = segment_slide(
                    wsi,
                    pb=pb,
                    pb_tasks=[speed_task, segment_task],
                    show_progress=False,
                    model=model,
                    diam_mean=diam_mean,
                    save_flow=save_flow,
                    **kwargs)
                mask_dest = dest if dest is not None else dirname(slide_path)
                segmentation.save(
                    join(mask_dest, f'{wsi.name}-masks.zip'),
                    flows=save_flow,
                    centroids=save_centroid)
                pb.advance(slide_task)
                pb.remove_task(segment_task)

                if buffer:
                    _debuffer_slide(slide_path)
                q.task_done()
        if buffer:
            thread.join()

    def check_duplicates(
        self,
        dataset: Optional["Dataset"] = None,
        px: int = 64,
        mse_thresh: int = 100
    ) -> List[Tuple[str, str]]:
        """Check for duplicate slides by comparing slide thumbnails.

        Args:
            dataset (`slideflow.Dataset`, optional): Also check for
                duplicate slides between this dataset and the provided dataset.
            px (int): Pixel size at which to compare thumbnails.
                Defaults to 64.
            mse_thresh (int): MSE threshold below which an image pair is
                considered duplicate. Defaults to 100.

        Returns:
            List[str], optional: List of path pairs of potential duplicates.
        """
        import cv2

        thumbs = {}
        dups = []

        def mse(A, B):
            """Calulate the mean squared error between two image matrices."""
            err = np.sum((A.astype("float") - B.astype("float")) ** 2)
            err /= float(A.shape[0] * A.shape[1])
            return err

        def img_from_path(path):
            """Read and resize an image."""
            img = cv2.imdecode(
                np.fromfile(path, dtype=np.uint8),
                cv2.IMREAD_UNCHANGED)
            img = img[..., 0:3]
            return cv2.resize(img,
                              dsize=(px, px),
                              interpolation=cv2.INTER_CUBIC)

        with tempfile.TemporaryDirectory() as temp_dir:
            os.makedirs(join(temp_dir, 'this_dataset'))
            self.thumbnails(join(temp_dir, 'this_dataset'))
            if dataset:
                os.makedirs(join(temp_dir, 'other_dataset'))
                dataset.thumbnails(join(temp_dir, 'other_dataset'))
            for subdir in os.listdir(temp_dir):
                files = os.listdir(join(temp_dir, subdir))
                for file in tqdm(files, desc="Scanning for duplicates..."):
                    if dataset and subdir == 'other_dataset':
                        wsi_path = dataset.find_slide(slide=path_to_name(file))
                    else:
                        wsi_path = self.find_slide(slide=path_to_name(file))
                    assert wsi_path is not None
                    img = img_from_path(join(temp_dir, subdir, file))
                    thumbs[wsi_path] = img

                    # Check if this thumbnail has a duplicate
                    for existing_img in thumbs:
                        if wsi_path != existing_img:
                            img2 = thumbs[existing_img]
                            img_mse = mse(img, img2)
                            if img_mse < mse_thresh:
                                tqdm.write(
                                    'Possible duplicates: '
                                    '{} and {} (MSE: {})'.format(
                                        wsi_path,
                                        existing_img,
                                        mse(img, img2)
                                    )
                                )
                                dups += [(wsi_path, existing_img)]
        if not dups:
            log.info("No duplicates found.")
        else:
            log.info(f"{len(dups)} possible duplicates found.")
        return dups

    def clear_filters(self) -> "Dataset":
        """Return a dataset with all filters cleared.

        Returns:
            :class:`slideflow.Dataset` object.

        """
        ret = copy.deepcopy(self)
        ret._filters = {}
        ret._filter_blank = []
        ret._min_tiles = 0
        return ret

    def clip(
        self,
        max_tiles: int = 0,
        strategy: Optional[str] = None,
        headers: Optional[List[str]] = None
    ) -> "Dataset":
        """Return a dataset with TFRecords clipped to a max number of tiles.

        Clip the number of tiles per tfrecord to a given maximum value and/or
        to the min number of tiles per patient or category.

        Args:
            max_tiles (int, optional): Clip the maximum number of tiles per
                tfrecord to this number. Defaults to 0 (do not perform
                tfrecord-level clipping).
            strategy (str, optional): 'slide', 'patient', or 'category'.
                Clip the maximum number of tiles to the minimum tiles seen
                across slides, patients, or categories. If 'category', headers
                must be provided. Defaults to None (do not perform group-level
                clipping).
            headers (list of str, optional): List of annotation headers to use
                if clipping by minimum category count (strategy='category').
                Defaults to None.

        Returns:
            clipped :class:`slideflow.Dataset` object.

        """
        if strategy == 'category' and not headers:
            raise errors.DatasetClipError(
                "headers must be provided if clip strategy is 'category'."
            )
        if not max_tiles and strategy is None:
            return self.unclip()

        ret = copy.deepcopy(self)
        manifest = ret.manifest()
        tfrecords = ret.tfrecords()
        slides = [path_to_name(tfr) for tfr in tfrecords]
        totals = {tfr: manifest[tfr]['total'] for tfr in tfrecords}

        if not tfrecords:
            raise errors.DatasetClipError("No tfrecords found.")
        if strategy == 'slide':
            if max_tiles:
                clip = min(min(totals.values()), max_tiles)
            else:
                clip = min(totals.values())
            ret._clip = {
                tfr: (clip if totals[tfr] > clip else totals[tfr])
                for tfr in manifest
            }
        elif strategy == 'patient':
            patients = ret.patients()  # Maps slide name to patient
            rev_patients = {}  # Will map patients to list of slide names
            slide_totals = {path_to_name(tfr): t for tfr, t in totals.items()}
            for slide in patients:
                if slide not in slides:
                    continue
                if patients[slide] not in rev_patients:
                    rev_patients[patients[slide]] = [slide]
                else:
                    rev_patients[patients[slide]] += [slide]
            tiles_per_patient = {
                pt: sum([slide_totals[slide] for slide in slide_list])
                for pt, slide_list in rev_patients.items()
            }
            if max_tiles:
                clip = min(min(tiles_per_patient.values()), max_tiles)
            else:
                clip = min(tiles_per_patient.values())
            ret._clip = {
                tfr: (clip
                      if slide_totals[path_to_name(tfr)] > clip
                      else totals[tfr])
                for tfr in manifest
            }
        elif strategy == 'category':
            if headers is None:
                raise ValueError("Category clipping requires arg `headers`")
            labels, _ = ret.labels(headers, use_float=False)
            categories = {}
            cat_fraction = {}
            tfr_cats = {}
            for tfrecord in tfrecords:
                slide = path_to_name(tfrecord)
                balance_category = sf.util.as_list(labels[slide])
                balance_cat_str = '-'.join(map(str, balance_category))
                tfr_cats[tfrecord] = balance_cat_str
                tiles = totals[tfrecord]
                if balance_cat_str not in categories:
                    categories[balance_cat_str] = tiles
                else:
                    categories[balance_cat_str] += tiles

            for category in categories:
                min_cat_count = min([categories[i] for i in categories])
                cat_fraction[category] = min_cat_count / categories[category]
            ret._clip = {
                tfr: int(totals[tfr] * cat_fraction[tfr_cats[tfr]])
                for tfr in manifest
            }
        elif max_tiles:
            ret._clip = {
                tfr: (max_tiles if totals[tfr] > max_tiles else totals[tfr])
                for tfr in manifest
            }
        return ret

    def convert_xml_rois(self):
        """Convert ImageScope XML ROI files to QuPath format CSV ROI files."""
        n_converted = 0
        xml_list = []
        for source in self.sources:
            if self._roi_set(source):
                xml_list = glob(join(self.sources[source]['roi'], "*.xml"))
                if len(xml_list) == 0:
                    raise errors.DatasetError(
                        'No XML files found. Check dataset configuration.'
                    )
                for xml in xml_list:
                    try:
                        sf.slide.utils.xml_to_csv(xml)
                    except errors.ROIError as e:
                        log.warning(f"Failed to convert XML roi {xml}: {e}")
                    else:
                        n_converted += 1
        log.info(f'Converted {n_converted} XML ROIs -> CSV')

    def get_tile_dataframe(
        self,
        roi_method: str = 'auto',
        stride_div: int = 1,
    ) -> pd.DataFrame:
        """Generate a pandas dataframe with tile-level ROI labels.

        Returns:
            Pandas dataframe of all tiles, with the following columns:
            - ``loc_x``: X-coordinate of tile center
            - ``loc_y``: Y-coordinate of tile center
            - ``grid_x``: X grid index of the tile
            - ``grid_y``: Y grid index of the tile
            - ``roi_name``: Name of the ROI if tile is in an ROI, else None
            - ``roi_desc``: Description of the ROI if tile is in ROI, else None
            - ``label``: ROI label, if present.

        """
        df = None
        with mp.Pool(4, initializer=sf.util.set_ignore_sigint) as pool:
            fn = partial(
                _get_tile_df,
                tile_px=self.tile_px,
                tile_um=self.tile_um,
                rois=self.rois(),
                stride_div=stride_div,
                roi_method=roi_method
            )
            for _df in track(pool.imap_unordered(fn, self.slide_paths()),
                            description=f'Building...',
                            total=len(self.slide_paths()),
                            transient=True):
                if df is None:
                    df = _df
                else:
                    df = pd.concat([df, _df], axis=0, join='outer')

        return df

    def get_unique_roi_labels(self, allow_empty: bool = False) -> List[str]:
        """Get a list of unique ROI labels for all slides in this dataset."""

        # Get a list of unique labels.
        roi_unique_labels = []
        for roi in self.rois():
            _df = pd.read_csv(roi)
            if 'label' not in _df.columns:
                continue
            unique = [
                l for l in _df.label.unique().tolist()
                if (l not in roi_unique_labels)
            ]
            roi_unique_labels += unique
        without_nan = sorted([
            l for l in roi_unique_labels
            if (not isinstance(l, float) or not np.isnan(l))
        ])
        if allow_empty and (len(roi_unique_labels) > len(without_nan)):
                return without_nan + [None]
        else:
            return without_nan

    def extract_cells(
        self,
        masks_path: str,
        **kwargs
    ) -> Dict[str, SlideReport]:
        """Extract cell images from slides, with a tile at each cell centroid.

        Requires that cells have already been segmented with
        ``Dataset.cell_segmentation()``.

        Args:
            masks_path (str): Location of saved segmentation masks.

        Keyword Args:
            apply_masks (bool): Apply cell segmentation masks to the extracted
                tiles. Defaults to True.
            **kwargs: All other keyword arguments for
                :meth:`Dataset.extract_tiles()`.

        Returns:
            Dictionary mapping slide paths to each slide's SlideReport
            (:class:`slideflow.slide.report.SlideReport`)

        """
        from slideflow.cellseg.seg_utils import ApplySegmentation

        # Add WSI segmentation as slide-level transformation.
        qc = [] if 'qc' not in kwargs else kwargs['qc']
        if not isinstance(qc, list):
            qc = [qc]
        qc.append(ApplySegmentation(masks_path))
        kwargs['qc'] = qc

        # Extract tiles from segmentation centroids.
        return self.extract_tiles(
            from_centroids=True,
            **kwargs
        )

    def extract_tiles(
        self,
        *,
        save_tiles: bool = False,
        save_tfrecords: bool = True,
        source: Optional[str] = None,
        stride_div: int = 1,
        enable_downsample: bool = True,
        roi_method: str = 'auto',
        roi_filter_method: Union[str, float] = 'center',
        skip_extracted: bool = True,
        tma: bool = False,
        randomize_origin: bool = False,
        buffer: Optional[str] = None,
        q_size: int = 2,
        qc: Optional[Union[str, Callable, List[Callable]]] = None,
        report: bool = True,
        use_edge_tiles: bool = False,
<<<<<<< HEAD
        artifact_rois: Optional[Union[List[str], str]] = list(),
=======
        mpp_override: Optional[float] = None,
>>>>>>> 1adb6728
        **kwargs: Any
    ) -> Dict[str, SlideReport]:
        r"""Extract tiles from a group of slides.

        Extracted tiles are saved either loose image or in TFRecord format.

        Extracted tiles are either saved in TFRecord format
        (``save_tfrecords=True``, default) or as loose \*.jpg / \*.png images
        (``save_tiles=True``). TFRecords or image tiles are saved in the
        the tfrecord and tile directories configured by
        :class:`slideflow.Dataset`.

        Keyword Args:
            save_tiles (bool, optional): Save tile images in loose format.
                Defaults to False.
            save_tfrecords (bool): Save compressed image data from
                extracted tiles into TFRecords in the corresponding TFRecord
                directory. Defaults to True.
            source (str, optional): Name of dataset source from which to select
                slides for extraction. Defaults to None. If not provided, will
                default to all sources in project.
            stride_div (int): Stride divisor for tile extraction.
                A stride of 1 will extract non-overlapping tiles.
                A stride_div of 2 will extract overlapping tiles, with a stride
                equal to 50% of the tile width. Defaults to 1.
            enable_downsample (bool): Enable downsampling for slides.
                This may result in corrupted image tiles if downsampled slide
                layers are corrupted or incomplete. Defaults to True.
            roi_method (str): Either 'inside', 'outside', 'auto', or 'ignore'.
                Determines how ROIs are used to extract tiles.
                If 'inside' or 'outside', will extract tiles in/out of an ROI,
                and skip the slide if an ROI is not available.
                If 'auto', will extract tiles inside an ROI if available,
                and across the whole-slide if no ROI is found.
                If 'ignore', will extract tiles across the whole-slide
                regardless of whether an ROI is available.
                Defaults to 'auto'.
            roi_filter_method (str or float): Method of filtering tiles with
                ROIs. Either 'center' or float (0-1). If 'center', tiles are
                filtered with ROIs based on the center of the tile. If float,
                tiles are filtered based on the proportion of the tile inside
                the ROI, and ``roi_filter_method`` is interpreted as a
                threshold. If the proportion of a tile inside the ROI is
                greater than this number, the tile is included. For example,
                if ``roi_filter_method=0.7``, a tile that is 80% inside of an
                ROI will be included, and a tile that is 50% inside of an ROI
                will be excluded. Defaults to 'center'.
            skip_extracted (bool): Skip slides that have already
                been extracted. Defaults to True.
            tma (bool): Reads slides as Tumor Micro-Arrays (TMAs).
                Deprecated argument; all slides are now read as standard WSIs.
            randomize_origin (bool): Randomize pixel starting
                position during extraction. Defaults to False.
            buffer (str, optional): Slides will be copied to this directory
                before extraction. Defaults to None. Using an SSD or ramdisk
                buffer vastly improves tile extraction speed.
            q_size (int): Size of queue when using a buffer.
                Defaults to 2.
            qc (str, optional): 'otsu', 'blur', 'both', or None. Perform blur
                detection quality control - discarding tiles with detected
                out-of-focus regions or artifact - and/or otsu's method.
                Increases tile extraction time. Defaults to None.
            report (bool): Save a PDF report of tile extraction.
                Defaults to True.
            normalizer (str, optional): Normalization strategy.
                Defaults to None.
            normalizer_source (str, optional): Stain normalization preset or
                path to a source image. Valid presets include 'v1', 'v2', and
                'v3'. If None, will use the default present ('v3').
                Defaults to None.
            whitespace_fraction (float, optional): Range 0-1. Discard tiles
                with this fraction of whitespace. If 1, will not perform
                whitespace filtering. Defaults to 1.
            whitespace_threshold (int, optional): Range 0-255. Defaults to 230.
                Threshold above which a pixel (RGB average) is whitespace.
            grayspace_fraction (float, optional): Range 0-1. Defaults to 0.6.
                Discard tiles with this fraction of grayspace.
                If 1, will not perform grayspace filtering.
            grayspace_threshold (float, optional): Range 0-1. Defaults to 0.05.
                Pixels in HSV format with saturation below this threshold are
                considered grayspace.
            img_format (str, optional): 'png' or 'jpg'. Defaults to 'jpg'.
                Image format to use in tfrecords. PNG (lossless) for fidelity,
                JPG (lossy) for efficiency.
            shuffle (bool, optional): Shuffle tiles prior to storage in
                tfrecords. Defaults to True.
            num_threads (int, optional): Number of worker processes for each
                tile extractor. When using cuCIM slide reading backend,
                defaults to the total number of available CPU cores, using the
                'fork' multiprocessing method. With Libvips, this defaults to
                the total number of available CPU cores or 32, whichever is
                lower, using 'spawn' multiprocessing.
            qc_blur_radius (int, optional): Quality control blur radius for
                out-of-focus area detection. Used if qc=True. Defaults to 3.
            qc_blur_threshold (float, optional): Quality control blur threshold
                for detecting out-of-focus areas. Only used if qc=True.
                Defaults to 0.1
            qc_filter_threshold (float, optional): Float between 0-1. Tiles
                with more than this proportion of blur will be discarded.
                Only used if qc=True. Defaults to 0.6.
            qc_mpp (float, optional): Microns-per-pixel indicating image
                magnification level at which quality control is performed.
                Defaults to mpp=4 (effective magnification 2.5 X)
            dry_run (bool, optional): Determine tiles that would be extracted,
                but do not export any images. Defaults to None.
            max_tiles (int, optional): Only extract this many tiles per slide.
                Defaults to None.
            use_edge_tiles (bool): Use edge tiles in extraction. Areas
                outside the slide will be padded white. Defaults to False.
<<<<<<< HEAD
            artifact_rois (list(str) or str, optional): List of ROI issue labels
                to treat as artifacts. Whenever this is not None, all the ROIs with
                referred label will be inverted with ROI.invert_roi().
                Defaults to an empty list.
=======
            mpp_override (float, optional): Override the microns-per-pixel
                for each slide. If None, will auto-detect microns-per-pixel
                for all slides and raise an error if MPP is not found.
                Defaults to None.
>>>>>>> 1adb6728

        Returns:
            Dictionary mapping slide paths to each slide's SlideReport
            (:class:`slideflow.slide.report.SlideReport`)
        """
        if tma:
            warnings.warn(
                "tma=True is deprecated and will be removed in a future "
                "version. Tumor micro-arrays are read as standard slides. "
            )
        if not self.tile_px or not self.tile_um:
            raise errors.DatasetError(
                "Dataset tile_px and tile_um must be != 0 to extract tiles"
            )
        if source:
            sources = sf.util.as_list(source)  # type: List[str]
        else:
            sources = list(self.sources.keys())
        all_reports = []
        self.verify_annotations_slides()

        # Ensure self.artifact_rois is a list
        if isinstance(artifact_rois, str):
            artifact_rois = [artifact_rois]

        # Log the active slide reading backend
        col = 'green' if sf.slide_backend() == 'cucim' else 'cyan'
        log.info(f"Slide reading backend: [{col}]{sf.slide_backend()}[/]")

        # Set up kwargs for tile extraction generator and quality control
        qc_kwargs = {k[3:]: v for k, v in kwargs.items() if k[:3] == 'qc_'}
        kwargs = {k: v for k, v in kwargs.items() if k[:3] != 'qc_'}
        sf.slide.log_extraction_params(**kwargs)

        for source in sources:
            log.info(f'Working on dataset source [bold]{source}[/]...')
            if self._roi_set(source):
                roi_dir = self.sources[source]['roi']
            else:
                roi_dir = None
            src_conf = self.sources[source]
            if 'dry_run' not in kwargs or not kwargs['dry_run']:
                if save_tfrecords and not self._tfrecords_set(source):
                    log.error(f"tfrecords path not set for source {source}")
                    continue
                elif save_tfrecords:
                    tfrecord_dir = join(
                        src_conf['tfrecords'],
                        src_conf['label']
                    )
                else:
                    tfrecord_dir = None
                if save_tiles and not self._tiles_set(source):
                    log.error(f"tiles path not set for source {source}")
                    continue
                elif save_tiles:
                    tiles_dir = join(src_conf['tiles'], src_conf['label'])
                else:
                    tiles_dir = None
                if save_tfrecords and not exists(tfrecord_dir):
                    os.makedirs(tfrecord_dir)
                if save_tiles and not exists(tiles_dir):
                    os.makedirs(tiles_dir)
            else:
                save_tfrecords, save_tiles = False, False
                tfrecord_dir, tiles_dir = None, None

            # Prepare list of slides for extraction
            slide_list = self.slide_paths(source=source)

            # Check for interrupted or already-extracted tfrecords
            if skip_extracted and save_tfrecords:
                done = [
                    path_to_name(tfr) for tfr in self.tfrecords(source=source)
                ]
                _dir = tfrecord_dir if tfrecord_dir else tiles_dir
                unfinished = glob(join((_dir), '*.unfinished'))
                interrupted = [path_to_name(marker) for marker in unfinished]
                if len(interrupted):
                    log.info(f'Re-extracting {len(interrupted)} interrupted:')
                    for interrupted_slide in interrupted:
                        log.info(interrupted_slide)
                        if interrupted_slide in done:
                            del done[done.index(interrupted_slide)]

                slide_list = [
                    s for s in slide_list if path_to_name(s) not in done
                ]
                if len(done):
                    log.info(f'Skipping {len(done)} slides; already done.')
            _tail = f"(tile_px={self.tile_px}, tile_um={self.tile_um})"
            log.info(f'Extracting tiles from {len(slide_list)} slides {_tail}')

            # Use multithreading if specified, extracting tiles
            # from all slides in the filtered list
            if len(slide_list):
                q = Queue()  # type: Queue
                # Forking incompatible with some libvips configurations
                ptype = 'spawn' if sf.slide_backend() == 'libvips' else 'fork'
                ctx = mp.get_context(ptype)
                manager = ctx.Manager()
                reports = manager.dict()
                kwargs['report'] = report

                # Use a single shared multiprocessing pool
                if 'num_threads' not in kwargs:
                    num_threads = sf.util.num_cpu()
                    if num_threads is None:
                        num_threads = 8
                    if sf.slide_backend() == 'libvips':
                        num_threads = min(num_threads, 32)
                else:
                    num_threads = kwargs['num_threads']
                if num_threads != 1:
                    pool = kwargs['pool'] = ctx.Pool(
                        num_threads,
                        initializer=sf.util.set_ignore_sigint
                    )
                    qc_kwargs['pool'] = pool
                else:
                    pool = None
                    ptype = None
                log.info(f'Using {num_threads} processes (pool={ptype})')

                # Set up the multiprocessing progress bar
                pb = TileExtractionProgress()
                pb.add_task(
                    "Speed: ",
                    progress_type="speed",
                    total=None)
                slide_task = pb.add_task(
                    "Extracting...",
                    progress_type="slide_progress",
                    total=len(slide_list))

                wsi_kwargs = {
                    'tile_px': self.tile_px,
                    'tile_um': self.tile_um,
                    'stride_div': stride_div,
                    'enable_downsample': enable_downsample,
                    'roi_dir': roi_dir,
                    'roi_method': roi_method,
                    'roi_filter_method': roi_filter_method,
                    'origin': 'random' if randomize_origin else (0, 0),
                    'pb': pb,
                    'use_edge_tiles': use_edge_tiles,
<<<<<<< HEAD
                    'artifact_rois': artifact_rois
=======
                    'mpp': mpp_override
>>>>>>> 1adb6728
                }
                extraction_kwargs = {
                    'tfrecord_dir': tfrecord_dir,
                    'tiles_dir': tiles_dir,
                    'reports': reports,
                    'qc': qc,
                    'generator_kwargs': kwargs,
                    'qc_kwargs': qc_kwargs,
                    'wsi_kwargs': wsi_kwargs,
                    'render_thumb': (buffer is not None)
                }
                pb.start()
                with sf.util.cleanup_progress(pb):
                    if buffer:
                        # Start the worker threads
                        thread = threading.Thread(
                            target=_fill_queue,
                            args=(slide_list, q, q_size, buffer))
                        thread.start()

                        # Grab slide path from queue and start extraction
                        while True:
                            path = q.get()
                            if path is None:
                                q.task_done()
                                break
                            _tile_extractor(path, **extraction_kwargs)
                            pb.advance(slide_task)
                            _debuffer_slide(path)
                            q.task_done()
                        thread.join()
                    else:
                        for slide in slide_list:
                            log.info(f'Extracting tiles from {os.path.basename(slide)}')
                            with _handle_slide_errors(slide):
                                wsi = _prepare_slide(
                                    slide,
                                    report_dir=tfrecord_dir,
                                    wsi_kwargs=wsi_kwargs,
                                    qc=qc,
                                    qc_kwargs=qc_kwargs)
                                if wsi is not None:
                                    log.debug(f'Extracting tiles for {wsi.name}')
                                    wsi_report = wsi.extract_tiles(
                                        tfrecord_dir=tfrecord_dir,
                                        tiles_dir=tiles_dir,
                                        **kwargs
                                    )
                                    reports.update({wsi.path: wsi_report})
                                    del wsi
                            pb.advance(slide_task)

                # Generate PDF report.
                if report:
                    log.info('Generating PDF (this may take some time)...', )
                    rep_vals = list(
                        reports.copy().values()
                    )  # type: List[SlideReport]
                    all_reports += rep_vals
                    num_slides = len(slide_list)
                    img_kwargs = defaultdict(lambda: None)  # type: Dict
                    img_kwargs.update(kwargs)
                    img_kwargs = sf.slide.utils._update_kw_with_defaults(img_kwargs)
                    report_meta = types.SimpleNamespace(
                        tile_px=self.tile_px,
                        tile_um=self.tile_um,
                        qc=qc,
                        total_slides=num_slides,
                        slides_skipped=len([r for r in rep_vals if r is None]),
                        roi_method=roi_method,
                        stride=stride_div,
                        gs_frac=img_kwargs['grayspace_fraction'],
                        gs_thresh=img_kwargs['grayspace_threshold'],
                        ws_frac=img_kwargs['whitespace_fraction'],
                        ws_thresh=img_kwargs['whitespace_threshold'],
                        normalizer=img_kwargs['normalizer'],
                        img_format=img_kwargs['img_format']
                    )
                    pdf_report = ExtractionReport(
                        [r for r in rep_vals if r is not None],
                        meta=report_meta,
                        pool=pool
                    )
                    _time = datetime.now().strftime('%Y%m%d-%H%M%S')
                    pdf_dir = tfrecord_dir if tfrecord_dir else ''
                    pdf_report.save(
                        join(pdf_dir, f'tile_extraction_report-{_time}.pdf')
                    )
                    pdf_report.update_csv(
                        join(pdf_dir, 'extraction_report.csv')
                    )
                    warn_path = join(pdf_dir, f'warn_report-{_time}.txt')
                    if pdf_report.warn_txt:
                        with open(warn_path, 'w') as warn_f:
                            warn_f.write(pdf_report.warn_txt)

                # Close the multiprocessing pool.
                if pool is not None:
                    pool.close()

        # Update manifest & rebuild indices
        self.update_manifest(force_update=True)
        self.build_index(True)
        all_reports = [r for r in all_reports if r is not None]
        return {report.path: report for report in all_reports}

    def extract_tiles_from_tfrecords(self, dest: str) -> None:
        """Extract tiles from a set of TFRecords.

        Args:
            dest (str): Path to directory in which to save tile images.
                If None, uses dataset default. Defaults to None.

        """
        for source in self.sources:
            to_extract_tfrecords = self.tfrecords(source=source)
            if dest:
                tiles_dir = dest
            elif self._tiles_set(source):
                tiles_dir = join(self.sources[source]['tiles'],
                                 self.sources[source]['label'])
                if not exists(tiles_dir):
                    os.makedirs(tiles_dir)
            else:
                log.error(f"tiles directory not set for source {source}")
                continue
            for tfr in to_extract_tfrecords:
                sf.io.extract_tiles(tfr, tiles_dir)

    def filter(self, *args: Any, **kwargs: Any) -> "Dataset":
        """Return a filtered dataset.

        This method can either accept a single argument (``filters``) or any
        combination of keyword arguments (``filters``, ``filter_blank``, or
        ``min_tiles``).

        Keyword Args:
            filters (dict, optional): Dictionary used for filtering
                the dataset. Dictionary keys should be column headers in the
                patient annotations, and the values should be the variable
                states to be included in the dataset. For example,
                ``filters={'HPV_status': ['negative', 'positive']}``
                would filter the dataset by the column ``HPV_status`` and only
                include slides with values of either ``'negative'`` or
                ``'positive'`` in this column.
                See `Filtering <https://slideflow.dev/datasets_and_val/#filtering>`_
                for further discussion. Defaults to None.
            filter_blank (list(str) or str, optional): Skip slides that have
                blank values in these patient annotation columns.
                Defaults to None.
            min_tiles (int): Filter out tfrecords that have less than this
                minimum number of tiles. Defaults to 0.

        Returns:
            :class:`slideflow.Dataset`: Dataset with filter added.
        """
        if len(args) == 1 and 'filters' not in kwargs:
            kwargs['filters'] = args[0]
        elif len(args):
            raise ValueError(
                "filter() accepts either one argument (filters), or any "
                "combination of keywords (filters, filter_blank, min_tiles)"
            )
        for kwarg in kwargs:
            if kwarg not in ('filters', 'filter_blank', 'min_tiles'):
                raise ValueError(f'Unknown filtering argument {kwarg}')
        ret = copy.deepcopy(self)
        if 'filters' in kwargs and kwargs['filters'] is not None:
            if not isinstance(kwargs['filters'], dict):
                raise TypeError("'filters' must be a dict.")
            ret._filters.update(kwargs['filters'])
        if 'filter_blank' in kwargs and kwargs['filter_blank'] is not None:
            if not isinstance(kwargs['filter_blank'], list):
                kwargs['filter_blank'] = [kwargs['filter_blank']]
            ret._filter_blank += kwargs['filter_blank']
        if 'min_tiles' in kwargs and kwargs['min_tiles'] is not None:
            if not isinstance(kwargs['min_tiles'], int):
                raise TypeError("'min_tiles' must be an int.")
            ret._min_tiles = kwargs['min_tiles']
        return ret

    def filter_bags_by_roi(
        self,
        bags_path: str,
        dest: str,
        *,
        tile_df: Optional[pd.DataFrame] = None
    ) -> None:
        """Filter bags by tiles in an ROI."""
        import torch

        #TODO: extend to tfrecords
        #TODO: accelerate with multiprocessing
        #TODO: save filtered indices
        #TODO: copy bags config

        if tile_df is None:
            tile_df = self.get_tile_dataframe()
        if not exists(dest):
            os.makedirs(dest)

        # Subset the dataframe to only include tiles with an ROI
        roi_df = tile_df.loc[tile_df.roi_name.notnull()]

        n_complete = 0
        for slide in tqdm(roi_df.slide.unique()):
            if not exists(join(bags_path, slide+'.pt')):
                continue

            # Get the bag
            bag = torch.load(join(bags_path, slide+'.pt'))
            bag_index = np.load(join(bags_path, slide+'.index.npz'))['arr_0']

            # Subset the ROI based on this slide
            slide_df = roi_df.loc[roi_df.slide == slide]

            # Get the common locations (in an ROI)
            bag_locs = {tuple(r) for r in bag_index}
            roi_locs = {tuple(r) for r in np.stack([slide_df.loc_x.values, slide_df.loc_y.values], axis=1)}
            common_locs = bag_locs.intersection(roi_locs)

            # Find indices in the bag that match the common locations (in an ROI)
            bag_i = [i for i, row in enumerate(bag_index) if tuple(row) in common_locs]

            if not len(bag_i):
                log.debug("No common locations found for {}".format(slide))
                continue

            # Subset and save the bag
            bag = bag[bag_i]
            torch.save(bag, join(dest, slide+'.pt'))
            log.debug("Subset size ({}): {} -> {}".format(slide, len(bag_index), len(bag)))
            n_complete += 1

        log.info("Bag filtering complete. {} bags filtered.".format(n_complete))

    def find_rois(self, slide: str) -> Optional[str]:
        """Find an ROI path from a given slide.

        Args:
            slide (str): Slide name.

        Returns:
            str: Matching path to ROI, if found. If not found, returns None
        """
        rois = self.rois()
        if not rois:
            return None
        for roi in rois:
            if path_to_name(roi) == slide:
                return roi
        return None

    def find_slide(
        self,
        *,
        slide: Optional[str] = None,
        patient: Optional[str] = None
    ) -> Optional[str]:
        """Find a slide path from a given slide or patient.

        Keyword args:
            slide (str): Find a tfrecord associated with this slide name.
            patient (str): Find a tfrecord associated with this patient.

        Returns:
            str: Matching path to slide, if found. If not found, returns None
        """
        if slide is None and patient is None:
            raise ValueError("Must supply either slide or patient.")
        if slide is not None and patient is not None:
            raise ValueError("Must supply either slide or patient, not both.")

        if slide is not None:
            filtered = self.filter({'slide': slide})
        if patient is not None:
            filtered = self.filter({'slide': patient})
        matching = filtered.slide_paths()
        if not len(matching):
            return None
        else:
            return matching[0]

    def find_tfrecord(
        self,
        *,
        slide: Optional[str] = None,
        patient: Optional[str] = None
    ) -> Optional[str]:
        """Find a TFRecord path from a given slide or patient.

        Keyword args:
            slide (str): Find a tfrecord associated with this slide name.
            patient (str): Find a tfrecord associated with this patient.

        Returns:
            str: Matching path to tfrecord, if found. Otherwise, returns None
        """
        if slide is None and patient is None:
            raise ValueError("Must supply either slide or patient.")
        if slide is not None and patient is not None:
            raise ValueError("Must supply either slide or patient, not both.")

        if slide is not None:
            filtered = self.filter({'slide': slide})
        if patient is not None:
            filtered = self.filter({'slide': patient})
        matching = filtered.tfrecords()
        if not len(matching):
            return None
        else:
            return matching[0]

    def generate_rois(
        self,
        model: str,
        *,
        overwrite: bool = False,
        dest: Optional[str] = None,
        **kwargs
    ):
        """Generate ROIs using a U-Net model.

        Args:
            model (str): Path to model (zip) or model configuration (json).

        Keyword args:
            overwrite (bool, optional): Overwrite existing ROIs. Defaults to False.
            dest (str, optional): Destination directory for generated ROIs.
                If not provided, uses the dataset's default ROI directory.
            sq_mm_threshold (float, optional): If not None, filter out ROIs with an area
                less than the given threshold (in square millimeters). Defaults to None.

        """

        # Load the model configuration.
        segment = sf.slide.qc.StridedSegment(model)

        for slide in track(self.slide_paths(), description='Generating...'):

            # Set the destination directory
            source = self.get_slide_source(slide)
            if 'roi' not in self.sources[source] and dest is None:
                raise errors.DatasetError(
                    "No ROI directory set. Please set an ROI directory in the "
                    "dataset configuration, or provide a destination directory "
                    "with the `dest` argument."
                )
            if dest is None:
                dest = self.sources[source]['roi']
            if not exists(dest):
                os.makedirs(dest)

            # Check if an ROI already exists.
            existing_rois = [path_to_name(f) for f in os.listdir(dest) if f.endswith('csv')]
            if path_to_name(slide) in existing_rois:
                if overwrite:
                    log.info(f"Overwriting ROI for slide {path_to_name(slide)} at {dest}")
                else:
                    log.info(f"ROI already exists for slide {path_to_name(slide)} at {dest}")
                    continue

            # Load the slide and remove any existing auto-loaded ROIs.
            wsi = sf.WSI(slide, 299, 512, verbose=False)
            wsi.rois = []

            # Generate and apply ROIs.
            segment.generate_rois(wsi, apply=True, **kwargs)

            # Export ROIs to CSV.
            wsi.export_rois(join(dest, wsi.name + '.csv'))


    def get_slide_source(self, slide: str) -> str:
        """Return the source of a given slide.

        Args:
            slide (str): Slide name.

        Returns:
            str: Source name.

        """
        for source in self.sources:
            paths = self.slide_paths(source=source)
            names = [path_to_name(path) for path in paths]
            if slide in paths or slide in names:
                return source
        raise errors.DatasetError(f"Could not find slide '{slide}'")

    def get_tfrecord_locations(self, slide: str) -> List[Tuple[int, int]]:
        """Return a list of locations stored in an associated TFRecord.

        Args:
            slide (str): Slide name.

        Returns:
            List of tuples of (x, y) coordinates.

        """
        tfr = self.find_tfrecord(slide=slide)
        if tfr is None:
            raise errors.TFRecordsError(
                f"Could not find associated TFRecord for slide '{slide}'"
            )
        tfr_idx = sf.util.tfrecord2idx.find_index(tfr)
        if not tfr_idx:
            _create_index(tfr)
        elif tfr_idx.endswith('index'):
            log.info(f"Updating index for {tfr}...")
            os.remove(tfr_idx)
            _create_index(tfr)
        return sf.io.get_locations_from_tfrecord(tfr)

    def harmonize_labels(
        self,
        *args: "Dataset",
        header: Optional[str] = None
    ) -> Dict[str, int]:
        """Harmonize labels with another dataset.

        Returns categorical label assignments converted to int, harmonized with
        another dataset to ensure label consistency between datasets.

        Args:
            *args (:class:`slideflow.Dataset`): Any number of Datasets.
            header (str): Categorical annotation header.

        Returns:
            Dict mapping slide names to categories.

        """
        if header is None:
            raise ValueError("Must supply kwarg 'header'")
        if not isinstance(header, str):
            raise ValueError('Harmonized labels require a single header.')

        _, my_unique = self.labels(header, use_float=False)
        other_uniques = [
            np.array(dts.labels(header, use_float=False)[1]) for dts in args
        ]
        other_uniques = other_uniques + [np.array(my_unique)]
        uniques_list = np.concatenate(other_uniques).tolist()
        all_unique = sorted(list(set(uniques_list)))
        labels_to_int = dict(zip(all_unique, range(len(all_unique))))
        return labels_to_int

    def is_float(self, header: str) -> bool:
        """Check if labels in the given header can all be converted to float.

        Args:
            header (str): Annotations column header.

        Returns:
            bool: If all values from header can be converted to float.

        """
        if self.annotations is None:
            raise errors.DatasetError("Annotations not loaded.")
        filtered_labels = self.filtered_annotations[header]
        try:
            filtered_labels = [float(o) for o in filtered_labels]
            return True
        except ValueError:
            return False

    def kfold_split(
        self,
        k: int,
        *,
        labels: Optional[Union[Dict, str]] = None,
        preserved_site: bool = False,
        site_labels: Optional[Union[str, Dict[str, str]]] = 'site',
        splits: Optional[str] = None,
        read_only: bool = False,
    ) -> Tuple[Tuple["Dataset", "Dataset"], ...]:
        """Split the dataset into k cross-folds.

        Args:
            k (int): Number of cross-folds.

        Keyword args:
            labels (dict or str, optional):  Either a dictionary mapping slides
                to labels, or an outcome label (``str``). Used for balancing
                outcome labels in training and validation cohorts. If None,
                will not balance k-fold splits by outcome labels. Defaults
                to None.
            preserved_site (bool): Split with site-preserved cross-validation.
                Defaults to False.
            site_labels (dict, optional): Dict mapping patients to site labels,
                or an outcome column with site labels. Only used for site
                preserved cross validation. Defaults to 'site'.
            splits (str, optional): Path to JSON file containing validation
                splits. Defaults to None.
            read_only (bool): Prevents writing validation splits to file.
                Defaults to False.

        """
        if splits is None:
            temp_dir = tempfile.TemporaryDirectory()
            splits = join(temp_dir.name, '_splits.json')
        else:
            temp_dir = None
        crossval_splits = []
        for k_fold_iter in range(k):
            split_kw = dict(
                labels=labels,
                val_strategy=('k-fold-preserved-site' if preserved_site
                              else 'k-fold'),
                val_k_fold=k,
                k_fold_iter=k_fold_iter+1,
                site_labels=site_labels,
                splits=splits,
                read_only=read_only
            )
            crossval_splits.append(self.split(**split_kw))
        if temp_dir is not None:
            temp_dir.cleanup()
        return tuple(crossval_splits)

    def labels(
        self,
        headers: Union[str, List[str]],
        use_float: Union[bool, Dict, str] = False,
        assign: Optional[Dict[str, Dict[str, int]]] = None,
        format: str = 'index'
    ) -> Tuple[Labels, Union[Dict[str, Union[List[str], List[float]]],
                             List[str],
                             List[float]]]:
        """Return a dict of slide names mapped to patient id and label(s).

        Args:
            headers (list(str)) Annotation header(s) that specifies label.
                May be a list or string.
            use_float (bool, optional) Either bool, dict, or 'auto'.
                If true, convert data into float; if unable, raise TypeError.
                If false, interpret all data as categorical.
                If a dict(bool), look up each header to determine type.
                If 'auto', will try to convert all data into float. For each
                header in which this fails, will interpret as categorical.
            assign (dict, optional):  Dictionary mapping label ids to
                label names. If not provided, will map ids to names by sorting
                alphabetically.
            format (str, optional): Either 'index' or 'name.' Indicates which
                format should be used for categorical outcomes when returning
                the label dictionary. If 'name', uses the string label name.
                If 'index', returns an int (index corresponding with the
                returned list of unique outcomes as str). Defaults to 'index'.

        Returns:
            A tuple containing

                **dict**: Dictionary mapping slides to outcome labels in
                numerical format (float for linear outcomes, int of outcome
                label id for categorical outcomes).

                **list**: List of unique labels. For categorical outcomes,
                this will be a list of str; indices correspond with the outcome
                label id.

        """
        if self.annotations is None:
            raise errors.DatasetError("Annotations not loaded.")
        if not len(self.filtered_annotations):
            raise errors.DatasetError(
                "Cannot generate labels: dataset is empty after filtering."
            )
        results = {}  # type: Dict
        headers = sf.util.as_list(headers)
        unique_labels = {}
        filtered_pts = self.filtered_annotations.patient
        filtered_slides = self.filtered_annotations.slide
        for header in headers:
            if assign and (len(headers) > 1 or header in assign):
                assigned_for_header = assign[header]
            elif assign is not None:
                raise errors.DatasetError(
                    f"Unable to read outcome assignments for header {header}"
                    f" (assign={assign})"
                )
            else:
                assigned_for_header = None
            unique_labels_for_this_header = []
            try:
                filtered_labels = self.filtered_annotations[header]
            except KeyError:
                raise errors.AnnotationsError(f"Missing column {header}.")

            # Determine whether values should be converted into float
            if isinstance(use_float, dict) and header not in use_float:
                raise ValueError(
                    f"use_float is dict, but header {header} is missing."
                )
            elif isinstance(use_float, dict):
                header_is_float = use_float[header]
            elif isinstance(use_float, bool):
                header_is_float = use_float
            elif use_float == 'auto':
                header_is_float = self.is_float(header)
            else:
                raise ValueError(f"Invalid use_float option {use_float}")

            # Ensure labels can be converted to desired type,
            # then assign values
            if header_is_float and not self.is_float(header):
                raise TypeError(
                    f"Unable to convert all labels of {header} into 'float' "
                    f"({','.join(filtered_labels)})."
                )
            elif header_is_float:
                log.debug(f'Interpreting column "{header}" as continuous')
                filtered_labels = filtered_labels.astype(float)
            else:
                log.debug(f'Interpreting column "{header}" as categorical')
                unique_labels_for_this_header = list(set(filtered_labels))
                unique_labels_for_this_header.sort()
                for i, ul in enumerate(unique_labels_for_this_header):
                    n_matching_filtered = sum(f == ul for f in filtered_labels)
                    if assigned_for_header and ul not in assigned_for_header:
                        raise KeyError(
                            f"assign was provided, but label {ul} missing"
                        )
                    elif assigned_for_header:
                        val_msg = assigned_for_header[ul]
                        n_s = str(n_matching_filtered)
                        log.debug(
                            f"{header} {ul} assigned {val_msg} [{n_s} slides]"
                        )
                    else:
                        n_s = str(n_matching_filtered)
                        log.debug(
                            f"{header} {ul} assigned {i} [{n_s} slides]"
                        )

            def _process_cat_label(o):
                if assigned_for_header:
                    return assigned_for_header[o]
                elif format == 'name':
                    return o
                else:
                    return unique_labels_for_this_header.index(o)

            # Check for multiple, different labels per patient and warn
            pt_assign = np.array(list(set(zip(filtered_pts, filtered_labels))))
            unique_pt, counts = np.unique(pt_assign[:, 0], return_counts=True)
            for pt in unique_pt[np.argwhere(counts > 1)][:, 0]:
                dup_vals = pt_assign[pt_assign[:, 0] == pt][:, 1]
                dups = ", ".join([str(d) for d in dup_vals])
                log.error(
                    f'Multiple labels for patient "{pt}" (header {header}): '
                    f'{dups}'
                )

            # Assemble results dictionary
            for slide, lbl in zip(filtered_slides, filtered_labels):
                if slide in sf.util.EMPTY:
                    continue
                if not header_is_float:
                    lbl = _process_cat_label(lbl)
                if slide in results:
                    results[slide] = sf.util.as_list(results[slide])
                    results[slide] += [lbl]
                elif header_is_float:
                    results[slide] = [lbl]
                else:
                    results[slide] = lbl
            unique_labels[header] = unique_labels_for_this_header
        if len(headers) == 1:
            return results, unique_labels[headers[0]]
        else:
            return results, unique_labels

    def load_indices(self, verbose=False) -> Dict[str, np.ndarray]:
        """Return TFRecord indices."""
        pool = DPool(8)
        tfrecords = self.tfrecords()
        indices = {}

        def load_index(tfr):
            tfr_name = path_to_name(tfr)
            index = tfrecord2idx.load_index(tfr)
            return tfr_name, index

        log.debug("Loading indices...")
        for tfr_name, index in pool.imap(load_index, tfrecords):
            indices[tfr_name] = index
        pool.close()
        return indices

    def manifest(
        self,
        key: str = 'path',
        filter: bool = True
    ) -> Dict[str, Dict[str, int]]:
        """Generate a manifest of all tfrecords.

        Args:
            key (str): Either 'path' (default) or 'name'. Determines key format
                in the manifest dictionary.
            filter (bool): Apply active filters to manifest.

        Returns:
            dict: Dict mapping key (path or slide name) to number of tiles.

        """
        if key not in ('path', 'name'):
            raise ValueError("'key' must be in ['path, 'name']")

        all_manifest = {}
        for source in self.sources:
            if self.sources[source]['label'] is None:
                continue
            if not self._tfrecords_set(source):
                log.warning(f"tfrecords path not set for source {source}")
                continue
            tfrecord_dir = join(
                self.sources[source]['tfrecords'],
                self.sources[source]['label']
            )
            manifest_path = join(tfrecord_dir, "manifest.json")
            if not exists(manifest_path):
                log.debug(f"No manifest at {tfrecord_dir}; creating now")
                sf.io.update_manifest_at_dir(tfrecord_dir)

            if exists(manifest_path):
                relative_manifest = sf.util.load_json(manifest_path)
            else:
                relative_manifest = {}
            global_manifest = {}
            for record in relative_manifest:
                k = join(tfrecord_dir, record)
                global_manifest.update({k: relative_manifest[record]})
            all_manifest.update(global_manifest)
        # Now filter out any tfrecords that would be excluded by filters
        if filter:
            filtered_tfrecords = self.tfrecords()
            manifest_tfrecords = list(all_manifest.keys())
            for tfr in manifest_tfrecords:
                if tfr not in filtered_tfrecords:
                    del all_manifest[tfr]
        # Log clipped tile totals if applicable
        for tfr in all_manifest:
            if tfr in self._clip:
                all_manifest[tfr]['clipped'] = min(self._clip[tfr],
                                                   all_manifest[tfr]['total'])
            else:
                all_manifest[tfr]['clipped'] = all_manifest[tfr]['total']
        if key == 'path':
            return all_manifest
        else:
            return {path_to_name(t): v for t, v in all_manifest.items()}

    def manifest_histogram(
        self,
        by: Optional[str] = None,
        binrange: Optional[Tuple[int, int]] = None
    ) -> None:
        """Plot histograms of tiles-per-slide.

        Example
            Create histograms of tiles-per-slide, stratified by site.

                .. code-block:: python

                    import matplotlib.pyplot as plt

                    dataset.manifest_histogram(by='site')
                    plt.show()

        Args:
            by (str, optional): Stratify histograms by this annotation column
                header. Defaults to None.
            binrange (tuple(int, int)): Histogram bin ranges. If None, uses
                full range. Defaults to None.

        """
        import seaborn as sns
        import matplotlib.pyplot as plt

        if by is not None:
            _, unique_vals = self.labels(by, format='name')
            val_counts = [
                [
                    m['total']
                    for m in self.filter({by: val}).manifest().values()
                ]
                for val in unique_vals
            ]
            all_counts = [c for vc in val_counts for c in vc]
        else:
            unique_vals = ['']
            all_counts = [m['total'] for m in self.manifest().values()]
            val_counts = [all_counts]
        if binrange is None:
            max_count = (max(all_counts) // 20) * 20
            binrange = (0, max_count)

        fig, axes = plt.subplots(len(unique_vals), 1,
                                 figsize=(3, len(unique_vals)))
        if not isinstance(axes, np.ndarray):
            axes = [axes]
        fig.set_tight_layout({"pad": .0})
        for a, ax in enumerate(axes):
            sns.histplot(val_counts[a], bins=20, binrange=binrange, ax=ax)
            ax.yaxis.set_tick_params(labelleft=False)
            ax.set_ylabel(unique_vals[a], rotation='horizontal', ha='right')
            ax.set_xlim(binrange)
            if a != (len(axes) - 1):
                ax.xaxis.set_tick_params(labelbottom=False)
                ax.set(xlabel=None)
        ax.set(xlabel="Tiles per slide")

    def patients(self) -> Dict[str, str]:
        """Return a list of patient IDs from this dataset."""
        if self.annotations is None:
            raise errors.DatasetError("Annotations not loaded.")
        result = {}  # type: Dict[str, str]
        pairs = list(zip(
            self.filtered_annotations['slide'],
            self.filtered_annotations['patient']
        ))
        for slide, patient in pairs:
            if slide in result and result[slide] != patient:
                raise errors.AnnotationsError(
                    f'Slide "{slide}" assigned to multiple patients: '
                    f"({patient}, {result[slide]})"
                )
            else:
                if slide not in sf.util.EMPTY:
                    result[slide] = patient
        return result

    def pt_files(self, path, warn_missing=True):
        """Return list of all \*.pt files with slide names in this dataset.

        May return more than one \*.pt file for each slide.

        Args:
            path (str, list(str)): Directory(ies) to search for \*.pt files.
            warn_missing (bool): Raise a warning if any slides in this dataset
                do not have a \*.pt file.

        """
        slides = self.slides()
        if isinstance(path, str):
            path = [path]

        bags = []
        for p in path:
            if not exists(p):
                raise ValueError(f"Path {p} does not exist.")
            bags_at_path = np.array([
                join(p, f) for f in os.listdir(p)
                if f.endswith('.pt') and path_to_name(f) in slides
            ])
            bags.append(bags_at_path)
        bags = np.concatenate(bags)
        unique_slides_with_bags = np.unique([path_to_name(b) for b in bags])
        if (len(unique_slides_with_bags) != len(slides)) and warn_missing:
            log.warning(f"Bags missing for {len(slides) - len(unique_slides_with_bags)} slides.")
        return bags

    def read_tfrecord_by_location(
        self,
        slide: str,
        loc: Tuple[int, int],
        decode: Optional[bool] = None
    ) -> Any:
        """Read a record from a TFRecord, indexed by location.

        Finds the associated TFRecord for a slide, and returns the record
        inside which corresponds to a given tile location.

        Args:
            slide (str): Name of slide. Will search for the slide's associated
                TFRecord.
            loc ((int, int)): ``(x, y)`` tile location. Searches the TFRecord
                for the tile that corresponds to this location.
            decode (bool): Decode the associated record, returning Tensors.
                Defaults to True.

        Returns:
            Unprocessed raw TFRecord bytes if ``decode=False``, otherwise a
            tuple containing ``(slide, image)``, where ``image`` is a
            uint8 Tensor.

        """
        tfr = self.find_tfrecord(slide=slide)
        if tfr is None:
            raise errors.TFRecordsError(
                f"Could not find associated TFRecord for slide '{slide}'"
            )
        if decode is None:
            decode = True
        else:
            warnings.warn(
                "The 'decode' argument to `Dataset.read_tfrecord_by_location` "
                "is deprecated and will be removed in a future version. In the "
                "future, all records will be decoded."
            )
        return sf.io.get_tfrecord_by_location(tfr, loc, decode=decode)

    def remove_filter(self, **kwargs: Any) -> "Dataset":
        """Remove a specific filter from the active filters.

        Keyword Args:
            filters (list of str): Filter keys. Will remove filters with
                these keys.
            filter_blank (list of str): Will remove these headers stored in
                filter_blank.

        Returns:
            :class:`slideflow.Dataset`: Dataset with filter removed.

        """
        for kwarg in kwargs:
            if kwarg not in ('filters', 'filter_blank'):
                raise ValueError(f'Unknown filtering argument {kwarg}')
        ret = copy.deepcopy(self)
        if 'filters' in kwargs:
            if isinstance(kwargs['filters'], str):
                kwargs['filters'] = [kwargs['filters']]
            elif not isinstance(kwargs['filters'], list):
                raise TypeError("'filters' must be a list.")
            for f in kwargs['filters']:
                if f not in ret._filters:
                    raise errors.DatasetFilterError(
                        f"Filter {f} not found in dataset (active filters:"
                        f"{','.join(list(ret._filters.keys()))})"
                    )
                else:
                    del ret._filters[f]
        if 'filter_blank' in kwargs:
            kwargs['filter_blank'] = sf.util.as_list(kwargs['filter_blank'])
            for f in kwargs['filter_blank']:
                if f not in ret._filter_blank:
                    raise errors.DatasetFilterError(
                        f"Filter_blank {f} not found in dataset (active "
                        f"filter_blank: {','.join(ret._filter_blank)})"
                    )
                elif isinstance(ret._filter_blank, dict):
                    del ret._filter_blank[ret._filter_blank.index(f)]
        return ret

    def rebuild_index(self) -> None:
        """Rebuild index files for TFRecords.

        Equivalent to ``Dataset.build_index(force=True)``.

        Args:
            None

        Returns:
            None
        """
        self.build_index(force=True)

    def resize_tfrecords(self, tile_px: int) -> None:
        """Resize images in a set of TFRecords to a given pixel size.

        Args:
            tile_px (int): Target pixel size for resizing TFRecord images.

        """
        if not sf.util.tf_available:
            raise NotImplementedError(
                "Dataset.resize_tfrecords() requires Tensorflow, which is "
                "not installed.")

        log.info(f'Resizing TFRecord tiles to ({tile_px}, {tile_px})')
        tfrecords_list = self.tfrecords()
        log.info(f'Resizing {len(tfrecords_list)} tfrecords')
        for tfr in tfrecords_list:
            sf.io.tensorflow.transform_tfrecord(
                tfr,
                tfr+'.transformed',
                resize=tile_px
            )

    def rois(self) -> List[str]:
        """Return a list of all ROIs."""
        rois_list = []
        for source in self.sources:
            if self._roi_set(source):
                rois_list += glob(join(self.sources[source]['roi'], "*.csv"))
            else:
                log.warning(f"roi path not set for source {source}")
        slides = self.slides()
        return [r for r in list(set(rois_list)) if path_to_name(r) in slides]

    def slide_manifest(
        self,
        roi_method: str = 'auto',
        stride_div: int = 1,
        tma: bool = False,
        source: Optional[str] = None,
        low_memory: bool = False
    ) -> Dict[str, int]:
        """Return a dictionary of slide names and estimated number of tiles.

        Uses Otsu thresholding for background filtering, and the ROI strategy.

        Args:
            roi_method (str): Either 'inside', 'outside', 'auto', or 'ignore'.
                Determines how ROIs are used to extract tiles.
                If 'inside' or 'outside', will extract tiles in/out of an ROI,
                and skip a slide if an ROI is not available.
                If 'auto', will extract tiles inside an ROI if available,
                and across the whole-slide if no ROI is found.
                If 'ignore', will extract tiles across the whole-slide
                regardless of whether an ROI is available.
                Defaults to 'auto'.
            stride_div (int): Stride divisor for tile extraction.
                A stride of 1 will extract non-overlapping tiles.
                A stride_div of 2 will extract overlapping tiles, with a stride
                equal to 50% of the tile width. Defaults to 1.
            tma (bool): Deprecated argument. Tumor micro-arrays are read as
                standard slides. Defaults to False.
            source (str, optional): Dataset source name.
                Defaults to None (using all sources).
            low_memory (bool): Operate in low-memory mode at the cost of
                worse performance.

        Returns:
            Dict[str, int]: Dictionary mapping slide names to number of
            estimated non-background tiles in the slide.

        """
        if tma:
            warnings.warn(
                "tma=True is deprecated and will be removed in a future "
                "version. Tumor micro-arrays are read as standard slides. "
            )
        if self.tile_px is None or self.tile_um is None:
            raise errors.DatasetError(
                "tile_px and tile_um must be set to calculate a slide manifest"
            )
        paths = self.slide_paths(source=source)
        pb = Progress(transient=True)
        read_task = pb.add_task('Reading slides...', total=len(paths))
        if not low_memory:
            otsu_task = pb.add_task("Otsu thresholding...", total=len(paths))
        pb.start()
        pool = mp.Pool(
            sf.util.num_cpu(default=16),
            initializer=sf.util.set_ignore_sigint
        )
        wsi_list = []
        to_remove = []
        counts = []
        for path in paths:
            try:
                wsi = sf.WSI(
                    path,
                    self.tile_px,
                    self.tile_um,
                    rois=self.rois(),
                    stride_div=stride_div,
                    roi_method=roi_method,
                    verbose=False)
                if low_memory:
                    wsi.qc('otsu')
                    counts += [wsi.estimated_num_tiles]
                else:
                    wsi_list += [wsi]
                pb.advance(read_task)
            except errors.SlideLoadError as e:
                log.error(f"Error reading slide {path}: {e}")
                to_remove += [path]
        for path in to_remove:
            paths.remove(path)
        pb.update(read_task, total=len(paths))
        pb.update(otsu_task, total=len(paths))
        if not low_memory:
            for count in pool.imap(_count_otsu_tiles, wsi_list):
                counts += [count]
                pb.advance(otsu_task)
        pb.stop()
        pool.close()
        return {path: counts[p] for p, path in enumerate(paths)}

    def slide_paths(
        self,
        source: Optional[str] = None,
        apply_filters: bool = True
    ) -> List[str]:
        """Return a list of paths to slides.

        Either returns a list of paths to all slides, or slides only matching
        dataset filters.

        Args:
            source (str, optional): Dataset source name.
                Defaults to None (using all sources).
            filter (bool, optional): Return only slide paths meeting filter
                criteria. If False, return all slides. Defaults to True.

        Returns:
            list(str): List of slide paths.

        """
        if source and source not in self.sources.keys():
            raise errors.DatasetError(f"Dataset {source} not found.")
        # Get unfiltered paths
        if source:
            if not self._slides_set(source):
                log.warning(f"slides path not set for source {source}")
                return []
            else:
                paths = sf.util.get_slide_paths(self.sources[source]['slides'])
        else:
            paths = []
            for src in self.sources:
                if not self._slides_set(src):
                    log.warning(f"slides path not set for source {src}")
                else:
                    paths += sf.util.get_slide_paths(
                        self.sources[src]['slides']
                    )

        # Remove any duplicates from shared dataset paths
        paths = list(set(paths))
        # Filter paths
        if apply_filters:
            filtered_slides = self.slides()
            filtered_paths = [
                p for p in paths if path_to_name(p) in filtered_slides
            ]
            return filtered_paths
        else:
            return paths

    def slides(self) -> List[str]:
        """Return a list of slide names in this dataset."""
        if self.annotations is None:
            raise errors.AnnotationsError(
                "No annotations loaded; is the annotations file empty?"
            )
        if 'slide' not in self.annotations.columns:
            raise errors.AnnotationsError(
                f"{'slide'} not found in annotations file."
            )
        ann = self.filtered_annotations
        ann = ann.loc[~ann.slide.isin(sf.util.EMPTY)]
        slides = ann.slide.unique().tolist()
        return slides

    def split(
        self,
        model_type: Optional[str] = None,
        labels: Optional[Union[Dict, str]] = None,
        val_strategy: str = 'fixed',
        splits: Optional[str] = None,
        val_fraction: Optional[float] = None,
        val_k_fold: Optional[int] = None,
        k_fold_iter: Optional[int] = None,
        site_labels: Optional[Union[str, Dict[str, str]]] = 'site',
        read_only: bool = False,
        from_wsi: bool = False,
    ) -> Tuple["Dataset", "Dataset"]:
        """Split this dataset into a training and validation dataset.

        If a validation split has already been prepared (e.g. K-fold iterations
        were already determined), the previously generated split will be used.
        Otherwise, create a new split and log the result in the TFRecord
        directory so future models may use the same split for consistency.

        Args:
            model_type (str): Either 'categorical' or 'linear'. Defaults
                to 'categorical' if ``labels`` is provided.
            labels (dict or str):  Either a dictionary of slides: labels,
                or an outcome label (``str``). Used for balancing outcome
                labels in training and validation cohorts. Defaults to None.
            val_strategy (str): Either 'k-fold', 'k-fold-preserved-site',
                'bootstrap', or 'fixed'. Defaults to 'fixed'.
            splits (str, optional): Path to JSON file containing validation
                splits. Defaults to None.
            outcome_key (str, optional): Key indicating outcome label in
                slide_labels_dict. Defaults to 'outcome_label'.
            val_fraction (float, optional): Proportion of data for validation.
                Not used if strategy is k-fold. Defaults to None.
            val_k_fold (int): K, required if using K-fold validation.
                Defaults to None.
            k_fold_iter (int, optional): Which K-fold iteration to generate
                starting at 1. Fequired if using K-fold validation.
                Defaults to None.
            site_labels (dict, optional): Dict mapping patients to site labels,
                or an outcome column with site labels. Only used for site
                preserved cross validation. Defaults to 'site'.
            read_only (bool): Prevents writing validation splits to file.
                Defaults to False.

        Returns:
            A tuple containing

                :class:`slideflow.Dataset`: Training dataset.

                :class:`slideflow.Dataset`: Validation dataset.
        """
        if (not k_fold_iter and 'k-fold' in val_strategy):
            raise errors.DatasetSplitError(
                "If strategy is 'k-fold', must supply k_fold_iter "
                "(int starting at 1)"
            )
        if (not val_k_fold and 'k-fold' in val_strategy):
            raise errors.DatasetSplitError(
                "If strategy is 'k-fold', must supply val_k_fold (K)"
            )
        if val_strategy == 'k-fold-preserved-site' and not site_labels:
            raise errors.DatasetSplitError(
                "k-fold-preserved-site requires site_labels (dict of "
                "patients:sites, or name of annotation column header"
            )
        if (val_strategy == 'k-fold-preserved-site'
           and isinstance(site_labels, str)):
            site_labels, _ = self.labels(site_labels, format='name')
        if val_strategy == 'k-fold-preserved-site' and site_labels is None:
            raise errors.DatasetSplitError(
                f"Must supply site_labels for strategy {val_strategy}"
            )
        if val_strategy in ('bootstrap', 'fixed') and val_fraction is None:
            raise errors.DatasetSplitError(
                f"Must supply val_fraction for strategy {val_strategy}"
            )
        if isinstance(labels, str):
            labels = self.labels(labels)[0]
        if labels is None and model_type is None:
            labels = self.patients()
            model_type = 'linear'
        elif model_type is None:
            model_type = 'categorical'

        # Prepare dataset
        patients = self.patients()
        splits_file = splits
        training_tfr = []
        val_tfr = []
        accepted_split = None
        slide_list = list(labels.keys())

        # Assemble dict of patients linking to list of slides & outcome labels
        # dataset.labels() ensures no duplicate labels for a single patient
        tfr_dir_list = self.tfrecords() if not from_wsi else self.slide_paths()
        skip_tfr_verification = False
        if not len(tfr_dir_list) and not from_wsi:
            log.warning("No tfrecords found; splitting from annotations only.")
            tfr_dir_list = tfr_dir_list_names = self.slides()
            skip_tfr_verification = True
        elif not len(tfr_dir_list):
            log.warning("No slides found; splitting from annotations only.")
            tfr_dir_list = tfr_dir_list_names = self.slides()
            skip_tfr_verification = True
        else:
            tfr_dir_list_names = [
                sf.util.path_to_name(tfr) for tfr in tfr_dir_list
            ]
        patients_dict = {}
        num_warned = 0
        for slide in slide_list:
            patient = slide if not patients else patients[slide]
            # Skip slides not found in directory
            if slide not in tfr_dir_list_names:
                log.debug(f"Slide {slide} missing tfrecord, skipping")
                num_warned += 1
                continue
            if patient not in patients_dict:
                patients_dict[patient] = {
                    'outcome_label': labels[slide],
                    'slides': [slide]
                }
            elif patients_dict[patient]['outcome_label'] != labels[slide]:
                ol = patients_dict[patient]['outcome_label']
                ok = labels[slide]
                raise errors.DatasetSplitError(
                    f"Multiple labels found for {patient} ({ol}, {ok})"
                )
            else:
                patients_dict[patient]['slides'] += [slide]

        # Add site labels to the patients dict if doing
        # preserved-site cross-validation
        if val_strategy == 'k-fold-preserved-site':
            assert site_labels is not None
            site_slide_list = list(site_labels.keys())
            for slide in site_slide_list:
                patient = slide if not patients else patients[slide]
                # Skip slides not found in directory
                if slide not in tfr_dir_list_names:
                    continue
                if 'site' not in patients_dict[patient]:
                    patients_dict[patient]['site'] = site_labels[slide]
                elif patients_dict[patient]['site'] != site_labels[slide]:
                    ol = patients_dict[patient]['slide']
                    ok = site_labels[slide]
                    _tail = f"{patient} ({ol}, {ok})"
                    raise errors.DatasetSplitError(
                        f"Multiple site labels found for {_tail}"
                    )
        if num_warned:
            log.warning(f"{num_warned} slides missing tfrecords, skipping")
        patients_list = list(patients_dict.keys())
        sorted_patients = [p for p in patients_list]
        sorted_patients.sort()
        shuffle(patients_list)

        # Create and log a validation subset
        if val_strategy == 'none':
            log.info("val_strategy is None; skipping validation")
            train_slides = np.concatenate([
                patients_dict[patient]['slides']
                for patient in patients_dict.keys()
            ]).tolist()
            val_slides = []
        elif val_strategy == 'bootstrap':
            assert val_fraction is not None
            num_val = int(val_fraction * len(patients_list))
            log.info(
                f"Boostrap validation: selecting {num_val} "
                "patients at random for validation testing"
            )
            val_patients = patients_list[0:num_val]
            train_patients = patients_list[num_val:]
            if not len(val_patients) or not len(train_patients):
                raise errors.InsufficientDataForSplitError
            val_slides = np.concatenate([
                patients_dict[patient]['slides']
                for patient in val_patients
            ]).tolist()
            train_slides = np.concatenate([
                patients_dict[patient]['slides']
                for patient in train_patients
            ]).tolist()
        else:
            # Try to load validation split
            if (not splits_file or not exists(splits_file)):
                loaded_splits = []
            else:
                loaded_splits = sf.util.load_json(splits_file)
            for split_id, split in enumerate(loaded_splits):
                # First, see if strategy is the same
                if split['strategy'] != val_strategy:
                    continue
                # If k-fold, check that k-fold length is the same
                if (val_strategy in ('k-fold', 'k-fold-preserved-site')
                   and len(list(split['tfrecords'].keys())) != val_k_fold):
                    continue

                # Then, check if patient lists are the same
                sp_pts = list(split['patients'].keys())
                sp_pts.sort()
                if sp_pts == sorted_patients:
                    # Finally, check if outcome variables are the same
                    c1 = [patients_dict[p]['outcome_label'] for p in sp_pts]
                    c2 = [split['patients'][p]['outcome_label']for p in sp_pts]
                    if c1 == c2:
                        log.info(
                            f"Using {val_strategy} validation split detected"
                            f" at [green]{splits_file}[/] (ID: {split_id})"
                        )
                        accepted_split = split
                        break

            # If no split found, create a new one
            if not accepted_split:
                if splits_file:
                    log.info("No compatible train/val split found.")
                    log.info(f"Logging new split at [green]{splits_file}")
                else:
                    log.info("No training/validation splits file provided.")
                    log.info("Unable to save or load validation splits.")
                new_split = {
                    'strategy': val_strategy,
                    'patients': patients_dict,
                    'tfrecords': {}
                }  # type: Any
                if val_strategy == 'fixed':
                    assert val_fraction is not None
                    num_val = int(val_fraction * len(patients_list))
                    val_patients = patients_list[0:num_val]
                    train_patients = patients_list[num_val:]
                    if not len(val_patients) or not len(train_patients):
                        raise errors.InsufficientDataForSplitError
                    val_slides = np.concatenate([
                        patients_dict[patient]['slides']
                        for patient in val_patients
                    ]).tolist()
                    train_slides = np.concatenate([
                        patients_dict[patient]['slides']
                        for patient in train_patients
                    ]).tolist()
                    new_split['tfrecords']['validation'] = val_slides
                    new_split['tfrecords']['training'] = train_slides

                elif val_strategy in ('k-fold', 'k-fold-preserved-site'):
                    assert val_k_fold is not None
                    if (val_strategy == 'k-fold-preserved-site'):
                        k_fold_patients = split_patients_preserved_site(
                            patients_dict,
                            val_k_fold,
                            balance=('outcome_label'
                                     if model_type == 'categorical'
                                     else None)
                        )
                    elif model_type == 'categorical':
                        k_fold_patients = split_patients_balanced(
                            patients_dict,
                            val_k_fold,
                            balance='outcome_label'
                        )
                    else:
                        k_fold_patients = split_patients(
                            patients_dict, val_k_fold
                        )
                    # Verify at least one patient is in each k_fold group
                    if (len(k_fold_patients) != val_k_fold
                       or not min([len(pl) for pl in k_fold_patients])):
                        raise errors.InsufficientDataForSplitError
                    train_patients = []
                    for k in range(1, val_k_fold+1):
                        new_split['tfrecords'][f'k-fold-{k}'] = np.concatenate(
                            [patients_dict[patient]['slides']
                             for patient in k_fold_patients[k-1]]
                        ).tolist()
                        if k == k_fold_iter:
                            val_patients = k_fold_patients[k-1]
                        else:
                            train_patients += k_fold_patients[k-1]
                    val_slides = np.concatenate([
                        patients_dict[patient]['slides']
                        for patient in val_patients
                    ]).tolist()
                    train_slides = np.concatenate([
                        patients_dict[patient]['slides']
                        for patient in train_patients
                    ]).tolist()
                else:
                    raise errors.DatasetSplitError(
                        f"Unknown validation strategy {val_strategy}."
                    )
                # Write the new split to log
                loaded_splits += [new_split]
                if not read_only and splits_file:
                    sf.util.write_json(loaded_splits, splits_file)
            else:
                # Use existing split
                if val_strategy == 'fixed':
                    val_slides = accepted_split['tfrecords']['validation']
                    train_slides = accepted_split['tfrecords']['training']
                elif val_strategy in ('k-fold', 'k-fold-preserved-site'):
                    assert val_k_fold is not None
                    k_id = f'k-fold-{k_fold_iter}'
                    val_slides = accepted_split['tfrecords'][k_id]
                    train_slides = np.concatenate([
                        accepted_split['tfrecords'][f'k-fold-{ki}']
                        for ki in range(1, val_k_fold+1)
                        if ki != k_fold_iter
                    ]).tolist()
                else:
                    raise errors.DatasetSplitError(
                        f"Unknown val_strategy {val_strategy} requested."
                    )

            # Perform final integrity check to ensure no patients
            # are in both training and validation slides
            if patients:
                validation_pt = list(set([patients[s] for s in val_slides]))
                training_pt = list(set([patients[s] for s in train_slides]))
            else:
                validation_pt, training_pt = val_slides, train_slides
            if sum([pt in training_pt for pt in validation_pt]):
                raise errors.DatasetSplitError(
                    "At least one patient is in both val and training sets."
                )

        # Assemble list of tfrecords
        if val_strategy != 'none':
            val_tfr = [
                tfr for tfr in tfr_dir_list
                if path_to_name(tfr) in val_slides or tfr in val_slides
            ]
            training_tfr = [
                tfr for tfr in tfr_dir_list
                if path_to_name(tfr) in train_slides or tfr in train_slides
            ]
        if not len(val_tfr) == len(val_slides):
            raise errors.DatasetError(
                f"Number of validation tfrecords ({len(val_tfr)}) does "
                f"not match number of validation slides ({len(val_slides)}). "
                "This may happen if multiple tfrecords were found for a slide."
            )
        if not len(training_tfr) == len(train_slides):
            raise errors.DatasetError(
                f"Number of training tfrecords ({len(training_tfr)}) does "
                f"not match number of training slides ({len(train_slides)}). "
                "This may happen if multiple tfrecords were found for a slide."
            )
        training_dts = copy.deepcopy(self)
        training_dts = training_dts.filter(filters={'slide': train_slides})
        val_dts = copy.deepcopy(self)
        val_dts = val_dts.filter(filters={'slide': val_slides})
        if not skip_tfr_verification and not from_wsi:
            assert sorted(training_dts.tfrecords()) == sorted(training_tfr)
            assert sorted(val_dts.tfrecords()) == sorted(val_tfr)
        elif not skip_tfr_verification:
            assert sorted(training_dts.slide_paths()) == sorted(training_tfr)
            assert sorted(val_dts.slide_paths()) == sorted(val_tfr)
        return training_dts, val_dts

    def split_tfrecords_by_roi(
        self,
        destination: str,
        roi_filter_method: Union[str, float] = 'center'
    ) -> None:
        """Split dataset tfrecords into separate tfrecords according to ROI.

        Will generate two sets of tfrecords, with identical names: one with
        tiles inside the ROIs, one with tiles outside the ROIs. Will skip any
        tfrecords that are missing ROIs. Requires slides to be available.

        Args:
            destination (str): Destination path.
            roi_filter_method (str or float): Method of filtering tiles with
                ROIs. Either 'center' or float (0-1). If 'center', tiles are
                filtered with ROIs based on the center of the tile. If float,
                tiles are filtered based on the proportion of the tile inside
                the ROI, and ``roi_filter_method`` is interpreted as a
                threshold. If the proportion of a tile inside the ROI is
                greater than this number, the tile is included. For example,
                if ``roi_filter_method=0.7``, a tile that is 80% inside of an
                ROI will be included, and a tile that is 50% inside of an ROI
                will be excluded. Defaults to 'center'.

        Returns:
            None
        """
        tfrecords = self.tfrecords()
        slides = {path_to_name(s): s for s in self.slide_paths()}
        rois = self.rois()
        manifest = self.manifest()

        if self.tile_px is None or self.tile_um is None:
            raise errors.DatasetError(
                "tile_px and tile_um must be non-zero to process TFRecords."
            )

        for tfr in tfrecords:
            slidename = path_to_name(tfr)
            if slidename not in slides:
                continue
            try:
                slide = WSI(
                    slides[slidename],
                    self.tile_px,
                    self.tile_um,
                    rois=rois,
                    roi_method='inside',
                    roi_filter_method=roi_filter_method
                )
            except errors.SlideLoadError as e:
                log.error(e)
                continue
            parser = sf.io.get_tfrecord_parser(
                tfr,
                decode_images=False,
                to_numpy=True
            )
            if parser is None:
                log.error(f"Could not read TFRecord {tfr}; skipping")
                continue
            reader = sf.io.TFRecordDataset(tfr)
            if not exists(join(destination, 'inside')):
                os.makedirs(join(destination, 'inside'))
            if not exists(join(destination, 'outside')):
                os.makedirs(join(destination, 'outside'))
            in_path = join(destination, 'inside', f'{slidename}.tfrecords')
            out_path = join(destination, 'outside', f'{slidename}.tfrecords')
            inside_roi_writer = sf.io.TFRecordWriter(in_path)
            outside_roi_writer = sf.io.TFRecordWriter(out_path)
            for record in track(reader, total=manifest[tfr]['total']):
                parsed = parser(record)
                loc_x, loc_y = parsed['loc_x'], parsed['loc_y']
                tile_in_roi = any([
                    roi.poly.contains(sg.Point(loc_x, loc_y))
                    for roi in slide.rois
                ])
                # Convert from a Tensor -> Numpy array
                if hasattr(record, 'numpy'):
                    record = record.numpy()
                if tile_in_roi:
                    inside_roi_writer.write(record)
                else:
                    outside_roi_writer.write(record)
            inside_roi_writer.close()
            outside_roi_writer.close()

    def summary(self) -> None:
        """Print a summary of this dataset."""
        # Get ROI information.
        patients = self.patients()
        has_rois = defaultdict(bool)
        slides_with_roi = {}
        patients_with_roi = defaultdict(bool)
        for r in self.rois():
            s = sf.util.path_to_name(r)
            with open(r, 'r') as f:
                has_rois[s] = len(f.read().split('\n')) > 2
        for sp in self.slide_paths():
            s = sf.util.path_to_name(sp)
            slides_with_roi[s] = has_rois[s]
        for s in self.slides():
            p = patients[s]
            if s in slides_with_roi and slides_with_roi[s]:
                patients_with_roi[p] = True

        # Print summary.
        if self.annotations is not None:
            num_patients = len(self.annotations.patient.unique())
        else:
            num_patients = 0
        print("Overview:")
        table = [("Configuration file:", self._config),
                 ("Tile size (px):",     self.tile_px),
                 ("Tile size (um):",     self.tile_um),
                 ("Slides:",             len(self.slides())),
                 ("Patients:",           num_patients),
                 ("Slides with ROIs:",   len([s for s in slides_with_roi
                                              if slides_with_roi[s]])),
                 ("Patients with ROIs:", len([p for p in patients_with_roi
                                              if patients_with_roi[p]]))]
        print(tabulate(table, tablefmt='fancy_outline'))
        print("\nFilters:")
        table = [("Filters:",           pformat(self.filters)),
                 ("Filter Blank:",       pformat(self.filter_blank)),
                 ("Min Tiles:",          pformat(self.min_tiles))]
        print(tabulate(table, tablefmt='fancy_grid'))
        print("\nSources:")
        if not self.sources:
            print("<None>")
        else:
            for source in self.sources:
                print(f"\n{source}")
                d = self.sources[source]
                print(tabulate(zip(d.keys(), d.values()),
                               tablefmt="fancy_outline"))

        print("\nNumber of tiles in TFRecords:", self.num_tiles)
        print("Annotation columns:")
        print("<NA>" if self.annotations is None else self.annotations.columns)

    def tensorflow(
        self,
        labels: Labels = None,
        batch_size: Optional[int] = None,
        from_wsi: bool = False,
        **kwargs: Any
    ) -> "tf.data.Dataset":
        """Return a Tensorflow Dataset object that interleaves tfrecords.

        The returned dataset yields a batch of (image, label) for each tile.
        Labels may be specified either via a dict mapping slide names to
        outcomes, or a parsing function which accept and image and slide name,
        returning a dict {'image_raw': image(tensor)} and label (int or float).

        Args:
            labels (dict or str, optional): Dict or function. If dict, must
                map slide names to outcome labels. If function, function must
                accept an image (tensor) and slide name (str), and return a
                dict {'image_raw': image (tensor)} and label (int or float).
                If not provided, all labels will be None.
            batch_size (int): Batch size.

        Keyword Args:
            augment (str or bool): Image augmentations to perform. Augmentations include:

                * ``'x'``: Random horizontal flip
                * ``'y'``: Random vertical flip
                * ``'r'``: Random 90-degree rotation
                * ``'j'``: Random JPEG compression (50% chance to compress with quality between 50-100)
                * ``'b'``: Random Gaussian blur (10% chance to blur with sigma between 0.5-2.0)
                * ``'n'``: Random :ref:`stain_augmentation` (requires stain normalizer)

                Combine letters to define augmentations, such as ``'xyrjn'``.
                A value of True will use ``'xyrjb'``.
            deterministic (bool, optional): When num_parallel_calls is specified,
                if this boolean is specified, it controls the order in which the
                transformation produces elements. If set to False, the
                transformation is allowed to yield elements out of order to trade
                determinism for performance. Defaults to False.
            drop_last (bool, optional): Drop the last non-full batch.
                Defaults to False.
            from_wsi (bool): Generate predictions from tiles dynamically
                extracted from whole-slide images, rather than TFRecords.
                Defaults to False (use TFRecords).
            incl_loc (str, optional): 'coord', 'grid', or None. Return (x,y)
                origin coordinates ('coord') for each tile center along with tile
                images, or the (x,y) grid coordinates for each tile.
                Defaults to 'coord'.
            incl_slidenames (bool, optional): Include slidenames as third returned
                variable. Defaults to False.
            infinite (bool, optional): Create an finite dataset. WARNING: If
                infinite is False && balancing is used, some tiles will be skipped.
                Defaults to True.
            img_size (int): Image width in pixels.
            normalizer (:class:`slideflow.norm.StainNormalizer`, optional):
                Normalizer to use on images. Defaults to None.
            num_parallel_reads (int, optional): Number of parallel reads for each
                TFRecordDataset. Defaults to 4.
            num_shards (int, optional): Shard the tfrecord datasets, used for
                multiprocessing datasets. Defaults to None.
            pool (multiprocessing.Pool): Shared multiprocessing pool. Useful
                if ``from_wsi=True``, for sharing a unified processing pool between
                dataloaders. Defaults to None.
            rois (list(str), optional): List of ROI paths. Only used if
                from_wsi=True.  Defaults to None.
            roi_method (str, optional): Method for extracting ROIs. Only used if
                from_wsi=True. Defaults to 'auto'.
            shard_idx (int, optional): Index of the tfrecord shard to use.
                Defaults to None.
            standardize (bool, optional): Standardize images to (0,1).
                Defaults to True.
            tile_um (int, optional): Size of tiles to extract from WSI, in
                microns. Only used if from_wsi=True. Defaults to None.
            tfrecord_parser (Callable, optional): Custom parser for TFRecords.
                Defaults to None.
            transform (Callable, optional): Arbitrary transform function.
                Performs transformation after augmentations but before
                standardization. Defaults to None.
            **decode_kwargs (dict): Keyword arguments to pass to
                :func:`slideflow.io.tensorflow.decode_image`.

        Returns:
            tf.data.Dataset

        """
        from slideflow.io.tensorflow import interleave

        if self.tile_px is None:
            raise errors.DatasetError("tile_px and tile_um must be non-zero"
                                      "to create dataloaders.")
        if self.prob_weights is not None and from_wsi:
            log.warning("Dataset balancing is disabled when `from_wsi=True`")
        if self._clip not in (None, {}) and from_wsi:
            log.warning("Dataset clipping is disabled when `from_wsi=True`")

        if from_wsi:
            tfrecords = self.slide_paths()
            kwargs['rois'] = self.rois()
            kwargs['tile_um'] = self.tile_um
            kwargs['from_wsi'] = True
            prob_weights = None
            clip = None
        else:
            tfrecords = self.tfrecords()
            prob_weights = self.prob_weights
            clip = self._clip
            if not tfrecords:
                raise errors.TFRecordsNotFoundError
            self.verify_img_format(progress=False)

        return interleave(paths=tfrecords,
                          labels=labels,
                          img_size=self.tile_px,
                          batch_size=batch_size,
                          prob_weights=prob_weights,
                          clip=clip,
                          **kwargs)

    def tfrecord_report(
        self,
        dest: str,
        normalizer: Optional["StainNormalizer"] = None
    ) -> None:
        """Create a PDF report of TFRecords.

        Reports include 10 example tiles per TFRecord. Report is saved
        in the target destination.

        Args:
            dest (str): Directory in which to save the PDF report.
            normalizer (`slideflow.norm.StainNormalizer`, optional):
                Normalizer to use on image tiles. Defaults to None.

        """
        if normalizer is not None:
            log.info(f'Using realtime {normalizer.method} normalization')

        tfrecord_list = self.tfrecords()
        reports = []
        log.info('Generating TFRecords report...')
        # Get images for report
        for tfr in track(tfrecord_list, description='Generating report...'):
            dataset = sf.io.TFRecordDataset(tfr)
            parser = sf.io.get_tfrecord_parser(
                tfr,
                ('image_raw',),
                to_numpy=True,
                decode_images=False
            )
            if not parser:
                continue
            sample_tiles = []
            for i, record in enumerate(dataset):
                if i > 9:
                    break
                image_raw_data = parser(record)[0]
                if normalizer:
                    image_raw_data = normalizer.jpeg_to_jpeg(image_raw_data)
                sample_tiles += [image_raw_data]
            reports += [SlideReport(sample_tiles,
                                    tfr,
                                    tile_px=self.tile_px,
                                    tile_um=self.tile_um,
                                    ignore_thumb_errors=True)]

        # Generate and save PDF
        log.info('Generating PDF (this may take some time)...')
        pdf_report = ExtractionReport(reports, title='TFRecord Report')
        timestring = datetime.now().strftime('%Y%m%d-%H%M%S')
        if exists(dest) and isdir(dest):
            filename = join(dest, f'tfrecord_report-{timestring}.pdf')
        elif sf.util.path_to_ext(dest) == 'pdf':
            filename = join(dest)
        else:
            raise ValueError(f"Could not find destination directory {dest}.")
        pdf_report.save(filename)
        log.info(f'TFRecord report saved to [green]{filename}')

    def tfrecord_heatmap(
        self,
        tfrecord: Union[str, List[str]],
        tile_dict: Dict[int, float],
        outdir: str,
        **kwargs
    ) -> None:
        """Create a tfrecord-based WSI heatmap.

        Uses a dictionary of tile values for heatmap display, and saves to
        the specified directory.

        Args:
            tfrecord (str or list(str)): Path(s) to tfrecord(s).
            tile_dict (dict): Dictionary mapping tfrecord indices to a
                tile-level value for display in heatmap format
            outdir (str): Path to destination directory.

        """
        slide_paths = {
            sf.util.path_to_name(sp): sp for sp in self.slide_paths()
        }
        if not self.tile_px or not self.tile_um:
            raise errors.DatasetError(
                "Dataset tile_px & tile_um must be set to create TFRecords."
            )
        for tfr in sf.util.as_list(tfrecord):
            name = sf.util.path_to_name(tfr)
            if name not in slide_paths:
                raise errors.SlideNotFoundError(f'Unable to find slide {name}')
            sf.util.tfrecord_heatmap(
                tfrecord=tfr,
                slide=slide_paths[name],
                tile_px=self.tile_px,
                tile_um=self.tile_um,
                tile_dict=tile_dict,
                outdir=outdir,
                **kwargs
            )

    def tfrecords(self, source: Optional[str] = None) -> List[str]:
        """Return a list of all tfrecords.

        Args:
            source (str, optional): Only return tfrecords from this dataset
                source. Defaults to None (return all tfrecords in dataset).

        Returns:
            List of tfrecords paths.

        """
        if source and source not in self.sources.keys():
            log.error(f"Dataset {source} not found.")
            return []
        if source is None:
            sources_to_search = list(self.sources.keys())  # type: List[str]
        else:
            sources_to_search = [source]

        tfrecords_list = []
        folders_to_search = []
        for source in sources_to_search:
            if not self._tfrecords_set(source):
                log.warning(f"tfrecords path not set for source {source}")
                continue
            tfrecords = self.sources[source]['tfrecords']
            label = self.sources[source]['label']
            if label is None:
                continue
            tfrecord_path = join(tfrecords, label)
            if not exists(tfrecord_path):
                log.debug(
                    f"TFRecords path not found: {tfrecord_path}"
                )
                continue
            folders_to_search += [tfrecord_path]
        for folder in folders_to_search:
            tfrecords_list += glob(join(folder, "*.tfrecords"))
        tfrecords_list = list(set(tfrecords_list))

        # Filter the list by filters
        if self.annotations is not None:
            slides = self.slides()
            filtered_tfrecords_list = [
                tfrecord for tfrecord in tfrecords_list
                if path_to_name(tfrecord) in slides
            ]
            filtered = filtered_tfrecords_list
        else:
            log.warning("Error filtering TFRecords, are annotations empty?")
            filtered = tfrecords_list

        # Filter by min_tiles
        manifest = self.manifest(filter=False)
        if not all([f in manifest for f in filtered]):
            self.update_manifest()
            manifest = self.manifest(filter=False)
        if self.min_tiles:
            return [
                f for f in filtered
                if f in manifest and manifest[f]['total'] >= self.min_tiles
            ]
        else:
            return [f for f in filtered
                    if f in manifest and manifest[f]['total'] > 0]

    def tfrecords_by_subfolder(self, subfolder: str) -> List[str]:
        """Return a list of all tfrecords in a specific subfolder.

        Ignores any dataset filters.

        Args:
            subfolder (str): Path to subfolder to check for tfrecords.

        Returns:
            List of tfrecords paths.
        """
        tfrecords_list = []
        folders_to_search = []
        for source in self.sources:
            if self.sources[source]['label'] is None:
                continue
            if not self._tfrecords_set(source):
                log.warning(f"tfrecords path not set for source {source}")
                continue
            base_dir = join(
                self.sources[source]['tfrecords'],
                self.sources[source]['label']
            )
            tfrecord_path = join(base_dir, subfolder)
            if not exists(tfrecord_path):
                raise errors.DatasetError(
                    f"Unable to find subfolder [bold]{subfolder}[/] in "
                    f"source [bold]{source}[/], tfrecord directory: "
                    f"[green]{base_dir}"
                )
            folders_to_search += [tfrecord_path]
        for folder in folders_to_search:
            tfrecords_list += glob(join(folder, "*.tfrecords"))
        return tfrecords_list

    def tfrecords_folders(self) -> List[str]:
        """Return folders containing tfrecords."""
        folders = []
        for source in self.sources:
            if self.sources[source]['label'] is None:
                continue
            if not self._tfrecords_set(source):
                log.warning(f"tfrecords path not set for source {source}")
                continue
            folders += [join(
                self.sources[source]['tfrecords'],
                self.sources[source]['label']
            )]
        return folders

    def tfrecords_from_tiles(self, delete_tiles: bool = False) -> None:
        """Create tfrecord files from a collection of raw images.

        Images must be stored in the dataset source(s) tiles directory.

        Args:
            delete_tiles (bool): Remove tiles after storing in tfrecords.

        Returns:
            None
        """
        if not self.tile_px or not self.tile_um:
            raise errors.DatasetError(
                "Dataset tile_px & tile_um must be set to create TFRecords."
            )
        for source in self.sources:
            log.info(f'Working on dataset source {source}')
            config = self.sources[source]
            if not (self._tiles_set(source) and self._tfrecords_set(source)):
                log.error("tiles and/or tfrecords paths not set for "
                          f"source {source}")
                continue
            tfrecord_dir = join(config['tfrecords'], config['label'])
            tiles_dir = join(config['tiles'], config['label'])
            if not exists(tiles_dir):
                log.warn(f'No tiles found for source [bold]{source}')
                continue
            sf.io.write_tfrecords_multi(tiles_dir, tfrecord_dir)
            self.update_manifest()
            if delete_tiles:
                shutil.rmtree(tiles_dir)

    def tfrecords_have_locations(self) -> bool:
        """Check if TFRecords have associated tile location information."""
        for tfr in self.tfrecords():
            try:
                tfr_has_loc = sf.io.tfrecord_has_locations(tfr)
            except errors.TFRecordsError:
                # Encountered when the TFRecord is empty.
                continue
            if not tfr_has_loc:
                log.info(f"{tfr}: Tile location information missing.")
                return False
        return True

    def thumbnails(
        self,
        outdir: str,
        size: int = 512,
        roi: bool = False,
        enable_downsample: bool = True
    ) -> None:
        """Generate square slide thumbnails with black borders of fixed size.

        Saves thumbnails to the specified directory.

        Args:
            size (int, optional): Width/height of thumbnail in pixels.
                Defaults to 512.
            dataset (:class:`slideflow.Dataset`, optional): Dataset
                from which to generate activations. If not supplied, will
                calculate activations for all tfrecords at the tile_px/tile_um
                matching the supplied model, optionally using provided filters
                and filter_blank.
            filters (dict, optional): Dataset filters to use for
                selecting slides. See :meth:`slideflow.Dataset.filter` for
                more information. Defaults to None.
            filter_blank (list(str) or str, optional): Skip slides that have
                blank values in these patient annotation columns.
                Defaults to None.
            roi (bool, optional): Include ROI in the thumbnail images.
                Defaults to False.
            enable_downsample (bool, optional): If True and a thumbnail is not
                embedded in the slide file, downsampling is permitted to
                accelerate thumbnail calculation.
        """
        slide_list = self.slide_paths()
        rois = self.rois()
        log.info(f'Saving thumbnails to [green]{outdir}')
        for slide_path in tqdm(slide_list, desc="Generating thumbnails..."):
            log.debug(f'Working on [green]{path_to_name(slide_path)}[/]...')
            try:
                whole_slide = WSI(slide_path,
                                  tile_px=1000,
                                  tile_um=1000,
                                  stride_div=1,
                                  enable_downsample=enable_downsample,
                                  rois=rois,
                                  verbose=False)
            except errors.MissingROIError:
                log.info(f"Skipping {slide_path}; missing ROI")
                continue
            except Exception as e:
                log.error(
                    f"Error generating thumbnail for {slide_path}: {e}"
                )
                continue
            if roi:
                thumb = whole_slide.thumb(rois=True)
            else:
                thumb = whole_slide.square_thumb(size)
            thumb.save(join(outdir, f'{whole_slide.name}.png'))
        log.info('Thumbnail generation complete.')

    def train_val_split(
        self,
        *args: Any,
        **kwargs: Any
    ) -> Tuple["Dataset", "Dataset"]:
        """Deprecated function."""  # noqa: D401
        warnings.warn(
            "Dataset.train_val_split() is deprecated and will be "
            "removed in a future version. Please use Dataset.split()",
            DeprecationWarning
        )
        return self.split(*args, **kwargs)

    def transform_tfrecords(self, dest: str, **kwargs) -> None:
        """Transform TFRecords, saving to a target path.

        Tfrecords will be saved in the output directory nested by source name.

        Args:
            dest (str): Destination.

        """
        if not exists(dest):
            os.makedirs(dest)
        total = len(self.tfrecords())
        pb = tqdm(total=total)
        for source in self.sources:
            log.debug(f"Working on source {source}")
            tfr_dest = join(dest, source)
            if not exists(tfr_dest):
                os.makedirs(tfr_dest)
            for tfr in self.tfrecords(source=source):
                sf.io.tensorflow.transform_tfrecord(
                    tfr,
                    join(tfr_dest, basename(tfr)),
                    **kwargs
                )
                pb.update(1)
        log.info(f"Saved {total} transformed tfrecords to {dest}.")

    def torch(
        self,
        labels: Optional[Union[Dict[str, Any], str, pd.DataFrame]] = None,
        batch_size: Optional[int] = None,
        rebuild_index: bool = False,
        from_wsi: bool = False,
        **kwargs: Any
    ) -> "DataLoader":
        """Return a PyTorch DataLoader object that interleaves tfrecords.

        The returned dataloader yields a batch of (image, label) for each tile.

        Args:
            labels (dict, str, or pd.DataFrame, optional): If a dict is provided,
                expect a dict mapping slide names to outcome labels. If a str,
                will intepret as categorical annotation header. For linear
                outcomes, or outcomes with manually assigned labels, pass the
                first result of dataset.labels(...). If None, returns slide
                instead of label.
            batch_size (int): Batch size.
            rebuild_index (bool): Re-build index files even if already present.
                Defaults to True.

        Keyword Args:
            augment (str or bool): Image augmentations to perform. Augmentations include:

                * ``'x'``: Random horizontal flip
                * ``'y'``: Random vertical flip
                * ``'r'``: Random 90-degree rotation
                * ``'j'``: Random JPEG compression (50% chance to compress with quality between 50-100)
                * ``'b'``: Random Gaussian blur (10% chance to blur with sigma between 0.5-2.0)
                * ``'n'``: Random :ref:`stain_augmentation` (requires stain normalizer)

                Combine letters to define augmentations, such as ``'xyrjn'``.
                A value of True will use ``'xyrjb'``.
            chunk_size (int, optional): Chunk size for image decoding.
                Defaults to 1.
            drop_last (bool, optional): Drop the last non-full batch.
                Defaults to False.
            from_wsi (bool): Generate predictions from tiles dynamically
                extracted from whole-slide images, rather than TFRecords.
                Defaults to False (use TFRecords).
            incl_loc (bool, optional): Include loc_x and loc_y (image tile
                center coordinates, in base / level=0 dimension) as additional
                returned variables. Defaults to False.
            incl_slidenames (bool, optional): Include slidenames as third returned
                variable. Defaults to False.
            infinite (bool, optional): Infinitely repeat data. Defaults to True.
            max_size (bool, optional): Unused argument present for legacy
                compatibility; will be removed.
            model_type (str, optional): Used to generate random labels
                (for StyleGAN2). Not required. Defaults to 'categorical'.
            num_replicas (int, optional): Number of GPUs or unique instances which
                will have their own DataLoader. Used to interleave results among
                workers without duplications. Defaults to 1.
            num_workers (int, optional): Number of DataLoader workers.
                Defaults to 2.
            normalizer (:class:`slideflow.norm.StainNormalizer`, optional):
                Normalizer. Defaults to None.
            onehot (bool, optional): Onehot encode labels. Defaults to False.
            persistent_workers (bool, optional): Sets the DataLoader
                persistent_workers flag. Defaults toNone (4 if not using a SPAMS
                normalizer, 1 if using SPAMS).
            pin_memory (bool, optional): Pin memory to GPU. Defaults to True.
            pool (multiprocessing.Pool): Shared multiprocessing pool. Useful
                if from_wsi=True, for sharing a unified processing pool between
                dataloaders. Defaults to None.
            prefetch_factor (int, optional): Number of batches to prefetch in each
                SlideflowIterator. Defaults to 1.
            rank (int, optional): Worker ID to identify this worker.
                Used to interleave results.
                among workers without duplications. Defaults to 0 (first worker).
            rois (list(str), optional): List of ROI paths. Only used if
                from_wsi=True.  Defaults to None.
            roi_method (str, optional): Method for extracting ROIs. Only used if
                from_wsi=True. Defaults to 'auto'.
            standardize (bool, optional): Standardize images to mean 0 and
                variance of 1. Defaults to True.
            tile_um (int, optional): Size of tiles to extract from WSI, in
                microns. Only used if from_wsi=True. Defaults to None.
            transform (Callable, optional): Arbitrary torchvision transform
                function. Performs transformation after augmentations but
                before standardization. Defaults to None.
            tfrecord_parser (Callable, optional): Custom parser for TFRecords.
                Defaults to None.

        """
        from slideflow.io.torch import interleave_dataloader

        if isinstance(labels, str) and not exists(labels):
            labels = self.labels(labels)[0]
        if self.tile_px is None:
            raise errors.DatasetError("tile_px and tile_um must be non-zero"
                                      "to create dataloaders.")
        if self._clip not in (None, {}) and from_wsi:
            log.warning("Dataset clipping is disabled when `from_wsi=True`")

        if from_wsi:
            tfrecords = self.slide_paths()
            kwargs['rois'] = self.rois()
            kwargs['tile_um'] = self.tile_um
            kwargs['img_size'] = self.tile_px
            indices = None
            clip = None
        else:
            self.build_index(rebuild_index)
            tfrecords = self.tfrecords()
            if not tfrecords:
                raise errors.TFRecordsNotFoundError
            self.verify_img_format(progress=False)
            _idx_dict = self.load_indices()
            indices = [_idx_dict[path_to_name(tfr)] for tfr in tfrecords]
            clip = self._clip

        if self.prob_weights:
            prob_weights = [self.prob_weights[tfr] for tfr in tfrecords]
        else:
            prob_weights = None

        return interleave_dataloader(tfrecords=tfrecords,
                                     batch_size=batch_size,
                                     labels=labels,
                                     num_tiles=self.num_tiles,
                                     prob_weights=prob_weights,
                                     clip=clip,
                                     indices=indices,
                                     from_wsi=from_wsi,
                                     **kwargs)

    def unclip(self) -> "Dataset":
        """Return a dataset object with all clips removed.

        Returns:
            :class:`slideflow.Dataset`: Dataset with clips removed.

        """
        ret = copy.deepcopy(self)
        ret._clip = {}
        return ret

    def update_manifest(self, force_update: bool = False) -> None:
        """Update tfrecord manifests.

        Args:
            forced_update (bool, optional): Force regeneration of the
                manifests from scratch.

        """
        tfrecords_folders = self.tfrecords_folders()
        for tfr_folder in tfrecords_folders:
            sf.io.update_manifest_at_dir(
                directory=tfr_folder,
                force_update=force_update
            )

    def update_annotations_with_slidenames(
        self,
        annotations_file: str
    ) -> None:
        """Automatically associated slide names and paths in the annotations.

        Attempts to automatically associate slide names from a directory
        with patients in a given annotations file, skipping any slide names
        that are already present in the annotations file.

        Args:
            annotations_file (str): Path to annotations file.

        """
        header, _ = sf.util.read_annotations(annotations_file)
        slide_list = self.slide_paths(apply_filters=False)

        # First, load all patient names from the annotations file
        try:
            patient_index = header.index('patient')
        except ValueError:
            raise errors.AnnotationsError(
                f"Patient header {'patient'} not found in annotations."
            )
        patients = []
        pt_to_slide = {}
        with open(annotations_file) as csv_file:
            csv_reader = csv.reader(csv_file, delimiter=',')
            header = next(csv_reader)
            for row in csv_reader:
                patients.extend([row[patient_index]])
        patients = list(set(patients))
        log.debug(f"Number of patients in annotations: {len(patients)}")
        log.debug(f"Slides found: {len(slide_list)}")

        # Then, check for sets of slides that would match to the same patient;
        # due to ambiguity, these will be skipped.
        n_occur = {}
        for slide in slide_list:
            if _shortname(slide) not in n_occur:
                n_occur[_shortname(slide)] = 1
            else:
                n_occur[_shortname(slide)] += 1
        slides_to_skip = [s for s in slide_list if n_occur[_shortname(s)] > 1]

        # Next, search through the slides folder for all valid slide files
        for file in slide_list:
            slide = path_to_name(file)
            # First, skip this slide due to ambiguity if needed
            if slide in slides_to_skip:
                log.warning(f"Skipping slide {slide} due to ambiguity")
            # Then, make sure the shortname and long name
            # aren't both in the annotation file
            if ((slide != _shortname(slide))
               and (slide in patients)
               and (_shortname(slide) in patients)):
                log.warning(f"Skipping slide {slide} due to ambiguity")
            # Check if either the slide name or the shortened version
            # are in the annotation file
            if any(x in patients for x in [slide, _shortname(slide)]):
                slide = slide if slide in patients else _shortname(slide)
                pt_to_slide.update({slide: slide})

        # Now, write the assocations
        n_updated = 0
        n_missing = 0
        with open(annotations_file) as csv_file:
            csv_reader = csv.reader(csv_file, delimiter=',')
            header = next(csv_reader)
            with open('temp.csv', 'w') as csv_outfile:
                csv_writer = csv.writer(csv_outfile, delimiter=',')

                # Write to existing "slide" column in the annotations file,
                # otherwise create new column
                try:
                    slide_index = header.index('slide')
                except ValueError:
                    header.extend(['slide'])
                    csv_writer.writerow(header)
                    for row in csv_reader:
                        patient = row[patient_index]
                        if patient in pt_to_slide:
                            row.extend([pt_to_slide[patient]])
                            n_updated += 1
                        else:
                            row.extend([""])
                            n_missing += 1
                        csv_writer.writerow(row)
                else:
                    csv_writer.writerow(header)
                    for row in csv_reader:
                        pt = row[patient_index]
                        # Only write column if no slide is in the annotation
                        if (pt in pt_to_slide) and (row[slide_index] == ''):
                            row[slide_index] = pt_to_slide[pt]
                            n_updated += 1
                        elif ((pt not in pt_to_slide)
                              and (row[slide_index] == '')):
                            n_missing += 1
                        csv_writer.writerow(row)
        if n_updated:
            log.info(f"Done; associated slides with {n_updated} annotations.")
            if n_missing:
                log.info(f"Slides not found for {n_missing} annotations.")
        elif n_missing:
            log.debug(f"Slides missing for {n_missing} annotations.")
        else:
            log.debug("Annotations up-to-date, no changes made.")

        # Finally, backup the old annotation file and overwrite
        # existing with the new data
        backup_file = f"{annotations_file}.backup"
        if exists(backup_file):
            os.remove(backup_file)
        assert isinstance(annotations_file, str)
        shutil.move(annotations_file, backup_file)
        shutil.move('temp.csv', annotations_file)

    def verify_annotations_slides(self) -> None:
        """Verify that annotations are correctly loaded."""
        if self.annotations is None:
            log.warn("Annotations not loaded.")
            return

        # Verify no duplicate slide names are found
        ann = self.annotations.loc[self.annotations.slide.isin(self.slides())]
        if not ann.slide.is_unique:
            raise errors.AnnotationsError(
                "Duplicate slide names detected in the annotation file."
            )

        # Verify that there are no tfrecords with the same name.
        # This is a problem because the tfrecord name is used to
        # identify the slide.
        tfrecords = self.tfrecords()
        if len(tfrecords):
            tfrecord_names = [sf.util.path_to_name(tfr) for tfr in tfrecords]
            if not len(set(tfrecord_names)) == len(tfrecord_names):
                duplicate_tfrs = [
                    tfr for tfr in tfrecords
                    if tfrecord_names.count(sf.util.path_to_name(tfr)) > 1
                ]
                raise errors.AnnotationsError(
                    "Multiple TFRecords with the same names detected: {}".format(
                        ', '.join(duplicate_tfrs)
                    )
                )

        # Verify all slides in the annotation column are valid
        n_missing = len(self.annotations.loc[
            (self.annotations.slide.isin(['', ' '])
             | self.annotations.slide.isna())
        ])
        if n_missing == 1:
            log.warn("1 patient does not have a slide assigned.")
        if n_missing > 1:
            log.warn(f"{n_missing} patients do not have a slide assigned.")

    def verify_img_format(self, *, progress: bool = True) -> Optional[str]:
        """Verify that all tfrecords have the same image format (PNG/JPG).

        Returns:
            str: image format (png or jpeg)

        """
        tfrecords = self.tfrecords()
        if len(tfrecords):
            with mp.Pool(sf.util.num_cpu(),
                         initializer=sf.util.set_ignore_sigint) as pool:
                img_formats = []
                mapped = pool.imap_unordered(
                    sf.io.detect_tfrecord_format,
                    tfrecords
                )
                if progress:
                    mapped = track(
                        mapped,
                        description="Verifying tfrecord formats...",
                        transient=True
                    )
                for *_, fmt in mapped:
                    if fmt is not None:
                        img_formats += [fmt]
                if len(set(img_formats)) > 1:
                    log_msg = "Mismatched TFRecord image formats:\n"
                    for tfr, fmt in zip(tfrecords, img_formats):
                        log_msg += f"{tfr}: {fmt}\n"
                    log.error(log_msg)
                    raise errors.MismatchedImageFormatsError(
                        "Mismatched TFRecord image formats detected"
                    )
                if len(img_formats):
                    return img_formats[0]
                else:
                    return None
        else:
            return None

    def verify_slide_names(self, allow_errors: bool = False) -> bool:
        """Verify that slide names inside TFRecords match the file names.

        Args:
            allow_errors (bool): Do not raise an error if there is a mismatch.
                Defaults to False.

        Returns:
            bool: If all slide names inside TFRecords match the TFRecord
                file names.

        Raises:
            sf.errors.MismatchedSlideNamesError: If any slide names inside
                TFRecords do not match the TFRecord file names,
                and allow_errors=False.

        """
        tfrecords = self.tfrecords()
        if len(tfrecords):
            pb = track(
                tfrecords,
                description="Verifying tfrecord slide names...",
                transient=True
            )
            for tfr in pb:
                first_record = sf.io.get_tfrecord_by_index(tfr, 0)
                if first_record['slide'] == sf.util.path_to_name(tfr):
                    continue
                elif allow_errors:
                    return False
                else:
                    raise errors.MismatchedSlideNamesError(
                        "Mismatched slide name in TFRecord {}: expected slide "
                        "name {} based on filename, but found {}. ".format(
                            tfr,
                            sf.util.path_to_name(tfr),
                            first_record['slide']
                        )
                )
        return True<|MERGE_RESOLUTION|>--- conflicted
+++ resolved
@@ -1493,11 +1493,8 @@
         qc: Optional[Union[str, Callable, List[Callable]]] = None,
         report: bool = True,
         use_edge_tiles: bool = False,
-<<<<<<< HEAD
         artifact_rois: Optional[Union[List[str], str]] = list(),
-=======
         mpp_override: Optional[float] = None,
->>>>>>> 1adb6728
         **kwargs: Any
     ) -> Dict[str, SlideReport]:
         r"""Extract tiles from a group of slides.
@@ -1607,17 +1604,14 @@
                 Defaults to None.
             use_edge_tiles (bool): Use edge tiles in extraction. Areas
                 outside the slide will be padded white. Defaults to False.
-<<<<<<< HEAD
             artifact_rois (list(str) or str, optional): List of ROI issue labels
                 to treat as artifacts. Whenever this is not None, all the ROIs with
                 referred label will be inverted with ROI.invert_roi().
                 Defaults to an empty list.
-=======
             mpp_override (float, optional): Override the microns-per-pixel
                 for each slide. If None, will auto-detect microns-per-pixel
                 for all slides and raise an error if MPP is not found.
                 Defaults to None.
->>>>>>> 1adb6728
 
         Returns:
             Dictionary mapping slide paths to each slide's SlideReport
@@ -1764,11 +1758,8 @@
                     'origin': 'random' if randomize_origin else (0, 0),
                     'pb': pb,
                     'use_edge_tiles': use_edge_tiles,
-<<<<<<< HEAD
-                    'artifact_rois': artifact_rois
-=======
+                    'artifact_rois': artifact_rois,
                     'mpp': mpp_override
->>>>>>> 1adb6728
                 }
                 extraction_kwargs = {
                     'tfrecord_dir': tfrecord_dir,
