--- conflicted
+++ resolved
@@ -28,11 +28,7 @@
 
     def __init__(
         self,
-<<<<<<< HEAD
-        images: Union[SlideMap, List[np.ndarray], np.ndarray, List[Tuple[str, str]]],
-=======
         images: Union[SlideMap, List[np.ndarray], np.ndarray, List[Tuple[str, int]]],
->>>>>>> 87b15db1
         coords: Optional[Union[Tuple[int, int], np.ndarray]] = None,
         *,
         tfrecords: List[str] = None,
@@ -188,11 +184,7 @@
                 raise errors.TFRecordsNotFoundError()
             self._prepare_from_slidemap(images)
         elif isinstance(images[0], (tuple, list)) and isinstance(images[0][0], str):
-<<<<<<< HEAD
-            raise NotImplementedError
-=======
             self._prepare_from_tuples(images, coords)  # type: ignore
->>>>>>> 87b15db1
         else:
             assert coords is not None
             assert len(images) == len(coords)
@@ -325,8 +317,6 @@
         if self.mapping_method == 'expanded':
             self.tile_point_distances.sort(key=lambda d: d['distance'])
 
-<<<<<<< HEAD
-=======
     def _prepare_from_coords(
         self,
         images: Union[List[np.ndarray], np.ndarray],
@@ -343,20 +333,14 @@
             'paired_tile': None,
         } for i in range(len(coords))]
 
->>>>>>> 87b15db1
     def _prepare_from_slidemap(
         self,
         slide_map: SlideMap,
         *,
         tile_meta: Optional[Dict] = None,
-<<<<<<< HEAD
-    ):
-        log.info('Loading coordinates and plotting points...')
-=======
     ) -> None:
         """Prepare the Mosaic map from a ``SlideMap`` object."""
         log.info('Loading coordinates from SlideMap and plotting points...')
->>>>>>> 87b15db1
         self.slide_map = slide_map
         self.mapped_tiles = {}  # type: Dict[str, List[int]]
         self.points = []
@@ -376,22 +360,6 @@
                 'meta': meta
             })
 
-<<<<<<< HEAD
-    def _prepare_from_coords(
-        self,
-        images: Union[List[np.ndarray], np.ndarray],
-        coords: List[Union[Tuple[int, int], np.ndarray]]
-    ):
-        log.info('Loading coordinates and plotting points...')
-        self.images = images
-        self.mapped_tiles = []  # type: List[int]
-        self.points = [{
-            'coord': coords[i],
-            'global_index': i,
-            'category': 'none',
-            'paired_tile': None,
-        } for i in range(len(coords))]
-=======
     def _prepare_from_tuples(
         self,
         images: List[Tuple[str, int]],
@@ -435,7 +403,6 @@
             image_arr = np.fromstring(image, np.uint8)
             tile_image_bgr = cv2.imdecode(image_arr, cv2.IMREAD_COLOR)
             return cv2.cvtColor(tile_image_bgr, cv2.COLOR_BGR2RGB)
->>>>>>> 87b15db1
 
     def _get_image_from_point(self, point):
         if 'tfrecord' in point:
@@ -450,8 +417,6 @@
             tile_image = self.images[point['global_index']]
         return tile_image
 
-<<<<<<< HEAD
-=======
     def _get_tfrecords_from_slide(self, slide: str) -> Optional[str]:
         """Using the internal list of TFRecord paths, returns the path to a
         TFRecord for a given corresponding slide."""
@@ -461,7 +426,6 @@
         log.error(f'Unable to find TFRecord path for slide [green]{slide}')
         return None
 
->>>>>>> 87b15db1
     def _record_point(self, point):
         if 'tfrecord' in point:
             tfr, tfr_idx = point['tfrecord'], point['tfrecord_index']
@@ -472,8 +436,6 @@
         else:
             self.mapped_tiles += [point['global_index']]
 
-<<<<<<< HEAD
-=======
     def focus(self, tfrecords: Optional[List[str]]) -> None:
         """Highlights certain tiles according to a focus list if list provided,
         or resets highlighting if no tfrecords provided."""
@@ -496,7 +458,6 @@
                     continue
                 tile['image'].set_alpha(1)
 
->>>>>>> 87b15db1
     def plot(
         self,
         figsize: Tuple[int, int] = (200, 200),
@@ -577,11 +538,7 @@
                 closest_point = tile['nearest_idx']
                 point = self.points[closest_point]
                 tile_image = self._get_image_from_point(point)
-<<<<<<< HEAD
-                if tile_image is None:
-=======
                 if tile_image is None or tile_image is False:
->>>>>>> 87b15db1
                     continue
                 self._record_point(point)
                 if sf.model.is_tensorflow_tensor(tile_image):
@@ -625,11 +582,7 @@
                 tile = self.GRID[distance_pair['grid_index']]
                 if not (point['paired_tile'] or tile['paired_point']):
                     tile_image = self._get_image_from_point(point)
-<<<<<<< HEAD
-                    if tile_image is None:
-=======
                     if tile_image is None or tile_image is False:
->>>>>>> 87b15db1
                         continue
                     point['paired_tile'] = True
                     tile['paired_point'] = True
@@ -657,62 +610,6 @@
             self.focus(focus)
         ax.autoscale(enable=True, tight=None)
 
-<<<<<<< HEAD
-    def _get_tfrecords_from_slide(self, slide: str) -> Optional[str]:
-        """Using the internal list of TFRecord paths, returns the path to a
-        TFRecord for a given corresponding slide."""
-        for tfr in self.tfrecords:
-            if sf.util.path_to_name(tfr) == slide:
-                return tfr
-        log.error(f'Unable to find TFRecord path for slide [green]{slide}')
-        return None
-
-    def _decode_image(self, image: Union[str, np.ndarray]) -> np.ndarray:
-        """Internal method to convert an image string (as stored in TFRecords)
-        to an RGB array."""
-
-        if self.normalizer:
-            try:
-                if isinstance(image, np.ndarray):
-                    return self.normalizer.rgb_to_rgb(image)
-                elif self.img_format in ('jpg', 'jpeg'):
-                    return self.normalizer.jpeg_to_rgb(image)
-                elif self.img_format == 'png':
-                    return self.normalizer.png_to_rgb(image)
-            except Exception as e:
-                log.error("Error encountered during image normalization, "
-                          f"displaying image tile non-normalized. {e}")
-        if isinstance(image, np.ndarray):
-            return image
-        else:
-            image_arr = np.fromstring(image, np.uint8)
-            tile_image_bgr = cv2.imdecode(image_arr, cv2.IMREAD_COLOR)
-            return cv2.cvtColor(tile_image_bgr, cv2.COLOR_BGR2RGB)
-
-    def focus(self, tfrecords: Optional[List[str]]) -> None:
-        """Highlights certain tiles according to a focus list if list provided,
-        or resets highlighting if no tfrecords provided."""
-        if tfrecords:
-            for tile in self.GRID:
-                if not len(tile['points']) or not tile['image']:
-                    continue
-                num_cat, num_other = 0, 0
-                for point_index in tile['points']:
-                    point = self.points[point_index]
-                    if point['tfrecord'] in tfrecords:
-                        num_cat += 1
-                    else:
-                        num_other += 1
-                alpha = num_cat / (num_other + num_cat)
-                tile['image'].set_alpha(alpha)
-        else:
-            for tile in self.GRID:
-                if not len(tile['points']) or not tile['image']:
-                    continue
-                tile['image'].set_alpha(1)
-
-=======
->>>>>>> 87b15db1
     def save(self, filename: str, **kwargs: Any) -> None:
         """Saves the mosaic map figure to the given filename.
 
