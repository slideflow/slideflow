"""Module for the ``Project`` class and its associated functions.

The ``Project`` class supervises data organization and provides a high-level
API for common functionality, such as tile extraction from whole
slide images, model training and evaluation, feature calculation, and
heatmap generation.
"""

import copy
import csv
import itertools
import requests
import shutil
import json
import multiprocessing
import numpy as np
import os
import pickle
import pandas as pd
import tarfile
import warnings
from tqdm import tqdm
from os.path import basename, exists, join, isdir, dirname
from multiprocessing.managers import DictProxy
from contextlib import contextmanager
from statistics import mean
from types import SimpleNamespace
from typing import (TYPE_CHECKING, Any, Callable, Dict, List, Optional, Tuple,
                    Union)

import slideflow as sf
from . import errors, project_utils
from .util import log, path_to_name, path_to_ext
from .dataset import Dataset
from .model import ModelParams
from .project_utils import (  # noqa: F401
    auto_dataset, auto_dataset_allow_none, get_validation_settings,
    get_first_nested_directory, get_matching_directory, BreastER, ThyroidBRS,
    LungAdenoSquam
)

if TYPE_CHECKING:
    from slideflow.model import DatasetFeatures, Trainer
    from slideflow.slide import SlideReport
    from slideflow import simclr, mil
    from ConfigSpace import ConfigurationSpace, Configuration
    from smac.facade.smac_bb_facade import SMAC4BB  # noqa: F401


class Project:
    """Assists with project organization and execution of common tasks."""

    def __init__(
        self, root: str,
        use_neptune: bool = False,
        create: bool = False,
        **kwargs
    ) -> None:
        """Load or create a project at a given directory.

        If a project does not exist at the given root directory, one can be
        created if a project configuration was provided via keyword arguments.

        *Create a project:*

        .. code-block:: python

            import slideflow as sf
            P = sf.Project('/project/path', name=..., ...)

        *Load an existing project:*

        .. code-block:: python

            P = sf.Project('/project/path')

        Args:
            root (str): Path to project directory.

        Keyword Args:
            name (str): Project name. Defaults to 'MyProject'.
            annotations (str): Path to annotations CSV file.
                Defaults to './annotations.csv'
            dataset_config (str): Path to dataset configuration JSON file.
                Defaults to './datasets.json'.
            sources (list(str)): List of dataset sources to include in project.
                Defaults to 'source1'.
            models_dir (str): Path to directory in which to save models.
                Defaults to './models'.
            eval_dir (str): Path to directory in which to save evaluations.
                Defaults to './eval'.

        Raises:
            slideflow.errors.ProjectError: if project folder does not exist,
                or the folder exists but kwargs are provided.

        """
        self.root = root
        if sf.util.is_project(root) and kwargs:
            raise errors.ProjectError(f"Project already exists at {root}")
        elif sf.util.is_project(root):
            self._load(root)
        elif create:
            log.info(f"Creating project at {root}...")
            self._settings = project_utils._project_config(**kwargs)
            if not exists(root):
                os.makedirs(root)
            self.save()
        else:
            raise errors.ProjectError(
                f"Project not found at {root}. Create a project using "
                "slideflow.Project(..., create=True), or with "
                "slideflow.create_project(...)"
            )

        # Create directories, if not already made
        if not exists(self.models_dir):
            os.makedirs(self.models_dir)
        if not exists(self.eval_dir):
            os.makedirs(self.eval_dir)

        # Create blank annotations file if one does not exist
        if not exists(self.annotations) and exists(self.dataset_config):
            self.create_blank_annotations()

        # Neptune
        self.use_neptune = use_neptune

    @classmethod
    def from_prompt(cls, root: str, **kwargs: Any) -> "Project":
        """Initialize a project using an interactive prompt.

        Creates a project folder and then prompts the user for
        project settings, saving to "settings.json" in project directory.

        Args:
            root (str): Path to project directory.

        """
        if not sf.util.is_project(root):
            log.info(f'Setting up new project at "{root}"')
            project_utils.interactive_project_setup(root)
        obj = cls(root, **kwargs)
        return obj

    def __repr__(self):   # noqa D105
        if self.use_neptune:
            tail = ", use_neptune={!r}".format(self.use_neptune)
        else:
            tail = ''
        return "Project(root={!r}{})".format(self.root, tail)

    @property
    def verbosity(self) -> int:
        """Current logging verbosity level."""
        return sf.getLoggingLevel()

    @property
    def annotations(self) -> str:
        """Path to annotations file."""
        return self._read_relative_path(self._settings['annotations'])

    @annotations.setter
    def annotations(self, val: str) -> None:
        if not isinstance(val, str):
            raise errors.ProjectError("'annotations' must be a path.")
        self._settings['annotations'] = val

    @property
    def dataset_config(self) -> str:
        """Path to dataset configuration JSON file."""
        return self._read_relative_path(self._settings['dataset_config'])

    @dataset_config.setter
    def dataset_config(self, val: str) -> None:
        if not isinstance(val, str):
            raise errors.ProjectError("'dataset_config' must be path to JSON.")
        self._settings['dataset_config'] = val

    @property
    def eval_dir(self) -> str:
        """Path to evaluation directory."""
        if 'eval_dir' not in self._settings:
            log.debug("Missing eval_dir in project settings, Assuming ./eval")
            return self._read_relative_path('./eval')
        else:
            return self._read_relative_path(self._settings['eval_dir'])

    @eval_dir.setter
    def eval_dir(self, val: str) -> None:
        if not isinstance(val, str):
            raise errors.ProjectError("'eval_dir' must be a path")
        self._settings['eval_dir'] = val

    @property
    def models_dir(self) -> str:
        """Path to models directory."""
        return self._read_relative_path(self._settings['models_dir'])

    @models_dir.setter
    def models_dir(self, val: str) -> None:
        if not isinstance(val, str):
            raise errors.ProjectError("'models_dir' must be a path")
        self._settings['models_dir'] = val

    @property
    def name(self) -> str:
        """Descriptive project name."""
        return self._settings['name']

    @name.setter
    def name(self, val: str) -> None:
        if not isinstance(val, str):
            raise errors.ProjectError("'name' must be a str")
        self._settings['name'] = val

    @property
    def neptune_workspace(self) -> Optional[str]:
        """Neptune workspace name."""
        if 'neptune_workspace' in self._settings:
            return self._settings['neptune_workspace']
        elif 'NEPTUNE_WORKSPACE' in os.environ:
            return os.environ['NEPTUNE_WORKSPACE']
        else:
            return None

    @neptune_workspace.setter
    def neptune_workspace(self, name: str) -> None:
        """Neptune workspace name."""
        if not isinstance(name, str):
            raise errors.ProjectError('Neptune workspace must be a string.')
        self._settings['neptune_workspace'] = name

    @property
    def neptune_api(self) -> Optional[str]:
        """Neptune API token."""
        if 'neptune_api' in self._settings:
            return self._settings['neptune_api']
        elif 'NEPTUNE_API_TOKEN' in os.environ:
            return os.environ['NEPTUNE_API_TOKEN']
        else:
            return None

    @neptune_api.setter
    def neptune_api(self, api_token: str) -> None:
        """Neptune API token."""
        if not isinstance(api_token, str):
            raise errors.ProjectError('API token must be a string.')
        self._settings['neptune_api'] = api_token

    @property
    def sources(self) -> List[str]:
        """List of dataset sources active in this project."""
        if 'sources' in self._settings:
            return self._settings['sources']
        elif 'datasets' in self._settings:
            log.debug("'sources' misnamed 'datasets' in project settings.")
            return self._settings['datasets']
        else:
            raise ValueError('Unable to find project dataset sources')

    @sources.setter
    def sources(self, v: List[str]) -> None:
        if not isinstance(v, list) or any([not isinstance(v, str) for v in v]):
            raise errors.ProjectError("'sources' must be a list of str")
        self._settings['sources'] = v

    def _load(self, path: str) -> None:
        """Load a saved and pre-configured project from the specified path."""
        if sf.util.is_project(path):
            self._settings = sf.util.load_json(join(path, 'settings.json'))
        else:
            raise errors.ProjectError('Unable to find settings.json.')

    @contextmanager
    def _set_eval_dir(self, path: str):
        _initial = self.eval_dir
        self.eval_dir = path
        try:
            yield
        finally:
            self.eval_dir = _initial

    @contextmanager
    def _set_models_dir(self, path: str):
        _initial = self.models_dir
        self.models_dir = path
        try:
            yield
        finally:
            self.models_dir = _initial

    def _read_relative_path(self, path: str) -> str:
        """Convert relative path within project directory to global path."""
        return sf.util.relative_path(path, self.root)

    def _setup_labels(
        self,
        dataset: Dataset,
        hp: ModelParams,
        outcomes: List[str],
        config: Dict,
        splits: str,
        eval_k_fold: Optional[int] = None
    ) -> Tuple[Dataset, Dict, Union[Dict, List]]:
        """Prepare dataset and labels."""
        # Assign labels into int
        conf_labels = config['outcome_labels']
        if hp.model_type() == 'categorical':
            if len(outcomes) == 1 and outcomes[0] not in conf_labels:
                outcome_label_to_int = {
                    outcomes[0]: {
                        v: int(k) for k, v in conf_labels.items()
                    }
                }
            else:
                outcome_label_to_int = {
                    o: {
                        v: int(k) for k, v in conf_labels[o].items()
                    } for o in conf_labels
                }
        else:
            outcome_label_to_int = None

        # Get patient-level labels
        use_float = (hp.model_type() in ['linear', 'cph'])
        labels, unique = dataset.labels(
            outcomes,
            use_float=use_float,
            assign=outcome_label_to_int
        )
        # Prepare labels for validation splitting
        if hp.model_type() == 'categorical' and len(outcomes) > 1:
            def process_label(v):
                return '-'.join(map(str, v)) if isinstance(v, list) else v
            split_labels = {k: process_label(v) for k, v in labels.items()}
        else:
            split_labels = labels

        # If using a specific k-fold, load validation plan
        if eval_k_fold:
            log.info(f"Using k-fold iteration {eval_k_fold}")
            _, eval_dts = dataset.split(
                hp.model_type(),
                split_labels,
                val_strategy=config['validation_strategy'],
                splits=join(self.root, splits),
                val_fraction=config['validation_fraction'],
                val_k_fold=config['validation_k_fold'],
                k_fold_iter=eval_k_fold
            )
            return eval_dts, labels, unique

        # Otherwise use all TFRecords
        else:
            return dataset, labels, unique

    def _prepare_trainer(
        self,
        model: str,
        dataset: Dataset,
        outcomes: Optional[Union[str, List[str]]] = None,
        checkpoint: Optional[str] = None,
        eval_k_fold: Optional[int] = None,
        splits: str = "splits.json",
        max_tiles: int = 0,
        mixed_precision: bool = True,
        allow_tf32: bool = False,
        input_header: Optional[Union[str, List[str]]] = None,
        load_method: str = 'full',
        custom_objects: Optional[Dict[str, Any]] = None,
    ) -> Tuple["Trainer", Dataset]:
        """Prepare a :class:`slideflow.model.Trainer` for eval or prediction.

        Args:
            model (str): Path to model to evaluate.
            dataset (:class:`slideflow.Dataset`): Dataset
                from which to generate activations.
            outcomes (str): Str or list of str. Annotation column
                header specifying the outcome label(s).
            checkpoint (str, optional): Path to cp.ckpt file, if evaluating
                saved checkpoint. Defaults to None.
            eval_k_fold (int, optional): K-fold iteration number to evaluate.
                Defaults to None. If None, evaluate all tfrecords.
            splits (str, optional): Filename of JSON file in which to log
                training/validation splits. Looks for filename in project root.
                Defaults to "splits.json".
            max_tiles (int, optional): Maximum number of tiles from each slide
                to evaluate. Defaults to 0 (include all tiles).
            mixed_precision (bool, optional): Enable mixed precision.
                Defaults to True.
            allow_tf32 (bool): Allow internal use of Tensorfloat-32 format.
                Defaults to False.
            input_header (str, optional): Annotation column header to use as
                additional input. Defaults to None.
            load_method (str): Either 'full' or 'weights'. Method to use
                when loading a Tensorflow model. If 'full', loads the model
                with ``tf.keras.models.load_model()``. If 'weights', will read
                the ``params.json``configuration file, build the model
                architecture, and then load weights from the given model with
                ``Model.load_weights()``. Loading with 'full' may improve
                compatibility across Slideflow versions. Loading with 'weights'
                may improve compatibility across hardware & environments.
            custom_objects (dict, Optional): Dictionary mapping names
                (strings) to custom classes or functions. Defaults to None.

        Returns:
            A tuple containing

                :class:`slideflow.model.Trainer`: Trainer.

                :class:`slideflow.Dataset`: Evaluation dataset.

        """
        if eval_k_fold is not None and outcomes is None:
            raise ValueError('`eval_k_fold` invalid when predicting.')

        # Load hyperparameters from saved model
        config = sf.util.get_model_config(model)
        hp = ModelParams()
        hp.load_dict(config['hp'])
        model_name = f"eval-{basename(model)}"

        # If not provided, detect outcomes from model config
        predicting = (outcomes is None)
        if predicting:
            outcomes = config['outcomes']

        assert outcomes is not None
        outcomes = sf.util.as_list(outcomes)

        # Filter out slides that are blank in the outcome label,
        # or blank in any of the input_header categories
        filter_blank = [o for o in outcomes]
        if input_header is not None and not isinstance(input_header, list):
            input_header = [input_header]
        if input_header is not None:
            filter_blank += input_header

        # Set up outcome labels
        if not predicting:
            dataset = dataset.filter(filter_blank=filter_blank)
            eval_dts, labels, unique = self._setup_labels(
                dataset, hp, outcomes, config, splits, eval_k_fold=eval_k_fold
            )
        else:
            eval_dts = dataset
            if sf.backend() == 'torch':
                labels = config['outcome_labels']
            else:
                labels = {}
            unique = list(config['outcome_labels'].values())

        # Set max tiles
        eval_dts = eval_dts.clip(max_tiles)

        # Prepare additional slide-level input
        if input_header:
            _res = project_utils._setup_input_labels(eval_dts, input_header)
            inpt_labels, feature_sizes, slide_inp = _res
        else:
            inpt_labels = None
            feature_sizes = None
            slide_inp = {}

        n_feat = 0 if feature_sizes is None else sum(feature_sizes)
        if feature_sizes and n_feat != sum(config['input_feature_sizes']):
            n_model_feat = sum(config['input_feature_sizes'])
            raise ValueError(
                f'Patient feature matrix (size {n_feat}) '
                f'is different from model (size {n_model_feat}).'
            )

        # Log model settings and hyperparameters
        if hp.model_type() == 'categorical':
            outcome_labels = dict(zip(range(len(unique)), unique))
        else:
            outcome_labels = None

        model_dir = sf.util.get_new_model_dir(self.eval_dir, model_name)

        # Set missing validation keys to NA
        for v_end in ('strategy', 'fraction', 'k_fold'):
            val_key = f'validation_{v_end}'
            if val_key not in config:
                config[val_key] = 'NA'

        eval_config = {
            'slideflow_version': sf.__version__,
            'project': self.name,
            'backend': sf.backend(),
            'git_commit': sf.__gitcommit__,
            'model_name': model_name,
            'model_path': model,
            'stage': 'evaluation',
            'img_format': config['img_format'],
            'tile_px': hp.tile_px,
            'tile_um': hp.tile_um,
            'model_type': hp.model_type(),
            'outcomes': outcomes,
            'input_features': input_header,
            'input_feature_sizes': feature_sizes,
            'input_feature_labels': inpt_labels,
            'outcome_labels': outcome_labels,
            'dataset_config': self.dataset_config,
            'sources': self.sources,
            'annotations': self.annotations,
            'validation_strategy': config['validation_strategy'],
            'validation_fraction': config['validation_fraction'],
            'validation_k_fold': config['validation_k_fold'],
            'k_fold_i': eval_k_fold,
            'filters': dataset.filters,
            'pretrain': None,
            'resume_training': None,
            'checkpoint': checkpoint,
            'hp': hp.to_dict(),
            'max_tiles': max_tiles,
            'min_tiles': dataset.min_tiles,
        }
        if 'norm_fit' in config:
            eval_config.update({'norm_fit': config['norm_fit']})

        # Build a model using the slide list as input
        # and the annotations dictionary as output labels
        trainer = sf.model.build_trainer(
            hp,
            outdir=model_dir,
            labels=labels,
            config=eval_config,
            slide_input=slide_inp,
            mixed_precision=mixed_precision,
            allow_tf32=allow_tf32,
            feature_names=input_header,
            feature_sizes=feature_sizes,
            outcome_names=outcomes,
            use_neptune=self.use_neptune,
            neptune_api=self.neptune_api,
            neptune_workspace=self.neptune_workspace,
            load_method=load_method,
            custom_objects=custom_objects,
        )
        if isinstance(model, str):
            trainer.load(model)
        if checkpoint:
            n_features = 0 if not feature_sizes else sum(feature_sizes)
            trainer.model = hp.build_model(
                labels=labels,
                num_slide_features=n_features
            )
            trainer.model.load_weights(checkpoint)

        return trainer, eval_dts

    def _train_hp(
        self,
        *,
        hp_name: str,
        hp: ModelParams,
        outcomes: List[str],
        val_settings: SimpleNamespace,
        ctx: multiprocessing.context.BaseContext,
        dataset: Optional[sf.Dataset],
        filters: Optional[Dict],
        filter_blank: Optional[Union[str, List[str]]],
        input_header: Optional[Union[str, List[str]]],
        min_tiles: int,
        max_tiles: int,
        mixed_precision: bool,
        allow_tf32: bool,
        splits: str,
        results_dict: Union[Dict, DictProxy],
        training_kwargs: Dict,
        balance_headers: Optional[Union[str, List[str]]],
        process_isolate: bool = False,
        **kwargs
    ) -> None:
        """Train a model(s) using the specified hyperparameters.

        Keyword Args:
            hp_name (str): Name of hyperparameter combination being run.
            hp (:class:`slideflow.ModelParams`): Model parameters.
            outcomes (str or list(str)): Annotation outcome headers.
            val_settings (:class:`types.SimpleNamspace`): Validation settings.
            ctx (multiprocessing.Context): Multiprocessing context for sharing
                results from isolated training processes.
            filters (dict): Dataset filters.
            filter_blank (list): Excludes slides blank in this annotation col.
            input_header (str or list(str)): Annotation col of additional
                slide-level input.
            min_tiles (int): Only includes tfrecords with >= min_tiles
            max_tiles (int): Cap maximum tiles per tfrecord.
            mixed_precision (bool): Train with mixed precision.
            allow_tf32 (bool): Allow internal use of Tensorfloat-32 format.
                Defaults to False.
            splits (str): Location of splits file for logging/reading splits.
            balance_headers (str, list(str)): Annotation col headers for
                mini-batch balancing.
            results_dict (dict): Multiprocessing-friendly dict for sending
                results from isolated training processes
            training_kwargs (dict): Keyword arguments for Trainer.train().

        """
        # --- Prepare dataset ---------------------------------------------
        # Filter out slides that are blank in the outcome label,
        # or blank in any of the input_header categories
        if filter_blank is not None and not isinstance(filter_blank, list):
            filter_blank = [filter_blank]
        if filter_blank:
            filter_blank += [o for o in outcomes]
        else:
            filter_blank = [o for o in outcomes]
        if input_header is not None and not isinstance(input_header, list):
            input_header = [input_header]
        if input_header is not None:
            filter_blank += input_header
        if dataset is None:
            dataset = self.dataset(hp.tile_px, hp.tile_um)
        else:
            if dataset.tile_px != hp.tile_px or dataset.tile_um != hp.tile_um:
                raise errors.ModelParamsError(
                    "Dataset tile size (px={}, um={}) does not match provided "
                    "hyperparameters (px={}, um={})".format(
                        dataset.tile_px, dataset.tile_um,
                        hp.tile_px, hp.tile_um
                    )
                )
        dataset = dataset.filter(
            filters=filters,
            filter_blank=filter_blank,
            min_tiles=min_tiles
        )
        # --- Load labels -------------------------------------------------
        use_float = (hp.model_type() in ['linear', 'cph'])
        labels, unique = dataset.labels(outcomes, use_float=use_float)
        if hp.model_type() == 'categorical' and len(outcomes) == 1:
            outcome_labels = dict(zip(range(len(unique)), unique))
        elif hp.model_type() == 'categorical':
            assert isinstance(unique, dict)
            outcome_labels = {
                k: dict(zip(range(len(ul)), ul))  # type: ignore
                for k, ul in unique.items()
            }
        else:
            outcome_labels = dict(zip(range(len(outcomes)), outcomes))
        if hp.model_type() != 'linear' and len(outcomes) > 1:
            log.info('Using multi-outcome approach for categorical outcome')

        # If multiple categorical outcomes are used,
        # create a merged variable for k-fold splitting
        if hp.model_type() == 'categorical' and len(outcomes) > 1:
            split_labels = {
                k: '-'.join(map(str, v))  # type: ignore
                for k, v in labels.items()
            }
        else:
            split_labels = labels  # type: ignore

        # --- Prepare k-fold validation configuration ---------------------
        results_log_path = os.path.join(self.root, 'results_log.csv')
        k_header = val_settings.k_fold_header
        if val_settings.k is not None and not isinstance(val_settings.k, list):
            val_settings.k = [val_settings.k]
        if val_settings.strategy == 'k-fold-manual':
            _, unique_k = dataset.labels(k_header, format='name')
            valid_k = [kf for kf in unique_k]
            k_fold = len(valid_k)
            log.info(f"Manual folds: {', '.join([str(ks) for ks in valid_k])}")
            if val_settings.k:
                valid_k = [kf for kf in valid_k if kf in val_settings.k]
        elif val_settings.strategy in ('k-fold',
                                       'k-fold-preserved-site',
                                       'bootstrap'):
            k_fold = val_settings.k_fold
            if val_settings.k is None:
                valid_k = list(range(1, k_fold+1))
            else:
                valid_k = [
                    kf for kf in range(1, k_fold+1) if kf in val_settings.k
                ]
        else:
            k_fold = None
            valid_k = [None]  # type: ignore

        # Create model labels
        label_string = '-'.join(outcomes)
        model_name = f'{label_string}-{hp_name}'
        if k_fold is None:
            model_iterations = [model_name]
        else:
            model_iterations = [f'{model_name}-kfold{k}' for k in valid_k]

        s_args = SimpleNamespace(
            model_name=model_name,
            outcomes=outcomes,
            k_header=k_header,
            valid_k=valid_k,
            split_labels=split_labels,
            splits=splits,
            labels=labels,
            min_tiles=min_tiles,
            max_tiles=max_tiles,
            outcome_labels=outcome_labels,
            filters=filters,
            training_kwargs=training_kwargs,
            mixed_precision=mixed_precision,
            allow_tf32=allow_tf32,
            ctx=ctx,
            results_dict=results_dict,
            bal_headers=balance_headers,
            input_header=input_header,
            process_isolate=process_isolate,
            **kwargs
        )

        # --- Train on a specific K-fold --------------------------------------
        for k in valid_k:
            s_args.k = k
            self._train_split(dataset, hp, val_settings, s_args)

        # --- Record results --------------------------------------------------
        if (not val_settings.source
            and (val_settings.strategy is None
                 or val_settings.strategy == 'none')):
            log.info('No validation performed.')
        else:
            for mi in model_iterations:
                if mi not in results_dict or 'epochs' not in results_dict[mi]:
                    log.error(f'Training failed for model {model_name}')
                else:
                    sf.util.update_results_log(
                        results_log_path,
                        mi,
                        results_dict[mi]['epochs']
                    )
            log.info(f'Training results saved: [green]{results_log_path}')

    def _train_split(
        self,
        dataset: Dataset,
        hp: ModelParams,
        val_settings: SimpleNamespace,
        s_args: SimpleNamespace,
    ) -> None:
        """Train a model for a given training/validation split.

        Args:
            dataset (:class:`slideflow.Dataset`): Dataset to split into
                training and validation.
            hp (:class:`slideflow.ModelParams`): Model parameters.
            val_settings (:class:`types.SimpleNamspace`): Validation settings.
            s_args (:class:`types.SimpleNamspace`): Training settings.

        """
        # Log current model name and k-fold iteration, if applicable
        k_msg = ''
        if s_args.k is not None:
            k_msg = f' ({val_settings.strategy} #{s_args.k})'
        if sf.getLoggingLevel() <= 20:
            print()
        log.info(f'Training model [bold]{s_args.model_name}[/]{k_msg}...')
        log.info(f'Hyperparameters: {hp}')
        if val_settings.dataset:
            log.info('Val settings: <Dataset manually provided>')
        else:
            log.info(
                f'Val settings: {json.dumps(vars(val_settings), indent=2)}'
            )

        # --- Set up validation data ------------------------------------------
        from_wsi = ('from_wsi' in s_args.training_kwargs
                    and s_args.training_kwargs['from_wsi'])

        # Use an external validation dataset if supplied
        if val_settings.dataset:
            train_dts = dataset
            val_dts = val_settings.dataset
            is_float = (hp.model_type() in ['linear', 'cph'])
            val_labels, _ = val_dts.labels(s_args.outcomes, use_float=is_float)
            s_args.labels.update(val_labels)
        elif val_settings.source:
            train_dts = dataset
            val_dts = Dataset(
                tile_px=hp.tile_px,
                tile_um=hp.tile_um,
                config=self.dataset_config,
                sources=val_settings.source,
                annotations=val_settings.annotations,
                filters=val_settings.filters,
                filter_blank=val_settings.filter_blank
            )
            is_float = (hp.model_type() in ['linear', 'cph'])
            val_labels, _ = val_dts.labels(s_args.outcomes, use_float=is_float)
            s_args.labels.update(val_labels)
        # Use manual k-fold assignments if indicated
        elif val_settings.strategy == 'k-fold-manual':
            t_filters = {
                s_args.k_header: [j for j in s_args.valid_k if j != s_args.k]
            }
            train_dts = dataset.filter(t_filters)
            val_dts = dataset.filter(filters={s_args.k_header: [s_args.k]})
        # No validation
        elif val_settings.strategy == 'none':
            train_dts = dataset
            val_dts = None
        # Otherwise, calculate k-fold splits
        else:
            if val_settings.strategy == 'k-fold-preserved-site':
                site_labels = dataset.labels(
                    s_args.k_header,
                    format='name'
                )[0]  # type: Any
            else:
                site_labels = None
            train_dts, val_dts = dataset.split(
                hp.model_type(),
                s_args.split_labels,
                val_strategy=val_settings.strategy,
                splits=join(self.root, s_args.splits),
                val_fraction=val_settings.fraction,
                val_k_fold=val_settings.k_fold,
                k_fold_iter=s_args.k,
                site_labels=site_labels,
                from_wsi=from_wsi
            )

        # ---- Balance and clip datasets --------------------------------------
        if s_args.bal_headers is None:
            s_args.bal_headers = s_args.outcomes
        if not from_wsi:
            train_dts = train_dts.balance(
                s_args.bal_headers,
                hp.training_balance,
                force=(hp.model_type() == 'categorical')
            )
            train_dts = train_dts.clip(s_args.max_tiles)
        elif hp.training_balance not in ('none', None) or s_args.max_tiles:
            log.warning(
                "Balancing / clipping is disabled when `from_wsi=True`"
            )

        if val_dts and not from_wsi:
            val_dts = val_dts.balance(
                s_args.bal_headers,
                hp.validation_balance,
                force=(hp.model_type() == 'categorical')
            )
            val_dts = val_dts.clip(s_args.max_tiles)

        if from_wsi:
            num_train = len(train_dts.slide_paths())
            num_val = 0 if not val_dts else len(val_dts.slide_paths())
            log.info(
                f'Using {num_train} training slides, {num_val} validation'
            )
        else:
            num_train = len(train_dts.tfrecords())
            num_val = 0 if not val_dts else len(val_dts.tfrecords())
            log.info(
                f'Using {num_train} training TFRecords, {num_val} validation'
            )

        # --- Prepare additional slide-level input ----------------------------
        if s_args.input_header:
            _res = project_utils._setup_input_labels(
                dataset,
                s_args.input_header,
                val_dts=val_dts
            )
            inpt_labels, feature_sizes, slide_inp = _res
        else:
            inpt_labels = None
            feature_sizes = None
            slide_inp = None

        # --- Initialize model ------------------------------------------------
        # Using the project annotation file, assemble slides for training,
        # as well as the slide annotations dictionary (output labels)
        full_name = s_args.model_name
        if s_args.k is not None:
            full_name += f'-kfold{s_args.k}'
        model_dir = sf.util.get_new_model_dir(self.models_dir, full_name)

        # Log model settings and hyperparameters
        config = {
            'slideflow_version': sf.__version__,
            'project': self.name,
            'backend': sf.backend(),
            'git_commit': sf.__gitcommit__,
            'model_name': s_args.model_name,
            'full_model_name': full_name,
            'stage': 'training',
            'img_format': train_dts.img_format,
            'tile_px': hp.tile_px,
            'tile_um': hp.tile_um,
            'max_tiles': s_args.max_tiles,
            'min_tiles': s_args.min_tiles,
            'model_type': hp.model_type(),
            'outcomes': s_args.outcomes,
            'input_features': s_args.input_header,
            'input_feature_sizes': feature_sizes,
            'input_feature_labels': inpt_labels,
            'outcome_labels': s_args.outcome_labels,
            'dataset_config': self.dataset_config,
            'sources': self.sources,
            'annotations': self.annotations,
            'validation_strategy': val_settings.strategy,
            'validation_fraction': val_settings.fraction,
            'validation_k_fold': val_settings.k_fold,
            'k_fold_i': s_args.k,
            'filters': s_args.filters,
            'hp': hp.to_dict(),
            'training_kwargs': s_args.training_kwargs,
        }
        model_kwargs = {
            'hp': hp,
            'name': full_name,
            'feature_names': s_args.input_header,
            'feature_sizes': feature_sizes,
            'outcome_names': s_args.outcomes,
            'outdir': model_dir,
            'config': config,
            'slide_input': slide_inp,
            'labels': s_args.labels,
            'mixed_precision': s_args.mixed_precision,
            'allow_tf32': s_args.allow_tf32,
            'use_neptune': self.use_neptune,
            'neptune_api': self.neptune_api,
            'neptune_workspace': self.neptune_workspace,
            'load_method': s_args.load_method
        }
        if s_args.process_isolate:
            process = s_args.ctx.Process(target=project_utils._train_worker,
                                         args=((train_dts, val_dts),
                                               model_kwargs,
                                               s_args.training_kwargs,
                                               s_args.results_dict,
                                               self.verbosity))
            process.start()
            log.debug(f'Spawning training process (PID: {process.pid})')
            process.join()
        else:
            project_utils._train_worker(
                (train_dts, val_dts),
                model_kwargs,
                s_args.training_kwargs,
                s_args.results_dict,
                self.verbosity
            )

    def add_source(
        self,
        name: str,
        *,
        slides: Optional[str] = None,
        roi: Optional[str] = None,
        tiles: Optional[str] = None,
        tfrecords: Optional[str] = None,
        path: Optional[str] = None
    ) -> None:
        r"""Add a dataset source to the dataset configuration file.

        Args:
            name (str): Dataset source name.

        Keyword Args:
            slides (str, optional): Path to directory containing slides.
                Defaults to None.
            roi (str, optional): Path to directory containing CSV ROIs.
                Defaults to None.
            tiles (str, optional): Path to directory for loose extracted tiles
                images (\*.jpg, \*.png). Defaults to None.
            tfrecords (str, optional): Path to directory for storing TFRecords
                of tiles. Defaults to None.
            path (str, optional): Path to dataset configuration file.
                If not provided, uses project default. Defaults to None.

        """
        if not path:
            path = self.dataset_config
        project_utils.add_source(
            name,
            path=path,
            slides=slides,
            roi=roi,
            tiles=tiles,
            tfrecords=tfrecords,
        )
        if name not in self.sources:
            self.sources += [name]
        self.save()

    def associate_slide_names(self) -> None:
        """Automatically associate patients with slides in the annotations."""
        dataset = self.dataset(tile_px=0, tile_um=0, verification=None)
        dataset.update_annotations_with_slidenames(self.annotations)

    def cell_segmentation(
        self,
        diam_um: float,
        dest: Optional[str] = None,
        *,
        filters: Optional[Dict] = None,
        filter_blank: Optional[Union[str, List[str]]] = None,
        sources: Union[str, List[str]],
        **kwargs
    ) -> None:
        """Perform cell segmentation on slides, saving segmentation masks.

        Cells are segmented with
        `Cellpose <https://www.nature.com/articles/s41592-020-01018-x>`_ from
        whole-slide images, and segmentation masks are saved in the ``masks/``
        subfolder within the project root directory.

        .. note::

            Cell segmentation requires installation of the ``cellpose`` package
            available via pip:

            .. code-block:: bash

                pip install cellpose

        Args:
            diam_um (float, optional): Cell segmentation diameter, in microns.
            dest (str): Destination in which to save cell segmentation masks.
                If None, will save masks in ``{project_root}/masks``
                Defaults to None.

        Keyword args:
            batch_size (int): Batch size for cell segmentation. Defaults to 8.
            cp_thresh (float): Cell probability threshold. All pixels with
                value above threshold kept for masks, decrease to find more and
                larger masks. Defaults to 0.
            diam_mean (int, optional): Cell diameter to detect, in pixels
                (without image resizing). If None, uses Cellpose defaults
                (17 for the 'nuclei' model, 30 for all others).
            downscale (float): Factor by which to downscale generated masks
                after calculation. Defaults to None (keep masks at original
                size).
            flow_threshold (float): Flow error threshold (all cells with errors
                below threshold are kept). Defaults to 0.4.
            gpus (int, list(int)): GPUs to use for cell segmentation.
                Defaults to 0 (first GPU).
            interp (bool): Interpolate during 2D dynamics. Defaults to True.
            qc (str): Slide-level quality control method to use before
                performing cell segmentation. Defaults to "Otsu".
            model (str, :class:`cellpose.models.Cellpose`): Cellpose model to
                use for cell segmentation. May be any valid cellpose model.
                Defaults to 'cyto2'.
            mpp (float): Microns-per-pixel at which cells should be segmented.
                Defaults to 0.5.
            num_workers (int, optional): Number of workers.
                Defaults to 2 * num_gpus.
            save_centroid (bool): Save mask centroids. Increases memory
                utilization slightly. Defaults to True.
            save_flow (bool): Save flow values for the whole-slide image.
                Increases memory utilization. Defaults to False.
            sources (List[str]): List of dataset sources to include from
                configuration file.
            tile (bool): Tiles image to decrease GPU/CPU memory usage.
                Defaults to True.
            verbose (bool): Verbose log output at the INFO level.
                Defaults to True.
            window_size (int): Window size at which to segment cells across
                a whole-slide image. Defaults to 256.

        Returns:
            None
        """
        if dest is None:
            dest = join(self.root, 'masks')
            if not exists(dest):
                os.makedirs(dest)
        dataset = self.dataset(
            None,
            None,
            filters=filters,
            filter_blank=filter_blank,
            verification='slides',
            sources=sources,
        )
        dataset.cell_segmentation(diam_um, dest, **kwargs)

    def create_blank_annotations(
        self,
        filename: Optional[str] = None
    ) -> None:
        """Create an empty annotations file.

        Args:
            filename (str): Annotations file destination. If not provided,
                will use project default.

        """
        if filename is None:
            filename = self.annotations
        if exists(filename):
            raise errors.AnnotationsError(
                f"Error creating annotations {filename}; file already exists"
            )
        if not exists(self.dataset_config):
            raise errors.AnnotationsError(
                f"Dataset config {self.dataset_config} missing."
            )
        dataset = Dataset(
            config=self.dataset_config,
            sources=self.sources,
            tile_px=None,
            tile_um=None,
            annotations=None
        )
        all_paths = dataset.slide_paths(apply_filters=False)
        slides = [path_to_name(s) for s in all_paths]
        with open(filename, 'w') as csv_outfile:
            csv_writer = csv.writer(csv_outfile, delimiter=',')
            header = ['patient', 'dataset', 'category']
            csv_writer.writerow(header)
            for slide in slides:
                csv_writer.writerow([slide, '', ''])
        log.info(f"Wrote annotations file to [green]{filename}")

    def create_hp_sweep(
        self,
        filename: str = 'sweep.json',
        label: Optional[str] = None,
        **kwargs: Any
    ) -> None:
        """Prepare a grid-search hyperparameter sweep, saving to a config file.

        To initiate a grid-search sweep using the created JSON file, pass
        this file to the ``params`` argument of ``Project.train()``:

            >>> P.train('outcome', params='sweep.json', ...)

        Args:
            filename (str, optional): Filename for hyperparameter sweep.
                Overwrites existing files. Saves in project root directory.
                Defaults to "sweep.json".
            label (str, optional): Label to use when naming models in sweep.
                Defaults to None.
            **kwargs: Parameters to include in the sweep. Parameters may either
                be fixed or provided as lists.

        """
        non_epoch_kwargs = {k: v for k, v in kwargs.items() if k != 'epochs'}
        pdict = copy.deepcopy(non_epoch_kwargs)
        args = list(pdict.keys())
        for arg in args:
            if not isinstance(pdict[arg], list):
                pdict[arg] = [pdict[arg]]
        argsv = list(pdict.values())
        sweep = list(itertools.product(*argsv))
        label = '' if not label else f'{label}-'
        hp_list = []
        for i, params in enumerate(sweep):
            full_params = dict(zip(args, list(params)))
            if 'epochs' in kwargs:
                full_params['epochs'] = kwargs['epochs']
            mp = ModelParams(**full_params)
            hp_list += [{f'{label}HPSweep{i}': mp.to_dict()}]
        sf.util.write_json(hp_list, os.path.join(self.root, filename))
        log.info(f'Wrote hp sweep (len {len(sweep)}) to [green]{filename}')

    @auto_dataset
    def evaluate(
        self,
        model: str,
        outcomes: Union[str, List[str]],
        *,
        dataset: Dataset,
        filters: Optional[Dict] = None,
        filter_blank: Optional[Union[str, List[str]]] = None,
        min_tiles: int = 0,
        checkpoint: Optional[str] = None,
        eval_k_fold: Optional[int] = None,
        splits: str = "splits.json",
        max_tiles: int = 0,
        mixed_precision: bool = True,
        allow_tf32: bool = False,
        input_header: Optional[Union[str, List[str]]] = None,
        load_method: str = 'full',
        custom_objects: Optional[Dict[str, Any]] = None,
        **kwargs: Any
    ) -> Dict:
        """Evaluate a saved model on a given set of tfrecords.

        Args:
            model (str): Path to model to evaluate.
            outcomes (str): Str or list of str. Annotation column
                header specifying the outcome label(s).

        Keyword Args:
            dataset (:class:`slideflow.Dataset`, optional): Dataset
                to evaluate. If not supplied, will evaluate all project
                tfrecords at the tile_px/tile_um matching the supplied model,
                optionally using provided filters and filter_blank.
            filters (dict, optional): Filters dict to use when selecting
                tfrecords. Defaults to None.
            filter_blank (list, optional): Exclude slides blank in these cols.
                Defaults to None.
            min_tiles (int, optional): Minimum number of tiles a slide must
                have to be included in evaluation. Defaults to 0.
            checkpoint (str, optional): Path to cp.ckpt file, if evaluating a
                saved checkpoint. Defaults to None.
            eval_k_fold (int, optional): K-fold iteration number to evaluate.
                Defaults to None. If None, will evaluate all tfrecords
                irrespective of K-fold.
            splits (str, optional): Filename of JSON file in which to log
                train/val splits. Looks for filename in project root directory.
                Defaults to "splits.json".
            max_tiles (int, optional): Maximum number of tiles from each slide
                to evaluate. Defaults to 0. If zero, will include all tiles.
            mixed_precision (bool, optional): Enable mixed precision.
                Defaults to True.
            allow_tf32 (bool): Allow internal use of Tensorfloat-32 format.
                Defaults to False.
            input_header (str, optional): Annotation column header to use as
                additional input. Defaults to None.
            load_method (str): Either 'full' or 'weights'. Method to use
                when loading a Tensorflow model. If 'full', loads the model
                with ``tf.keras.models.load_model()``. If 'weights', will read
                the ``params.json``configuration file, build the model
                architecture, and then load weights from the given model with
                ``Model.load_weights()``. Loading with 'full' may improve
                compatibility across Slideflow versions. Loading with 'weights'
                may improve compatibility across hardware & environments.
            save_predictions (bool or str, optional): Save tile, slide, and
                patient-level predictions at each evaluation. May be 'csv',
                'feather', or 'parquet'. If False, will not save predictions.
                Defaults to 'parquet'.
            custom_objects (dict, Optional): Dictionary mapping names
                (strings) to custom classes or functions. Defaults to None.
            **kwargs: Additional keyword arguments to the `Trainer.evaluate()`
                function.

        Returns:
            Dict: Dictionary of keras training results, nested by epoch.

        """
        log.info(f'Evaluating model at [green]{model}')
        trainer, eval_dts = self._prepare_trainer(
            model=model,
            dataset=dataset,
            outcomes=outcomes,
            checkpoint=checkpoint,
            eval_k_fold=eval_k_fold,
            splits=splits,
            max_tiles=max_tiles,
            input_header=input_header,
            mixed_precision=mixed_precision,
            allow_tf32=allow_tf32,
            load_method=load_method,
            custom_objects=custom_objects,
        )
        return trainer.evaluate(eval_dts, **kwargs)

    def evaluate_clam(
        self,
        exp_name: str,
        pt_files: str,
        outcomes: Union[str, List[str]],
        tile_px: int,
        tile_um: Union[int, str],
        *,
        k: int = 0,
        eval_tag: Optional[str] = None,
        filters: Optional[Dict] = None,
        filter_blank: Optional[Union[str, List[str]]] = None,
        attention_heatmaps: bool = True
    ) -> None:
        """Evaluate CLAM model on activations and export attention heatmaps.

        Args:
            exp_name (str): Name of experiment to evaluate (subfolder in clam/)
            pt_files (str): Path to pt_files containing tile-level features.
            outcomes (str or list): Annotation column that specifies labels.
            tile_px (int): Tile width in pixels.
            tile_um (int or str): Tile width in microns (int) or magnification
                (str, e.g. "20x").

        Keyword Args:
            k (int, optional): K-fold / split iteration to evaluate. Evaluates
                the model saved as s_{k}_checkpoint.pt. Defaults to 0.
            eval_tag (str, optional): Unique identifier for this evaluation.
                Defaults to None
            filters (dict, optional): Filters to use when selecting tfrecords.
                Defaults to None.
            filter_blank (list, optional): Exclude slides blank in these cols.
                Defaults to None.
            attention_heatmaps (bool, optional): Save attention heatmaps of
                validation dataset. Defaults to True.

        Returns:
            None

        """
        import slideflow.clam as clam
        from slideflow.clam import export_attention
        from slideflow.clam import Generic_MIL_Dataset

        # Detect source CLAM experiment which we are evaluating.
        # First, assume it lives in this project's clam folder
        if exists(join(self.root, 'clam', exp_name, 'experiment.json')):
            exp_name = join(self.root, 'clam', exp_name)
        elif exists(join(exp_name, 'experiment.json')):
            pass
        else:
            raise errors.CLAMError(f"Unable to find experiment '{exp_name}'")

        log.info(f'Loading experiment from [green]{exp_name}[/], k={k}')
        eval_dir = join(exp_name, 'eval')
        if not exists(eval_dir):
            os.makedirs(eval_dir)

        # Set up evaluation directory with unique evaluation tag
        existing_tags = [int(d) for d in os.listdir(eval_dir) if d.isdigit()]
        if eval_tag is None:
            eval_tag = '0' if not existing_tags else str(max(existing_tags))

        # Ensure evaluation tag will not overwrite existing results
        if eval_tag in existing_tags:
            unique, base_tag = 1, eval_tag
            eval_tag = f'{base_tag}_{unique}'
            while exists(join(eval_dir, eval_tag)):
                eval_tag = f'{base_tag}_{unique}'
                unique += 1
            log.info(f"Tag {base_tag} already exists, using tag 'eval_tag'")

        # Load trained model checkpoint
        ckpt_path = join(exp_name, 'results', f's_{k}_checkpoint.pt')
        eval_dir = join(eval_dir, eval_tag)
        if not exists(eval_dir):
            os.makedirs(eval_dir)
        args_dict = sf.util.load_json(join(exp_name, 'experiment.json'))
        args = SimpleNamespace(**args_dict)
        args.save_dir = eval_dir
        # Update any missing arguments with current defaults
        _default_args = clam.get_args()
        for _a in _default_args.__dict__:
            if not hasattr(args, _a):
                _default = getattr(_default_args, _a)
                log.info(
                    f"Argument {_a} not found in CLAM model configuration "
                    f"file; using default value of {_default}."
                )
                setattr(args, _a, _default)

        dataset = self.dataset(
            tile_px=tile_px,
            tile_um=tile_um,
            filters=filters,
            filter_blank=filter_blank
        )
        slides = dataset.slides()
        eval_slides = [s for s in slides if exists(join(pt_files, s+'.pt'))]
        dataset = dataset.filter(filters={'slide': eval_slides})
        slide_labels, unique_labels = dataset.labels(outcomes, use_float=False)

        # Set up evaluation annotations file based off existing pt_files
        outcome_dict = dict(zip(range(len(unique_labels)), unique_labels))
        with open(join(eval_dir, 'eval_annotations.csv'), 'w') as eval_file:
            writer = csv.writer(eval_file)
            header = ['patient', 'slide', outcomes]
            writer.writerow(header)
            for slide in eval_slides:
                row = [slide, slide]
                row += [outcome_dict[slide_labels[slide]]]  # type: ignore
                writer.writerow(row)

        clam_dataset = Generic_MIL_Dataset(
            annotations=dataset.filtered_annotations,
            data_dir=pt_files,
            shuffle=False,
            seed=args.seed,
            print_info=True,
            label_col=outcomes,
            label_dict=dict(zip(unique_labels, range(len(unique_labels)))),
            patient_strat=False,
            ignore=[]
        )

        clam.evaluate(ckpt_path, args, clam_dataset)

        # Get attention from trained model on validation set
        attention_tfrecords = dataset.tfrecords()
        attention_dir = join(eval_dir, 'attention')
        if not exists(attention_dir):
            os.makedirs(attention_dir)
        reverse_labels = dict(zip(range(len(unique_labels)), unique_labels))
        export_attention(
            args_dict,
            ckpt_path=ckpt_path,
            outdir=attention_dir,
            pt_files=pt_files,
            slides=dataset.slides(),
            reverse_labels=reverse_labels,
            labels=slide_labels
        )
        if attention_heatmaps:
            heatmaps_dir = join(eval_dir, 'attention_heatmaps')
            if not exists(heatmaps_dir):
                os.makedirs(heatmaps_dir)

            for tfr in attention_tfrecords:
                attention_dict = {}
                slide = path_to_name(tfr)
                try:
                    with open(join(attention_dir, slide+'.csv'), 'r') as f:
                        reader = csv.reader(f)
                        for row in reader:
                            attention_dict.update({int(row[0]): float(row[1])})
                except FileNotFoundError:
                    print(f'No attention scores for slide {slide}, skipping')
                    continue
                dataset.tfrecord_heatmap(
                    tfr,
                    tile_dict=attention_dict,
                    outdir=heatmaps_dir
                )

    def evaluate_mil(
        self,
        model: str,
        outcomes: Union[str, List[str]],
        dataset: Dataset,
        bags: Union[str, List[str]],
        config: Optional["mil.TrainerConfig"] = None,
        **kwargs
    ):
        r"""Evaluate a multi-instance learning model.

        Saves results for the evaluation in the ``mil_eval`` project folder,
        including predictions (parquet format), attention (Numpy format for
        each slide), and attention heatmaps (if ``attention_heatmaps=True``).

        Logs classifier metrics (AUROC and AP) to the console.

        Args:
            config (:class:`slideflow.mil.TrainerConfig): Training
                configuration, as obtained by
                :func:`slideflow.mil.mil_config()`.
            train_dataset (:class:`slideflow.Dataset`): Training dataset.
            val_dataset (:class:`slideflow.Dataset`): Validation dataset.
            outcomes (str): Outcome column (annotation header) from which to
                derive category labels.
            bags (str): Either a path to directory with \*.pt files, or a list
                of paths to individual \*.pt files. Each file should contain
                exported feature vectors, with each file containing all tile
                features for one patient.

        Keyword args:
            exp_label (str): Experiment label, used for naming the subdirectory
                in the ``{project root}/mil`` folder, where training history
                and the model will be saved.
            attention_heatmaps (bool): Calculate and save attention heatmaps.
                Defaults to False.

        """
        from .mil import eval_mil

        return eval_mil(
            model,
            dataset=dataset,
            outcomes=outcomes,
            bags=bags,
            config=config,
            outdir=join(self.root, 'mil_eval'),
            **kwargs
        )

    def extract_cells(
        self,
        tile_px: int,
        tile_um: Union[int, str],
        masks_path: Optional[str] = None,
        *,
        filters: Optional[Dict] = None,
        filter_blank: Optional[Union[str, List[str]]] = None,
        **kwargs: Any
    ) -> Dict[str, "SlideReport"]:
        """Extract images of cells from whole-slide images.

        Image tiles are extracted from cells, with a tile at each cell
        centroid. Requires that cells have already been segmented with
        ``Project.cell_segmentation()``. This function otherwise is similar
        to :meth:`slideflow.Project.extract_tiles`, with tiles saved in
        TFRecords by default.

        Args:
            tile_px (int): Size of tiles to extract at cell centroids (pixels).
            tile_um (int or str): Size of tiles to extract, in microns (int) or
                magnification (str, e.g. "20x").
            masks_path (str, optional): Location of saved masks. If None, will
                look in project default (subfolder '/masks'). Defaults to None.

        Keyword Args:
            apply_masks (bool): Apply cell segmentation masks to the extracted
                tiles. Defaults to True.
            **kwargs (Any):  All other keyword arguments are passed to
                :meth:`Project.extract_tiles()`.

        Returns:
            Dictionary mapping slide paths to each slide's SlideReport
            (:class:`slideflow.slide.report.SlideReport`)
        """
        if masks_path is None:
            masks_path = join(self.root, 'masks')
        dataset = self.dataset(
            tile_px,
            tile_um,
            filters=filters,
            filter_blank=filter_blank,
            verification='slides'
        )
        return dataset.extract_cells(masks_path=masks_path, **kwargs)

    def extract_tiles(
        self,
        tile_px: int,
        tile_um: Union[int, str],
        *,
        filters: Optional[Dict] = None,
        filter_blank: Optional[Union[str, List[str]]] = None,
        **kwargs: Any
    ) -> Dict[str, "SlideReport"]:
        """Extract tiles from slides.

        Preferred use is calling :meth:`slideflow.Dataset.extract_tiles`.

        Args:
            tile_px (int): Size of tiles to extract, in pixels.
            tile_um (int or str): Size of tiles to extract, in microns (int) or
                magnification (str, e.g. "20x").

        Keyword Args:
            save_tiles (bool, optional): Save tile images in loose format.
                Defaults to False.
            save_tfrecords (bool, optional): Save tile images as TFRecords.
                Defaults to True.
            source (str, optional): Process slides only from this source.
                Defaults to None (all slides in project).
            stride_div (int, optional): Stride divisor. Defaults to 1.
                A stride of 1 will extract non-overlapping tiles.
                A stride_div of 2 will extract overlapping tiles with a stride
                equal to 50% of the tile width.
            enable_downsample (bool, optional): Enable downsampling when
                reading slides. Defaults to True. This may result in corrupted
                image tiles if downsampled slide layers are corrupted or
                incomplete. Recommend manual confirmation of tile integrity.
            roi_method (str): Either 'inside', 'outside', 'auto', or 'ignore'.
                Determines how ROIs are used to extract tiles.
                If 'inside' or 'outside', will extract tiles in/out of an ROI,
                and skip the slide if an ROI is not available.
                If 'auto', will extract tiles inside an ROI if available,
                and across the whole-slide if no ROI is found.
                If 'ignore', will extract tiles across the whole-slide
                regardless of whether an ROI is available.
                Defaults to 'auto'.
            skip_extracted (bool, optional): Skip already extracted slides.
                Defaults to True.
            tma (bool, optional): Reads slides as Tumor Micro-Arrays (TMAs),
                detecting and extracting tumor cores. Defaults to False.
            randomize_origin (bool, optional): Randomize pixel starting
                position during extraction. Defaults to False.
            buffer (str, optional): Copy slides here before extraction.
                Improves processing speed if using an SSD/ramdisk buffer.
                Defaults to None.
            num_workers (int, optional): Extract tiles from this many slides
                simultaneously. Defaults to 1.
            q_size (int, optional): Queue size for buffer. Defaults to 2.
            qc (str, optional): 'otsu', 'blur', 'both', or None. Perform blur
                detection quality control - discarding tiles with detected
                out-of-focus regions or artifact - and/or otsu's method.
                Defaults to None.
            report (bool, optional): Save a PDF report of tile extraction.
                Defaults to True.
            normalizer (str, optional): Normalization strategy.
                Defaults to None.
            normalizer_source (str, optional): Path to normalizer source image.
                Defaults to None (use internal image at slide.norm_tile.jpg).
            whitespace_fraction (float, optional): Range 0-1. Defaults to 1.
                Discard tiles with this fraction of whitespace. If 1, will not
                perform whitespace filtering.
            whitespace_threshold (int, optional): Range 0-255. Threshold above
                which a pixel (RGB average) is considered whitespace.
                Defaults to 230.
            grayspace_fraction (float, optional): Range 0-1. Discard tiles with
                this fraction of grayspace. If 1, will not perform grayspace
                filtering. Defaults to 0.6.
            grayspace_threshold (float, optional): Range 0-1. Pixels in HSV
                format with saturation below this are considered grayspace.
                Defaults to 0.05.
            img_format (str, optional): 'png' or 'jpg'. Defaults to 'jpg'.
                Image format to use in tfrecords. PNG (lossless) for
                fidelity, JPG (lossy) for efficiency.
            full_core (bool, optional): Only used if extracting from TMA. Save
                entire TMA core as image. Otherwise, will extract sub-images
                from each core at the tile micron size. Defaults to False.
            shuffle (bool, optional): Shuffle tiles before tfrecords storage.
                Defaults to True.
            num_threads (int, optional): Threads for each tile extractor.
                Defaults to 4.
            qc_blur_radius (int, optional): Blur radius for out-of-focus area
                detection. Used if qc=True. Defaults to 3.
            qc_blur_threshold (float, optional): Blur threshold for detecting
                out-of-focus areas. Used if qc=True. Defaults to 0.1.
            qc_filter_threshold (float, optional): Float between 0-1.
                Tiles with more than this proportion of blur will be discarded.
                Used if qc=True. Defaults to 0.6.
            qc_mpp (float, optional): Microns-per-pixel indicating image
                magnification level at which quality control is performed.
                Defaults to mpp=4 (effective magnification 2.5 X)
            dry_run (bool, optional): Determine tiles that would be extracted,
                but do not export any images. Defaults to None.
            max_tiles (int, optional): Only extract this many tiles per slide.
                Defaults to None.

        Returns:
            Dictionary mapping slide paths to each slide's SlideReport
            (:class:`slideflow.slide.report.SlideReport`)

        """
        dataset = self.dataset(
            tile_px,
            tile_um,
            filters=filters,
            filter_blank=filter_blank,
            verification='slides'
        )
        return dataset.extract_tiles(**kwargs)

    def gan_train(
        self,
        dataset: Dataset,
        *,
        model: str = 'stylegan3',
        outcomes: Optional[Union[str, List[str]]] = None,
        exp_label: Optional[str] = None,
        mirror: bool = True,
        metrics: Optional[Union[str, List[str]]] = None,
        dry_run: bool = False,
        normalizer: Optional[str] = None,
        normalizer_source: Optional[str] = None,
        **kwargs
    ) -> None:
        """Train a GAN network.

        Examples
            Train StyleGAN2 from a Slideflow dataset.

                >>> P = sf.Project('/project/path')
                >>> dataset = P.dataset(tile_px=512, tile_um=400)
                >>> P.gan_train(dataset=dataset, exp_label="MyExperiment", ...)

            Train StyleGAN2 as a class-conditional network.

                >>> P.gan_train(..., outcomes='class_label')

            Train using a pretrained network.

                >>> P.gan_train(..., resume='/path/to/network.pkl')

            Train with multiple GPUs.

                >>> P.gan_train(..., gpus=4)

        Args:
            dataset (:class:`slideflow.Dataset`): Training dataset.

        Keyword Args:
            allow_tf32 (bool): Allow internal use of Tensorflow-32.
                Option only available for StyleGAN2. Defaults to True.
            aug (str): Augmentation mode. Options include 'ada',
                'noaug', 'fixed'. Defaults to 'ada'.
            augpipe (str): Augmentation pipeline. Options include
                'blit', 'geom', 'color', 'filter', 'noise', 'cutout', 'bg',
                'bgc', 'bgcfnc'. Only available for StyleGAN2.
                Defaults to 'bgcfnc'.
            batch (int, optional): Override batch size set by `cfg`.
            cfg (str): StyleGAN2 base configuration. Options include
                'auto', 'stylegan2', 'paper256', 'paper512', 'paper1024', and
                'cifar'. Defaults to 'auto'.
            dry_run (bool): Set up training but do not execute.
                Defaults to False.
            exp_label (str, optional): Experiment label. Defaults to None.
            freezed (int): Freeze this many discriminator layers.
                Defaults to 0.
            fp32 (bool, optional): Disable mixed-precision training. Defaults
                to False.
            gamma (float, optional): Override R1 gamma from configuration
                (set with `cfg`).
            gpus (int): Number GPUs to train on in parallel. Defaults
                to 1.
            kimg (int): Override training duration in kimg (thousand
                images) set by `cfg`. Most configurations default to 25,000
                kimg (25 million images).
            lazy_resume (bool). Allow lazy loading from saved pretrained
                networks, for example to load a non-conditional network
                when training a conditional network. Defaults to False.
            mirror (bool): Randomly flip/rotate images during
                training. Defaults to True.
            metrics (str, list(str), optional): Metrics to calculate during
                training. Options include 'fid50k', 'is50k', 'ppl_zfull',
                'ppl_wfull', 'ppl_zend', 'ppl2_wend', 'ls', and 'pr50k3'.
                Defaults to None.
            model (str): Architecture to train. Valid model architectures
                include "stylegan2" and "stylegan3". Defaults to "stylegan3".
            nhwc (bool): Use NWHC memory format with FP16. Defaults to False.
            nobench (bool): Disable cuDNN benchmarking. Defaults to False.
            outcomes (str, list(str), optional): Class conditioning outcome
                labels for training a class-conditioned GAN. If not provided,
                trains an unconditioned GAN. Defaults to None.
            resume (str): Load previous network. Options include
                'noresume' , 'ffhq256', 'ffhq512', 'ffhqq1024', 'celebahq256',
                'lsundog256', <file>, or <url>. Defaults to 'noresume'.
            snap (int): Snapshot interval for saving network and
                example images. Defaults to 50 ticks.

        """
        # Validate the method and import the appropriate submodule
        supported_models = ('stylegan2', 'stylegan3')
        if model not in supported_models:
            raise ValueError(f"Unknown method '{model}'. Valid methods "
                             f"include: {', '.join(supported_models)}")
        if model == 'stylegan2':
            from slideflow.gan.stylegan2 import stylegan2 as network
        elif model == 'stylegan3':
            from slideflow.gan.stylegan3 import stylegan3 as network  # type: ignore
        if metrics is not None:
            log.warn(
                "StyleGAN2 metrics are not fully implemented for Slideflow."
            )

        # Setup directories
        gan_root = join(self.root, 'gan')
        if not exists(gan_root):
            os.makedirs(gan_root)
        if exp_label is None:
            exp_label = 'gan_experiment'
        gan_dir = sf.util.get_new_model_dir(gan_root, exp_label)

        # Write GAN configuration
        config_loc = join(gan_dir, 'slideflow_config.json')
        config = dict(
            project_path=self.root,
            tile_px=dataset.tile_px,
            tile_um=dataset.tile_um,
            model_type='categorical',
            outcome_label_headers=outcomes,
            filters=dataset._filters,
            filter_blank=dataset._filter_blank,
        )
        if normalizer:
            config['normalizer_kwargs'] = dict(
                normalizer=normalizer,
                normalizer_source=normalizer_source
            )
        sf.util.write_json(config, config_loc)

        # Train the GAN
        network.train.train(
            ctx=None,
            outdir=gan_dir,
            dry_run=dry_run,
            slideflow=config_loc,
            cond=(outcomes is not None),
            mirror=mirror,
            metrics=metrics,
            **kwargs)

    def gan_generate(
        self,
        network_pkl: str,
        out: str,
        seeds: List[int],
        **kwargs
    ) -> None:
        """Generate images from a trained GAN network.

        Examples
            Save images as ``.png`` for seeds 0-100.

                >>> network_pkl = '/path/to/trained/gan.pkl'
                >>> P.gan_generate(
                ...     network_pkl,
                ...     out='/dir',
                ...     format='jpg',
                ...     seeds=range(100))

            Save images in TFRecord format.

                >>> P.gan_generate(... out='target.tfrecords')

            Save images of class '0' for a class-conditional GAN.

                >>> P.gan_generate(..., class_idx=0)

            Resize GAN images (trained at 512 px / 400 um) to match a target
            tile size (299 px / 302 um).

                >>> P.gan_generate(
                ...     ...,
                ...     gan_px=512,
                ...     gan_um=400,
                ...     target_px=299,
                ...     target_um=302)

        Args:
            network_pkl (str): Path to a trained StyleGAN2 network (``.pkl``)
            out (str): Directory in which to save generated images.
            seeds (list(int)): Seeds for which images will be generated.

        Keyword args:
            format (str, optional): Image format, either 'jpg' or 'png'.
                Defaults to 'png'.
            truncation_psi (float, optional): Truncation PSI. Defaults to 1.
            noise_mode (str, optional): Either 'const', 'random', or 'none'.
                Defaults to 'const'.
            class_idx (int, optional): Class index to generate, for class-
                conditional networks. Defaults to None.
            save_projection (bool, optional): Save weight projection for each
                generated image as an `.npz` file in the out directory.
                Defaults to False.
            resize (bool, optional): Crop/resize images to a target
                micron/pixel size. Defaults to False.
            gan_um (int, optional): Size of GAN images in microns. Used for
                cropping/resizing images to a target size. Defaults to None.
            gan_px (int, optional): Size of GAN images in pixels. Used for
                cropping/resizing images to a target size. Defaults to None.
            target_um (int, optional): Crop/resize GAN images to this micron
                size. Defaults to None.
            target_px (int, optional): Crop/resize GAN images to this pixel
                size. Defaults to None.

        """
        from slideflow.gan.stylegan2 import stylegan2

        stylegan2.generate.generate_images(
            network_pkl,
            outdir=out,
            seeds=seeds,
            **kwargs
        )

    @auto_dataset_allow_none
    def generate_features(
        self,
        model: str,
        *,
        dataset: Dataset,
        filters: Optional[Dict] = None,
        filter_blank: Optional[Union[str, List[str]]] = None,
        min_tiles: int = 0,
        max_tiles: int = 0,
        outcomes: Optional[List[str]] = None,
        **kwargs: Any
    ) -> sf.DatasetFeatures:
        """Calculate layer activations.

        See :ref:`Layer activations <dataset_features>` for more information.

        Args:
            model (str): Path to model

        Keyword Args:
            dataset (:class:`slideflow.Dataset`, optional): Dataset
                from which to generate activations. If not supplied, calculate
                activations for all tfrecords compatible with the model,
                optionally using provided filters and filter_blank.
            filters (dict, optional): Filters to use when selecting tfrecords.
                 Defaults to None.
            filter_blank (list, optional): Slides blank in these columns will
                be excluded. Defaults to None.
            min_tiles (int, optional): Only include slides with this minimum
                number of tiles. Defaults to 0.
            max_tiles (int, optional): Only include maximum of this many tiles
                per slide. Defaults to 0 (all tiles).
            outcomes (list, optional): Column header(s) in annotations file.
                Used for category-level comparisons. Defaults to None.
            layers (list(str)): Layers from which to generate activations.
                Defaults to 'postconv'.
            export (str): Path to CSV file. Save activations in CSV format.
                Defaults to None.
            cache (str): Path to PKL file. Cache activations at this location.
                Defaults to None.
            include_preds (bool): Generate and store logit predictions along
                with layer activations. Defaults to True.
            batch_size (int): Batch size to use when calculating activations.
                Defaults to 32.

        Returns:
            :class:`slideflow.DatasetFeatures`

        """
        if dataset is None:
            raise ValueError(
                'Argument "dataset" is required when "model" is '
                'an imagenet-pretrained model, or otherwise not a '
                'saved Slideflow model.'
            )

        # Prepare dataset and annotations
        dataset = dataset.clip(max_tiles)
        if outcomes is not None:
            labels = dataset.labels(outcomes, format='name')[0]
        else:
            labels = None
        df = sf.DatasetFeatures(model=model,
                                dataset=dataset,
                                annotations=labels,
                                **kwargs)
        return df

    @auto_dataset_allow_none
    def generate_features_for_clam(
        self,
        model: str,
        outdir: str = 'auto',
        *,
        dataset: Optional[Dataset] = None,
        filters: Optional[Dict] = None,
        filter_blank: Optional[Union[str, List[str]]] = None,
        min_tiles: int = 16,
        max_tiles: int = 0,
        layers: Union[str, List[str]] = 'postconv',
        force_regenerate: bool = False,
        batch_size: int = 32
    ) -> str:
        """Generate tile-level features for slides for use with CLAM.

        By default, CLAM features are saved in the ``pt_files`` folder
        within the project root directory.

        Args:
            model (str): Path to model from which to generate activations.
                May provide either this or "pt_files"
            outdir (str, optional): Save exported activations in .pt format.
                Defaults to 'auto' (project directory).

        Keyword Args:
            dataset (:class:`slideflow.Dataset`, optional): Dataset
                from which to generate activations. If not supplied, calculate
                activations for all tfrecords compatible with the model,
                optionally using provided filters and filter_blank.
            filters (dict, optional): Filters to use when selecting tfrecords.
                 Defaults to None.
            filter_blank (list, optional): Slides blank in these columns will
                be excluded. Defaults to None.
            min_tiles (int, optional): Only include slides with this minimum
                number of tiles. Defaults to 16.
            max_tiles (int, optional): Only include maximum of this many tiles
                per slide. Defaults to 0 (all tiles).
            layers (list): Which model layer(s) generate activations.
                Defaults to 'postconv'.
            force_regenerate (bool): Forcibly regenerate activations
                for all slides even if .pt file exists. Defaults to False.
            min_tiles (int, optional): Minimum tiles per slide. Skip slides
                not meeting this threshold. Defaults to 16.
            batch_size (int): Batch size during feature calculation.
                Defaults to 32.

        Returns:
            Path to directory containing exported .pt files

        """
        # Check if the model exists and has a valid parameters file
        if exists(model):
            config = sf.util.get_model_config(model)

            if dataset is None:
                log.debug(f"Auto-building dataset from provided model {model}")
                dataset = self.dataset(
                    tile_px=config['tile_px'],
                    tile_um=config['tile_um'],
                    min_tiles=min_tiles
                )

            # Set up the pt_files directory for storing model activations
            if outdir.lower() == 'auto':
                if 'k_fold_i' in config:
                    _end = f"_kfold{config['k_fold_i']}"
                else:
                    _end = ''
                outdir = join(
                    self.root, 'pt_files', config['model_name'] + _end
                )
        elif dataset is None:
            raise ValueError(
                'Argument "dataset" is required when "model" is '
                'an imagenet-pretrained model, or otherwise not a '
                'saved Slideflow model.'
            )

        # Ensure min_tiles is applied to the dataset.
        dataset = dataset.filter(min_tiles=min_tiles)

        # If the model does not exist, check if it is an architecture name
        # (for using an Imagenet pretrained model)
        if sf.model.is_extractor(model):
            log.info(f"Building feature extractor {model}.")
            model = sf.model.build_feature_extractor(
                model, tile_px=dataset.tile_px
            )

            # Set the pt_files directory if not provided
            if outdir.lower() == 'auto':
                outdir = join(self.root, 'pt_files', model.tag)

        elif not exists(model):
            raise ValueError(
                f"'{model}' is neither a path to a saved model nor the name "
                "of a valid feature extractor (use sf.model.list_extractors() "
                "for a list of all available feature extractors).")

        # Create the pt_files directory
        if not exists(outdir):
            os.makedirs(outdir)

        # Detect already generated pt files
        done = [
            path_to_name(f) for f in os.listdir(outdir)
            if sf.util.path_to_ext(join(outdir, f)) == 'pt'
        ]

        if not force_regenerate and len(done):
            all_slides = dataset.slides()
            slides_to_generate = [s for s in all_slides if s not in done]
            if len(slides_to_generate) != len(all_slides):
                to_skip = len(all_slides) - len(slides_to_generate)
                skip_p = f'{to_skip}/{len(all_slides)}'
                log.info(f"Skipping {skip_p} finished slides.")
            if not slides_to_generate:
                log.warn("No slides to generate CLAM features.")
                return outdir
            dataset = dataset.filter(filters={'slide': slides_to_generate})
            filtered_slides_to_generate = dataset.slides()
            log.info(f'Skipping {len(done)} files already done.')
            log.info(f'Working on {len(filtered_slides_to_generate)} slides')

        # Set up activations interface
        df = sf.DatasetFeatures(
            model=model,
            dataset=dataset,
            layers=layers,
            include_preds=False,
            batch_size=batch_size
        )
        df.to_torch(outdir)
        return outdir

    @auto_dataset
    def generate_heatmaps(
        self,
        model: str,
        *,
        dataset: Dataset,
        filters: Optional[Dict] = None,
        filter_blank: Optional[Union[str, List[str]]] = None,
        min_tiles: int = 0,
        outdir: Optional[str] = None,
        resolution: str = 'low',
        batch_size: int = 32,
        roi_method: str = 'auto',
        num_threads: Optional[int] = None,
        img_format: str = 'auto',
        skip_completed: bool = False,
        verbose: bool = True,
        **kwargs: Any
    ) -> None:
        """Create predictive heatmap overlays on a set of slides.

        By default, heatmaps are saved in the ``heatmaps/`` folder
        in the project root directory.

        Args:
            model (str): Path to Tensorflow model.

        Keyword Args:
            dataset (:class:`slideflow.Dataset`, optional): Dataset
                from which to generate predictions. If not supplied, will
                generate predictions for all project tfrecords at the
                tile_px/tile_um matching the model, optionally using provided
                filters and filter_blank.
            filters (dict, optional): Filters to use when selecting tfrecords.
                Defaults to None.
            filter_blank (list, optional): Exclude slides blank in these cols.
                Defaults to None.
            min_tiles (int, optional): Minimum tiles per slide. Skip slides
                not meeting this threshold. Defaults to 8.
            outdir (path, optional): Directory in which to save heatmap images.
            resolution (str, optional): Heatmap resolution. Defaults to 'low'.
                "low" uses a stride equal to tile width.
                "medium" uses a stride equal 1/2 tile width.
                "high" uses a stride equal to 1/4 tile width.
            batch_size (int, optional): Batch size during heatmap calculation.
                Defaults to 64.
            roi_method (str): Either 'inside', 'outside', 'auto', or 'ignore'.
                Determines how ROIs are used to extract tiles.
                If 'inside' or 'outside', will extract tiles in/out of an ROI,
                and raise errors.MissingROIError if an ROI is not available.
                If 'auto', will extract tiles inside an ROI if available,
                and across the whole-slide if no ROI is found.
                If 'ignore', will extract tiles across the whole-slide
                regardless of whether an ROI is available.
                Defaults to 'auto'.
            num_threads (int, optional): Number of workers threads for each
                tile extractor. Defaults to the total number of available
                CPU threads.
            img_format (str, optional): Image format (png, jpg) to use when
                extracting tiles from slide. Must match the image format
                the model was trained on. If 'auto', will use the format
                logged in the model params.json.
            skip_completed (bool, optional): Skip heatmaps for slides that
                already have heatmaps in target directory.
            show_roi (bool): Show ROI on heatmaps.
            interpolation (str): Interpolation strategy for predictions.
                Defaults to None.
                Includes all matplotlib imshow interpolation options.
            logit_cmap: Function or a dict used to create heatmap colormap.
                If None (default), separate heatmaps are generated for each
                category, with color representing category prediction.
                Each image tile will generate a list of preds of length O,
                If logit_cmap is a function, then the logit predictions will
                be passed, where O is the number of label categories.
                and the function is expected to return [R, G, B] values.
                If the logit_cmap is a dictionary, it should map 'r', 'g', and
                'b' to label indices; the prediction for these label categories
                will be mapped to corresponding colors. Thus, the corresponding
                color will only reflect predictions of up to three labels.
                Example (this would map predictions for label 0 to red, 3 to
                green, etc): {'r': 0, 'g': 3, 'b': 1 }
            verbose (bool): Show verbose output. Defaults to True.
            vmin (float): Minimimum value to display on heatmap. Defaults to 0.
            vcenter (float): Center value for color display on heatmap.
                Defaults to 0.5.
            vmax (float): Maximum value to display on heatmap. Defaults to 1.

        """
        # Prepare arguments for subprocess
        args = SimpleNamespace(**locals())
        del args.self

        # Prepare dataset
        config = sf.util.get_model_config(model)
        args.rois = dataset.rois()

        # Set resolution / stride
        resolutions = {'low': 1, 'medium': 2, 'high': 4}
        try:
            stride_div = resolutions[resolution]
        except KeyError:
            raise ValueError(f"Invalid resolution '{resolution}'.")
        args.stride_div = stride_div
        args.verbosity = self.verbosity  # Set logging level in subprocess
        args.img_format = img_format

        # Attempt to auto-detect supplied model name
        model_name = os.path.basename(model)
        if 'model_name' in config:
            model_name = config['model_name']

        # Make output directory
        outdir = outdir if outdir else join(self.root, 'heatmaps', model_name)
        if not exists(outdir):
            os.makedirs(outdir)
        args.outdir = outdir

        # Verbose output
        if verbose:
            n_poss_slides = len(dataset.slides())
            n_slides = len(dataset.slide_paths())
            log.info("Generating heatmaps for {} slides.".format(n_slides))
            log.info("Model: [green]{}".format(model))
            log.info("Tile px: {}".format(config['tile_px']))
            log.info("Tile um: {}".format(config['tile_um']))

        # Any function loading a slide must be kept in an isolated process,
        # as loading >1 slide in a single process causes instability.
        # I suspect this is a libvips or openslide issue but I haven't been
        # able to identify the root cause. Isolating processes when multiple
        # slides are to be processed sequentially is a functional workaround.
        for slide in dataset.slide_paths():
            name = path_to_name(slide)
            if (skip_completed and exists(join(outdir, f'{name}-custom.png'))):
                log.info(f'Skipping completed heatmap for slide {name}')
                return

            ctx = multiprocessing.get_context('spawn')
            process = ctx.Process(target=project_utils._heatmap_worker,
                                  args=(slide, args, kwargs))
            process.start()
            process.join()

    def generate_mosaic(
        self,
        df: "DatasetFeatures",
        dataset: Optional[Dataset] = None,
        *,
        filters: Optional[Dict] = None,
        filter_blank: Optional[Union[str, List[str]]] = None,
        outcomes: Optional[Union[str, List[str]]] = None,
        map_slide: Optional[str] = None,
        show_prediction: Optional[Union[int, str]] = None,
        predict_on_axes: Optional[List[int]] = None,
        max_tiles: int = 0,
        umap_cache: Optional[str] = None,
        use_float: bool = False,
        low_memory: bool = False,
        use_norm: bool = True,
        umap_kwargs: Dict = {},
        **kwargs: Any
    ) -> sf.Mosaic:
        """Generate a mosaic map.

        See :ref:`Mosaic maps <mosaic_map>` for more information.

        Args:
            df (:class:`slideflow.DatasetFeatures`): Dataset.
            dataset (:class:`slideflow.Dataset`, optional): Dataset
                from which to generate mosaic. If not supplied, will generate
                mosaic for all tfrecords at the tile_px/tile_um matching
                the supplied model, optionally using filters/filter_blank.

        Keyword Args:
            filters (dict, optional): Filters dict to use when selecting
                tfrecords. Defaults to None.
            filter_blank (list, optional): Slides blank in these columns will
                be excluded. Defaults to None.
            outcomes (list, optional): Column name in annotations file from
                which to read category labels.
            map_slide (str, optional): None (default), 'centroid' or 'average'.
                If provided, will map slides using slide-level calculations,
                either mapping centroid tiles if 'centroid', or calculating
                node averages across tiles in a slide and mapping slide-level
                node averages, if 'average'.
            show_prediction (int or str, optional): May be either int or str,
                corresponding to label category. Predictions for this category
                will be displayed on the exported UMAP plot.
            max_tiles (int, optional): Limits tiles taken from each slide.
                Defaults to 0.
            umap_cache (str, optional): Path to PKL file in which to save/cache
                UMAP coordinates. Defaults to None.
            use_float (bool, optional): Interpret labels as continuous instead
                of categorical. Defaults to False.
            umap_kwargs (dict, optional): Dictionary of keyword arguments to
                pass to the UMAP function.
            low_memory (bool, optional): Limit memory during UMAP calculations.
                Defaults to False.
            use_norm (bool, optional): Display image tiles using the normalizer
                used during model training (if applicable). Detected from
                a model's metadata file (params.json). Defaults to True.
            figsize (Tuple[int, int], optional): Figure size. Defaults to
                (200, 200).
            num_tiles_x (int): Specifies the size of the mosaic map grid.
            expanded (bool): Deprecated argument.

        Returns:
            :class:`slideflow.Mosaic`: Mosaic object.

        """
        # Set up paths
        stats_root = join(self.root, 'stats')
        mosaic_root = join(self.root, 'mosaic')
        if not exists(stats_root):
            os.makedirs(stats_root)
        if not exists(mosaic_root):
            os.makedirs(mosaic_root)

        # Prepare dataset & model
        if isinstance(df.model, str):
            config = sf.util.get_model_config(df.model)
        else:
            raise ValueError(
                "Unable to auto-create Mosaic from DatasetFeatures created "
                "from a loaded Tensorflow/PyTorch model. Please use a "
                "DatasetFeatures object created from a saved Slideflow model, "
                "or manually create a mosaic with `sf.Mosaic`.")
        if dataset is None:
            tile_px, tile_um = config['hp']['tile_px'], config['hp']['tile_um']
            dataset = self.dataset(tile_px=tile_px, tile_um=tile_um)
        else:
            dataset._assert_size_matches_hp(config['hp'])
            tile_px = dataset.tile_px

        # Filter and clip dataset
        dataset = dataset.filter(filters=filters, filter_blank=filter_blank)
        dataset = dataset.clip(max_tiles)

        # Get TFrecords, and prepare a list for focus, if requested
        tfr = dataset.tfrecords()
        n_slides = len([t for t in tfr if path_to_name(t) in df.slides])
        log.info(f'Generating mosaic from {n_slides} slides')

        # If a header category is supplied and we are not showing predictions,
        # then assign slide labels from annotations
        model_type = config['model_type']
        if model_type == 'linear':
            use_float = True
        if outcomes and (show_prediction is None):
            labels, _ = dataset.labels(outcomes,
                                       use_float=use_float,
                                       format='name')
        else:
            labels = {}  # type: ignore

        # If showing predictions, try to automatically load prediction labels
        if (show_prediction is not None) and (not use_float):
            outcome_labels = config['outcome_labels']
            model_type = model_type if model_type else config['model_type']
            log.info(f'Loaded pred labels found at [green]{df.model}')

        # Create mosaic map from UMAP of layer activations
        umap = sf.SlideMap.from_features(
            df,
            map_slide=map_slide,
            low_memory=low_memory,
            **umap_kwargs
        )
        if umap_cache:
            umap.save_coordinates(umap_cache)
        # If displaying centroid AND predictions, show slide-level predictions
        # rather than tile-level predictions
        if (map_slide == 'centroid') and show_prediction is not None:
            log.info('Showing slide-level predictions at point of centroid')

            # If not model has not been assigned, assume categorical model
            model_type = model_type if model_type else 'categorical'

            # Get predictions
            if model_type == 'categorical':
                s_pred = df.softmax_predict()
                s_perc = df.softmax_percent()
            else:
                s_pred = s_perc = df.softmax_mean()  # type: ignore

            # If show_prediction is provided (either a number or string),
            # then display ONLY the prediction for the provided category
            if type(show_prediction) == int:
                log.info(f'Showing preds for {show_prediction} as colormap')
                labels = {
                    k: v[show_prediction] for k, v in s_perc.items()
                }
                show_prediction = None
            elif type(show_prediction) == str:
                log.info(f'Showing preds for {show_prediction} as colormap')
                reversed_labels = {v: k for k, v in outcome_labels.items()}
                if show_prediction not in reversed_labels:
                    raise ValueError(f"Unknown category '{show_prediction}'")
                labels = {
                    k: v[int(reversed_labels[show_prediction])]
                    for k, v in s_perc.items()
                }
                show_prediction = None
            elif use_float:
                # Displaying linear predictions needs to be implemented here
                raise NotImplementedError(
                    "Showing slide preds not supported for linear outcomes."
                )
            # Otherwise, show_prediction is assumed to be just "True",
            # in which case show categorical predictions
            else:
                try:
                    labels = {
                        k: outcome_labels[v] for k, v in s_pred.items()
                    }
                except KeyError:
                    # Try interpreting prediction label keys as strings
                    labels = {
                        k: outcome_labels[str(v)] for k, v in s_pred.items()
                    }

        if labels:
            umap.label_by_slide(labels)
        if show_prediction and (map_slide != 'centroid'):
            umap.label('predictions', translate=outcome_labels)
        umap.filter(dataset.slides())

        mosaic = sf.Mosaic(
            umap,
            tfrecords=dataset.tfrecords(),
            normalizer=(df.normalizer if use_norm else None),
            **kwargs
        )
        return mosaic

    def generate_mosaic_from_annotations(
        self,
        header_x: str,
        header_y: str,
        *,
        dataset: Dataset,
        model: Optional[str] = None,
        outcomes: Optional[Union[str, List[str]]] = None,
        max_tiles: int = 100,
        use_optimal_tile: bool = False,
        cache: Optional[str] = None,
        batch_size: int = 32,
        **kwargs: Any
    ) -> sf.Mosaic:
        """Generate a mosaic map with manually supplied x/y coordinates.

        Slides are mapped with slide-level annotations, with x-axis determined
        from ``header_x``, y-axis from ``header_y``. If
        ``use_optimal_tile=False`` and no model is provided, the first image
        tile in each TFRecord will be displayed. If optimal_tile is True, layer
        activations for all tiles in each slide are calculated using the
        provided model, and the tile nearest to centroid is used.

        Args:
            header_x (str): Annotations file header with X-axis coords.
            header_y (str): Annotations file header with Y-axis coords.

        Keyword Args:
            dataset (:class:`slideflow.Dataset`): Dataset object.
            model (str, optional): Path to Tensorflow model to use when
                generating layer activations.
            Defaults to None.
                If not provided, mosaic will not be calculated or saved.
                If provided, saved in project mosaic directory.
            outcomes (list(str)): Column name(s) in annotations file from which
                to read category labels.
            max_tiles (int, optional): Limits the number of tiles taken from
                each slide. Defaults to 0.
            use_optimal_tile (bool, optional): Use model to calculate layer
                activations for all tiles in each slide, and choosing tile
                nearest centroid for each slide for display.
            cache (str, optional): Path to PKL file to cache node
                activations. Defaults to None.
            batch_size (int, optional): Batch size for model. Defaults to 64.
            figsize (Tuple[int, int], optional): Figure size. Defaults to
                (200, 200).
            num_tiles_x (int): Specifies the size of the mosaic map grid.
            expanded (bool): Deprecated argument.

        Returns:
            slideflow.Mosaic

        """
        # Setup paths
        stats_root = join(self.root, 'stats')
        mosaic_root = join(self.root, 'mosaic')
        if not exists(stats_root):
            os.makedirs(stats_root)
        if not exists(mosaic_root):
            os.makedirs(mosaic_root)

        # Filter dataset to exclude slides blank in the x and y header columns
        dataset = dataset.filter(filter_blank=[header_x, header_y])
        dataset = dataset.clip(max_tiles)

        # We are assembling a list of slides from the TFRecords path list,
        # because we only want to use slides that have a corresponding TFRecord
        # (some slides did not have a large enough ROI for tile extraction
        # & some slides may be in the annotations but are missing a slide)
        slides = [path_to_name(tfr) for tfr in dataset.tfrecords()]
        labels, _ = dataset.labels([header_x, header_y], use_float=True)
        umap_x = np.array([labels[slide][0]  # type: ignore
                           for slide in slides])
        umap_y = np.array([labels[slide][1]  # type: ignore
                           for slide in slides])

        if use_optimal_tile and model is None:
            raise ValueError("Optimal tile calculation requires a model.")
        elif use_optimal_tile:
            # Calculate most representative tile in each TFRecord for display
            assert model is not None
            df = sf.DatasetFeatures(model=model,
                                    dataset=dataset,
                                    batch_size=batch_size,
                                    cache=cache)
            opt_ind, _ = sf.stats.calculate_centroid(df.activations)

            # Restrict mosaic to only slides that had enough tiles to
            # calculate an optimal index from centroid
            success_slides = list(opt_ind.keys())
            sf.util.multi_warn(
                slides,
                lambda x: x not in success_slides,
                'Unable to calculate optimal tile for {}, skipping'
            )
            umap_x = np.array([
                labels[slide][0]  # type: ignore
                for slide in success_slides
            ])
            umap_y = np.array([
                labels[slide][1]  # type: ignore
                for slide in success_slides
            ])
            umap_slides = np.array(success_slides)
            umap_tfr_idx = np.array([
                opt_ind[slide] for slide in success_slides
            ])
        else:
            # Take the first tile from each slide/TFRecord
            umap_slides = np.array(slides)
            umap_tfr_idx = np.zeros(len(slides))

        umap = sf.SlideMap.from_xy(
            x=umap_x,
            y=umap_y,
            slides=umap_slides,
            tfr_index=umap_tfr_idx,
        )
        if outcomes is not None:
            slide_to_category, _ = dataset.labels(outcomes, format='name')
            umap.label_by_slide(slide_to_category)

        mosaic = sf.Mosaic(
            umap,
            tfrecords=dataset.tfrecords(),
            tile_select='centroid' if use_optimal_tile else 'first',
            **kwargs
        )
        return mosaic

    def generate_tfrecord_heatmap(
        self,
        tfrecord: str,
        tile_px: int,
        tile_um: Union[int, str],
        tile_dict: Dict[int, float],
        outdir: Optional[str] = None
    ) -> None:
        """Create a tfrecord-based WSI heatmap.

        Uses a dictionary of tile values for heatmap display, saving to project
        root directory.

        Args:
            tfrecord (str): Path to tfrecord
            tile_dict (dict): Dictionary mapping tfrecord indices to a
                tile-level value for display in heatmap format
            tile_px (int): Tile width in pixels
            tile_um (int or str): Tile width in microns (int) or magnification
                (str, e.g. "20x").
            outdir (str, optional): Destination path to save heatmap.

        Returns:
            None

        """
        dataset = self.dataset(tile_px=tile_px, tile_um=tile_um)
        if outdir is None:
            outdir = self.root
        dataset.tfrecord_heatmap(tfrecord, tile_dict, outdir)

    def dataset(
        self,
        tile_px: Optional[int] = None,
        tile_um: Optional[Union[int, str]] = None,
        *,
        verification: Optional[str] = 'both',
        **kwargs: Any
    ) -> Dataset:
        """Return a :class:`slideflow.Dataset` object using project settings.

        Args:
            tile_px (int): Tile size in pixels
            tile_um (int or str): Tile size in microns (int) or magnification
                (str, e.g. "20x").

        Keyword Args:
            filters (dict, optional): Filters for selecting tfrecords.
                Defaults to None.
            filter_blank (list, optional): Exclude slides blank in these cols.
                Defaults to None.
            min_tiles (int, optional): Min tiles a slide must have.
                Defaults to 0.
            config (str, optional): Path to dataset configuration JSON file.
                Defaults to project default.
            sources (str, list(str), optional): Dataset sources to use from
                configuration. Defaults to project default.
            verification (str, optional): 'tfrecords', 'slides', or 'both'.
                If 'slides', verify all annotations are mapped to slides.
                If 'tfrecords', check that TFRecords exist and update manifest.
                Defaults to 'both'.

        """
        if 'config' not in kwargs:
            kwargs['config'] = self.dataset_config
        if 'sources' not in kwargs:
            kwargs['sources'] = self.sources
        try:
            if self.annotations and exists(self.annotations):
                annotations = self.annotations
            else:
                annotations = None
            dataset = Dataset(
                tile_px=tile_px,
                tile_um=tile_um,
                annotations=annotations,
                **kwargs
            )
        except FileNotFoundError:
            raise errors.DatasetError('No datasets configured.')
        if verification in ('both', 'slides'):
            log.debug("Verifying slide annotations...")
            dataset.verify_annotations_slides()
        if verification in ('both', 'tfrecords'):
            log.debug("Verifying tfrecords...")
            dataset.update_manifest()
        return dataset

    @auto_dataset
    def predict(
        self,
        model: str,
        *,
        dataset: Dataset,
        filters: Optional[Dict] = None,
        filter_blank: Optional[Union[str, List[str]]] = None,
        min_tiles: int = 0,
        checkpoint: Optional[str] = None,
        eval_k_fold: Optional[int] = None,
        splits: str = "splits.json",
        max_tiles: int = 0,
        batch_size: int = 32,
        format: str = 'csv',
        input_header: Optional[Union[str, List[str]]] = None,
        mixed_precision: bool = True,
        allow_tf32: bool = False,
        load_method: str = 'full',
        custom_objects: Optional[Dict[str, Any]] = None,
        **kwargs: Any
    ) -> Dict[str, pd.DataFrame]:
        """Generate model predictions on a set of tfrecords.

        Args:
            model (str): Path to model to evaluate.

        Keyword Args:
            dataset (:class:`slideflow.Dataset`, optional): Dataset
                from which to generate predictions. If not supplied, will
                generate predictions for all project tfrecords at the
                tile_px/tile_um matching the model, optionally using provided
                filters and filter_blank.
            filters (dict, optional): Filters to use when selecting tfrecords.
                Defaults to None.
            filter_blank (list, optional): Exclude slides blank in these cols.
                Defaults to None.
            min_tiles (int, optional): Min tiles a slide must have
                to be included. Defaults to 0.
            checkpoint (str, optional): Path to cp.ckpt file, if evaluating a
                saved checkpoint. Defaults to None.
            eval_k_fold (int, optional): K-fold iteration number to evaluate.
                If None, will evaluate all tfrecords irrespective of K-fold.
                Defaults to None.
            splits (str, optional): Filename of JSON file in which to log
                training/validation splits. Looks for filename in project root
                directory. Defaults to "splits.json".
            max_tiles (int, optional): Maximum number of tiles from each slide
                to evaluate. If zero, will include all tiles. Defaults to 0.
            batch_size (int, optional): Batch size to use during prediction.
                Defaults to 32.
            format (str, optional): Format in which to save predictions.
                Either 'csv', 'feather', or 'parquet'. Defaults to 'parquet'.
            input_header (str, optional): Annotation column header to use as
                additional input. Defaults to None.
            mixed_precision (bool, optional): Enable mixed precision.
                Defaults to True.
            allow_tf32 (bool): Allow internal use of Tensorfloat-32 format.
                Defaults to False.
            load_method (str): Either 'full' or 'weights'. Method to use
                when loading a Tensorflow model. If 'full', loads the model
                with ``tf.keras.models.load_model()``. If 'weights', will read
                the ``params.json``configuration file, build the model
                architecture, and then load weights from the given model with
                ``Model.load_weights()``. Loading with 'full' may improve
                compatibility across Slideflow versions. Loading with 'weights'
                may improve compatibility across hardware & environments.
            custom_objects (dict, Optional): Dictionary mapping names
                (strings) to custom classes or functions. Defaults to None.

        Returns:
            Dictionary of predictions dataframes, with the keys 'tile',
            'slide', and 'patient'.

        """
        # Perform evaluation
        log.info('Predicting model results')
        trainer, eval_dts = self._prepare_trainer(
            model=model,
            dataset=dataset,
            checkpoint=checkpoint,
            eval_k_fold=eval_k_fold,
            splits=splits,
            max_tiles=max_tiles,
            input_header=input_header,
            mixed_precision=mixed_precision,
            allow_tf32=allow_tf32,
            load_method=load_method,
            custom_objects=custom_objects,
        )
        results = trainer.predict(
            dataset=eval_dts,
            batch_size=batch_size,
            format=format,
            **kwargs
        )
        return results

    def predict_ensemble(
        self,
        model: str,
        k: Optional[int] = None,
        epoch: Optional[int] = None,
        **kwargs
    ) -> None:
        """Evaluate an ensemble of models on a given set of tfrecords.

        Args:
            model (str): Path to ensemble model to evaluate.

        Keyword Args:
            k (int, optional): The k-fold number to be considered
                to run the prediction. By default it sets to the first k-fold
                present in the ensemble folder.
            epoch (int, optional): The epoch number to be considered
                to run the prediction. By default it sets to the first epoch
                present in the selected k-fold folder.
            **kwargs (Any): All keyword arguments accepted by
                :meth:`slideflow.Project.predict()`

        """
        if not exists(model):
            raise OSError(f"Path {model} not found")

        config = sf.util.get_ensemble_model_config(model)
        outcomes = f"{'-'.join(config['outcomes'])}"
        model_name = f"eval-ensemble-{outcomes}"
        main_eval_dir = sf.util.get_new_model_dir(self.eval_dir, model_name)

        member_paths = sorted([
            join(model, x) for x in os.listdir(model)
            if isdir(join(model, x))
        ])
        # Generate predictions from each ensemble member,
        # and merge predictions into a single dataframe.
        for member_id, member_path in enumerate(member_paths):
            if k:
                _k_path = get_matching_directory(member_path, f'kfold{k}')
            else:
                _k_path = get_first_nested_directory(member_path)
            if epoch:
                prediction_path = get_matching_directory(
                    _k_path, f'epoch{epoch}'
                )
            else:
                prediction_path = get_first_nested_directory(_k_path)

            # Update the current evaluation directory.
            member_eval_dir = sf.util.get_new_model_dir(
                main_eval_dir,
                f"ensemble_{member_id+1}"
            )
            with self._set_eval_dir(member_eval_dir):
                self.predict(prediction_path, **kwargs)
                # If this is the first ensemble member, copy the slide manifest
                # and params.json file into the ensemble prediction folder.
                if member_id == 0:
                    _, path = sf.util.get_valid_model_dir(self.eval_dir)
                    shutil.copyfile(
                        join(self.eval_dir, path[0], "slide_manifest.csv"),
                        join(main_eval_dir, "slide_manifest.csv")
                    )
                    params = sf.util.load_json(
                        join(self.eval_dir, path[0], "params.json")
                    )
                    params['ensemble_epochs'] = params['hp']['epochs']
                    del params['hp']
                    sf.util.write_json(
                        params,
                        join(main_eval_dir, "ensemble_params.json")
                    )

                # Create (or add to) the ensemble dataframe.
                for level in ('slide', 'tile'):
                    project_utils.add_to_ensemble_dataframe(
                        ensemble_path=main_eval_dir,
                        kfold_path=join(self.eval_dir, path[0]),
                        level=level,
                        member_id=member_id
                    )
        # Create new ensemble columns and rename fixed columns.
        for level in ('tile', 'slide'):
            project_utils.update_ensemble_dataframe_headers(
                ensemble_path=main_eval_dir,
                level=level,
            )

    @auto_dataset
    def predict_wsi(
        self,
        model: str,
        outdir: str,
        *,
        dataset: Dataset,
        filters: Optional[Dict] = None,
        filter_blank: Optional[Union[str, List[str]]] = None,
        min_tiles: int = 0,
        stride_div: int = 1,
        enable_downsample: bool = True,
        roi_method: str = 'auto',
        source: Optional[str] = None,
        img_format: str = 'auto',
        randomize_origin: bool = False,
        **kwargs: Any
    ) -> None:
        """Generate a map of predictions across a whole-slide image.

        Args:
            model (str): Path to model from which to generate predictions.
            outdir (str): Directory for saving WSI predictions in .pkl format.

        Keyword Args:
            dataset (:class:`slideflow.Dataset`, optional): Dataset
                from which to generate activations. If not supplied, will
                calculate activations for all tfrecords at the tile_px/tile_um
                matching the supplied model.
            filters (dict, optional): Filters to use when selecting tfrecords.
                Defaults to None.
            filter_blank (list, optional): Exclude slides blank in these cols.
                Defaults to None.
            min_tiles (int, optional): Min tiles a slide must have
                to be included. Defaults to 0.
            stride_div (int, optional): Stride divisor for extracting tiles.
                A stride of 1 will extract non-overlapping tiles.
                A stride_div of 2 will extract overlapping tiles, with a stride
                equal to 50% of the tile width. Defaults to 1.
            enable_downsample (bool, optional): Enable downsampling for slides.
                This may result in corrupted image tiles if downsampled slide
                layers are corrupted or incomplete. Defaults to True.
            roi_method (str): Either 'inside', 'outside', 'auto', or 'ignore'.
                Determines how ROIs are used to extract tiles.
                If 'inside' or 'outside', will extract tiles in/out of an ROI,
                and raise errors.MissingROIError if an ROI is not available.
                If 'auto', will extract tiles inside an ROI if available,
                and across the whole-slide if no ROI is found.
                If 'ignore', will extract tiles across the whole-slide
                regardless of whether an ROI is available.
                Defaults to 'auto'.
            source (list, optional): Name(s) of dataset sources from which to
                get slides. If None, will use all.
            img_format (str, optional): Image format (png, jpg) to use when
                extracting tiles from slide. Must match the image format
                the model was trained on. If 'auto', will use the format
                logged in the model params.json.
            randomize_origin (bool, optional): Randomize pixel starting
                position during extraction. Defaults to False.
            whitespace_fraction (float, optional): Range 0-1. Defaults to 1.
                Discard tiles with this fraction of whitespace.
                If 1, will not perform whitespace filtering.
            whitespace_threshold (int, optional): Range 0-255. Defaults to 230.
                Threshold above which a pixel (RGB average) is whitespace.
            grayspace_fraction (float, optional): Range 0-1. Defaults to 0.6.
                Discard tiles with this fraction of grayspace.
                If 1, will not perform grayspace filtering.
            grayspace_threshold (float, optional): Range 0-1. Defaults to 0.05.
                Pixels in HSV format with saturation below this are grayspace.

        """
        log.info('Generating WSI prediction / activation maps...')
        if not exists(outdir):
            os.makedirs(outdir)

        if source:
            sources = sf.util.as_list(source)
        else:
            sources = self.sources
        if dataset.tile_px is None or dataset.tile_um is None:
            raise errors.DatasetError(
                "Dataset must have non-zero tile_px and tile_um"
            )
        # Prepare dataset & model
        if img_format == 'auto':
            config = sf.util.get_model_config(model)
            img_format = config['img_format']

        # Log extraction parameters
        sf.slide.log_extraction_params(**kwargs)

        for source in sources:
            log.info(f'Working on dataset source [bold]{source}')
            roi_dir = dataset.sources[source]['roi']

            # Prepare list of slides for extraction
            slide_list = dataset.slide_paths(source=source)
            log.info(f'Generating predictions for {len(slide_list)} slides')

            # Verify slides and estimate total number of tiles
            log.info('Verifying slides...')
            total_tiles = 0
            from rich.progress import track
            for slide_path in track(slide_list, transient=True):
                try:
                    slide = sf.WSI(slide_path,
                                   dataset.tile_px,
                                   dataset.tile_um,
                                   stride_div,
                                   roi_dir=roi_dir,
                                   roi_method=roi_method)
                except errors.SlideError as e:
                    log.error(e)
                else:
                    n_est = slide.estimated_num_tiles
                    log.debug(f"Estimated tiles for {slide.name}: {n_est}")
                    total_tiles += n_est
                finally:
                    del slide
            log.info(f'Total estimated tiles: {total_tiles}')

            # Predict for each WSI
            for slide_path in slide_list:
                log.info(f'Working on slide {path_to_name(slide_path)}')
                try:
                    wsi = sf.WSI(slide_path,
                                 dataset.tile_px,
                                 dataset.tile_um,
                                 stride_div,
                                 enable_downsample=enable_downsample,
                                 roi_dir=roi_dir,
                                 roi_method=roi_method,
                                 randomize_origin=randomize_origin)
                except errors.SlideLoadError as e:
                    log.error(e)
                    continue
                except errors.MissingROIError as e:
                    log.error(e)
                    continue
                try:
                    interface = sf.model.Features(model, include_preds=False)
                    wsi_grid = interface(wsi, img_format=img_format)

                    with open(join(outdir, wsi.name+'.pkl'), 'wb') as file:
                        pickle.dump(wsi_grid, file)

                except errors.TileCorruptionError:
                    log.error(f'[green]{path_to_name(slide_path)}[/] is '
                              'corrupt; skipping slide')
                    continue

    def save(self) -> None:
        """Save current project configuration as ``settings.json``."""
        sf.util.write_json(self._settings, join(self.root, 'settings.json'))

    def _get_smac_runner(
        self,
        outcomes: Union[str, List[str]],
        params: sf.ModelParams,
        metric: Union[str, Callable],
        n_replicates: int,
        train_kwargs: Any
    ) -> Callable:
        """Build a SMAC3 optimization runner.

        Args:
            outcomes (str, List[str]): Outcome label annotation header(s).
            params (sf.ModelParams): Model parameters for training.
            metric (str or Callable): Metric to monitor for optimization.
                May be callable function or a str. If a callable function, must
                accept the epoch results dict and return a float value. If
                a str, must be a valid metric, such as  'tile_auc',
                'patient_auc', 'r_squared', etc.
            train_kwargs (dict):  Dict of keyword arguments used for the
                Project.train() function call.

        Raises:
            errors.SMACError: If training does not return the given metric.

        Returns:
            Callable: tae_runner for SMAC optimization.

        """

        def smac_runner(config):
            """SMAC tae_runner function."""
            # Load hyperparameters from SMAC configuration, handling "None".
            c = dict(config)
            if 'normalizer' in c and c['normalizer'].lower() == 'none':
                c['normalizer'] = None
            if ('normalizer_source' in c
               and c['normalizer_source'].lower() == 'none'):
                c['normalizer_source'] = None

            all_results = []
            for _ in range(n_replicates):
                # Train model(s).
                pretty = json.dumps(c, indent=2)
                log.info(f"Training model with config={pretty}")
                params.load_dict(c)
                _prior_logging_level = sf.getLoggingLevel()
                sf.setLoggingLevel(40)
                results = self.train(
                    outcomes=outcomes,
                    params=params,
                    **train_kwargs
                )
                sf.setLoggingLevel(_prior_logging_level)

                # Interpret results.
                model_name = list(results.keys())[0]
                last_epoch = sorted(list(results[model_name]['epochs'].keys()))[-1]
                if len(results[model_name]['epochs']) > 1:
                    log.warning(f"Ambiguous epoch for SMAC. Using '{last_epoch}'.")
                epoch_results = results[model_name]['epochs'][last_epoch]

                # Determine metric for optimization.
                if callable(metric):
                    result = metric(epoch_results)
                elif metric not in epoch_results:
                    raise errors.SMACError(f"Metric '{metric}' not returned from "
                                        "training, unable to optimize.")
                else:
                    if outcomes not in epoch_results[metric]:
                        raise errors.SMACError(
                            f"Unable to interpret metric {metric} (epoch results: "
                            f"{epoch_results})")
                    result = 1 - mean(epoch_results[metric][outcomes])
                all_results.append(result)

            # Average results across iterations
            log.info("[green]Result ({})[/]: {:.4f}".format(
                'custom' if callable(metric) else f'1-{metric}',
                result
            ))
            return mean(all_results)

        return smac_runner

    def smac_search(
        self,
        outcomes: Union[str, List[str]],
        params: ModelParams,
        smac_configspace: "ConfigurationSpace",
        exp_label: str = "SMAC",
        smac_limit: int = 10,
        smac_metric: str = 'tile_auc',
        smac_replicates: int = 1,
        save_checkpoints: bool = False,
        save_model: bool = False,
        save_predictions: Union[bool, str] = False,
        **train_kwargs: Any
    ) -> Tuple["Configuration", pd.DataFrame]:
        """Train a model using SMAC3 Bayesian hyperparameter optimization.

        See :ref:`Bayesian optimization <bayesian_optimization>`
        for more information.

        .. note::

            The hyperparameter optimization is performed with
            `SMAC3 <https://automl.github.io/SMAC3/master/>`_ and requires the
            ``smac`` package available from pip.

        Args:
            outcomes (str, List[str]): Outcome label annotation header(s).
            params (ModelParams): Model parameters for training.
            smac_configspace (ConfigurationSpace): ConfigurationSpace to
                determine the SMAC optimization.
            smac_limit (int): Max number of models to train during
                optimization. Defaults to 10.
            smac_metric (str, optional): Metric to monitor for optimization.
                May either be a callable function or a str. If a callable
                function, must accept the epoch results dict and return a
                float value. If a str, must be a valid metric, such as
                'tile_auc', 'patient_auc', 'r_squared', etc.
                Defaults to 'tile_auc'.
            save_checkpoints (bool): Save model checkpoints. Defaults to False.
            save_model (bool): Save each trained model. Defaults to False.
            save_predictions (bool or str, optional): Save tile, slide, and
                patient-level predictions at each evaluation. May be 'csv',
                'feather', or 'parquet'. If False, will not save predictions.
                Defaults to False.

        Returns:
            Tuple:

                Configuration: Optimal hyperparameter configuration returned
                by SMAC4BB.optimize().

                pd.DataFrame: History of hyperparameters resulting metrics.

        """
        from smac.facade.smac_bb_facade import SMAC4BB  # noqa: F811
        from smac.scenario.scenario import Scenario

        # Perform SMAC search in a single model folder.
        smac_path = sf.util.get_new_model_dir(self.models_dir, exp_label)
        _initial_models_dir = self.models_dir
        self.models_dir = smac_path

        # Create SMAC scenario.
        scenario = Scenario(
            {'run_obj': 'quality',  # Optimize quality (alternatively: runtime)
             'runcount-limit': smac_limit,  # Max # of function evaluations
             'cs': smac_configspace},
            {'output_dir': self.models_dir})
        train_kwargs['save_checkpoints'] = save_checkpoints
        train_kwargs['save_model'] = save_model
        train_kwargs['save_predictions'] = save_predictions
        smac = SMAC4BB(
            scenario=scenario,
            tae_runner=self._get_smac_runner(
                outcomes=outcomes,
                params=params,
                metric=smac_metric,
                train_kwargs=train_kwargs,
                n_replicates=smac_replicates,
            )
        )

        # Log.
        log.info("Performing Bayesian hyperparameter optimization with SMAC")
        log.info(
            "=== SMAC config ==========================================\n"
            "[bold]Options:[/]\n"
            f"Metric: {smac_metric}\n"
            f"Limit: {smac_limit}\n"
            f"Model replicates: {smac_replicates}\n"
            "[bold]Base parameters:[/]\n"
            f"{params}\n\n"
            "[bold]Configuration space:[/]\n"
            f"{smac_configspace}\n"
            "=========================================================="
        )

        # Optimize.
        best_config = smac.optimize()
        log.info(f"Best configuration after SMAC optimization: {best_config}")

        # Process history and write to dataframe.
        configs = smac.runhistory.get_all_configs()
        history = pd.DataFrame([c.get_dictionary() for c in configs])
        history['metric'] = [smac.runhistory.get_cost(c) for c in configs]
        history.to_csv(join(self.models_dir, 'run_history.csv'), index=False)
        self.models_dir = _initial_models_dir
        return best_config, history

    def train(
        self,
        outcomes: Union[str, List[str]],
        params: Union[str,
                      ModelParams,
                      List[ModelParams],
                      Dict[str, ModelParams]],
        *,
        dataset: Optional[sf.Dataset] = None,
        exp_label: Optional[str] = None,
        filters: Optional[Dict] = None,
        filter_blank: Optional[Union[str, List[str]]] = None,
        input_header: Optional[Union[str, List[str]]] = None,
        min_tiles: int = 0,
        max_tiles: int = 0,
        splits: str = "splits.json",
        mixed_precision: bool = True,
        allow_tf32: bool = False,
        load_method: str = 'full',
        balance_headers: Optional[Union[str, List[str]]] = None,
        process_isolate: bool = False,
        **training_kwargs: Any
    ) -> Dict:
        """Train model(s).

        Models are trained using a given set of parameters, outcomes,
        and (optionally) slide-level inputs.

        See :ref:`Training <training>` for more information.

        Examples
            Method 1 (hyperparameter sweep from a configuration file):

                >>> P.train('outcome', params='sweep.json', ...)

            Method 2 (manually specified hyperparameters):

                >>> hp = sf.ModelParams(...)
                >>> P.train('outcome', params=hp, ...)

            Method 3 (list of hyperparameters):

                >>> hp = [sf.ModelParams(...), sf.ModelParams(...)]
                >>> P.train('outcome', params=hp, ...)

            Method 4 (dict of hyperparameters):

                >>> hp = {'HP0': sf.ModelParams(...), ...}
                >>> P.train('outcome', params=hp, ...)

        Args:
            outcomes (str or list(str)): Outcome label annotation header(s).
            params (:class:`slideflow.ModelParams`, list, dict, or str):
                Model parameters for training. May provide one ``ModelParams``,
                a list, or dict mapping model names to params. If multiple
                params are provided, will train models for each. If JSON file
                is provided, will interpret as a hyperparameter sweep. See
                examples below for use.

        Keyword Args:
            exp_label (str, optional): Experiment label to add model names.
            filters (dict, optional): Filters to use when selecting tfrecords.
                Defaults to None.
            filter_blank (list, optional): Exclude slides blank in these cols.
                Defaults to None.
            input_header (list, optional): List of annotation column headers to
                use as additional slide-level model input. Defaults to None.
            min_tiles (int): Minimum number of tiles a slide must have to
                include in training. Defaults to 0.
            max_tiles (int): Only use up to this many tiles from each slide for
                training. Defaults to 0 (include all tiles).
            splits (str, optional): Filename of JSON file in which to log
                train/val splits. Looks for filename in project root directory.
                Defaults to "splits.json".
            mixed_precision (bool, optional): Enable mixed precision.
                Defaults to True.
            allow_tf32 (bool): Allow internal use of Tensorfloat-32 format.
                Defaults to False.
            load_method (str): Either 'full' or 'weights'. Method to use
                when loading a Tensorflow model. If 'full', loads the model
                with ``tf.keras.models.load_model()``. If 'weights', will read
                the ``params.json`` configuration file, build the model
                architecture, and then load weights from the given model with
                ``Model.load_weights()``. Loading with 'full' may improve
                compatibility across Slideflow versions. Loading with 'weights'
                may improve compatibility across hardware & environments.
            balance_headers (str or list(str)): Annotation header(s) specifying
                labels on which to perform mini-batch balancing. If performing
                category-level balancing and this is set to None, will default
                to balancing on outcomes. Defaults to None.
            val_strategy (str): Validation dataset selection strategy. Options
                include bootstrap, k-fold, k-fold-manual,
                k-fold-preserved-site, fixed, and none. Defaults to 'k-fold'.
            val_k_fold (int): Total number of K if using K-fold validation.
                Defaults to 3.
            val_k (int): Iteration of K-fold to train, starting at 1. Defaults
                to None (training all k-folds).
            val_k_fold_header (str): Annotations file header column for
                manually specifying k-fold or for preserved-site cross
                validation. Only used if validation strategy is 'k-fold-manual'
                or 'k-fold-preserved-site'. Defaults to None for k-fold-manual
                and 'site' for k-fold-preserved-site.
            val_fraction (float): Fraction of dataset to use for validation
                testing, if strategy is 'fixed'.
            val_source (str): Dataset source to use for validation. Defaults to
                None (same as training).
            val_annotations (str): Path to annotations file for validation
                dataset. Defaults to None (same as training).
            val_filters (dict): Filters to use for validation dataset.
                Defaults to None (same as training).
            checkpoint (str, optional): Path to cp.ckpt from which to load
                weights. Defaults to None.
            pretrain (str, optional): Either 'imagenet' or path to Tensorflow
                model from which to load weights. Defaults to 'imagenet'.
            multi_gpu (bool): Train using multiple GPUs when available.
                Defaults to False.
            resume_training (str, optional): Path to Tensorflow model to
                continue training. Defaults to None.
            starting_epoch (int): Start training at the specified epoch.
                Defaults to 0.
            steps_per_epoch_override (int): If provided, will manually set the
                number of steps in an epoch. Default epoch length is the number
                of total tiles.
            save_predictions (bool or str, optional): Save tile, slide, and
                patient-level predictions at each evaluation. May be 'csv',
                'feather', or 'parquet'. If False, will not save predictions.
                Defaults to 'parquet'.
            save_model (bool, optional): Save models when evaluating at
                specified epochs. Defaults to True.
            validate_on_batch (int): Perform validation every N batches.
                Defaults to 0 (only at epoch end).
            validation_batch_size (int): Validation dataset batch size.
                Defaults to 32.
            use_tensorboard (bool): Add tensorboard callback for realtime
                training monitoring. Defaults to False.
            validation_steps (int): Number of steps of validation to perform
                each time doing a mid-epoch validation check. Defaults to 200.

        Returns:
            Dict with model names mapped to train_acc, val_loss, and val_acc

        """
        # Prepare outcomes
        if not isinstance(outcomes, list):
            outcomes = [outcomes]
        if len(outcomes) > 1:
            log.info(f'Training with {len(outcomes)} outcomes')
            log.info(f'Outcomes: {", ".join(outcomes)}')

        # Prepare hyperparameters
        if isinstance(params, str):
            if exists(params):
                hp_dict = sf.model.read_hp_sweep(params)
            elif exists(join(self.root, params)):
                hp_dict = sf.model.read_hp_sweep(join(self.root, params))
            else:
                raise errors.ModelParamsError(f"Unable to find file {params}")
        elif isinstance(params, ModelParams):
            hp_dict = {'HP0': params}
        elif isinstance(params, list):
            if not all([isinstance(hp, ModelParams) for hp in params]):
                raise errors.ModelParamsError(
                    'If params is a list, items must be sf.ModelParams'
                )
            hp_dict = {f'HP{i}': hp for i, hp in enumerate(params)}
        elif isinstance(params, dict):
            if not all([isinstance(hp, str) for hp in params.keys()]):
                raise errors.ModelParamsError(
                    'If params is a dict, keys must be of type str'
                )
            all_hp = params.values()
            if not all([isinstance(hp, ModelParams) for hp in all_hp]):
                raise errors.ModelParamsError(
                    'If params is a dict, values must be sf.ModelParams'
                )
            hp_dict = params
        else:
            raise ValueError(f"Unable to interpret params value {params}")

        # Get default validation settings from kwargs
        val_kwargs = {
            k[4:]: v for k, v in training_kwargs.items() if k[:4] == 'val_'
        }
        training_kwargs = {
            k: v for k, v in training_kwargs.items() if k[:4] != 'val_'
        }
        val_settings = get_validation_settings(**val_kwargs)
        _invalid = (
            'k-fold-manual',
            'k-fold-preserved-site',
            'k-fold',
            'bootstrap'
        )
        if (val_settings.strategy in _invalid) and val_settings.source:
            _m = f'{val_settings.strategy} invalid with val_source != None'
            raise ValueError(_m)

        # Next, prepare the multiprocessing manager (needed to free VRAM after
        # training and keep track of results)
        manager = multiprocessing.Manager()
        results_dict = manager.dict()
        ctx = multiprocessing.get_context('spawn')

        # === Train with a set of hyperparameters =============================
        for hp_name, hp in hp_dict.items():
            if exp_label:
                hp_name = f'{exp_label}-{hp_name}'
            self._train_hp(
                hp_name=hp_name,
                hp=hp,
                outcomes=outcomes,
                val_settings=val_settings,
                ctx=ctx,
                dataset=dataset,
                filters=filters,
                filter_blank=filter_blank,
                input_header=input_header,
                min_tiles=min_tiles,
                max_tiles=max_tiles,
                mixed_precision=mixed_precision,
                allow_tf32=allow_tf32,
                splits=splits,
                balance_headers=balance_headers,
                training_kwargs=training_kwargs,
                results_dict=results_dict,
                load_method=load_method,
                process_isolate=process_isolate
            )
        # Print summary of all models
        log.info('Training complete; validation accuracies:')
        for model in results_dict:
            if 'epochs' not in results_dict[model]:
                continue
            ep_res = results_dict[model]['epochs']
            epochs = [e for e in ep_res if 'epoch' in e]
            try:
                last = max([int(e.split('epoch')[-1]) for e in epochs])
                final_train_metrics = ep_res[f'epoch{last}']['train_metrics']
            except ValueError:
                pass
            else:
                log.info(f'[green]{model}[/] training metrics:')
                for m in final_train_metrics:
                    log.info(f'{m}: {final_train_metrics[m]}')
                if 'val_metrics' in ep_res[f'epoch{last}']:
                    final_val_metrics = ep_res[f'epoch{last}']['val_metrics']
                    log.info(f'[green]{model}[/] validation metrics:')
                    for m in final_val_metrics:
                        log.info(f'{m}: {final_val_metrics[m]}')
        return dict(results_dict)

    def train_ensemble(
        self,
        outcomes: Union[str, List[str]],
        params: Union[ModelParams,
                      List[ModelParams],
                      Dict[str, ModelParams]],
        n_ensembles: Optional[int] = None,
        **kwargs
    ) -> List[Dict]:
        """Train an ensemble of model(s).

        Trains models using a given set of parameters and outcomes by calling
        the train function ``n_ensembles`` of times.

        Args:
            outcomes (str or list(str)): Outcome label annotation header(s).
            params (:class:`slideflow.model.ModelParams`, list or dict):
                Model parameters for training. May provide one `ModelParams`,
                a list, or dict mapping model names to params. If multiple
                params are provided, will train an hyper deep ensemble models
                for them, otherwise a deep ensemble model.

        Keyword Args:
            n_ensembles (int, optional): Total models needed in the ensemble.
                Defaults to 5.
            All keyword arguments accepted by :meth:`slideflow.Project.train`

        Returns:
            List of dictionaries of length ``n_ensembles``, containing training
            results for each member of the ensemble.

        """
        # Prepare output directory for saving ensemble members
        if isinstance(outcomes, list):
            ensemble_name = f"{'-'.join(outcomes)}-ensemble"
        else:
            ensemble_name = f"{outcomes}-ensemble"
        ensemble_path = sf.util.get_new_model_dir(
            self.models_dir, ensemble_name
        )
        ensemble_results = []

        # Process model params arguments
        if isinstance(params, ModelParams):
            hyper_deep = False
            if n_ensembles is None:
                raise TypeError(
                    "Keyword argument 'n_ensembles' is required if 'params' is"
                    " not a list of ModelParams."
                )
        elif isinstance(params, list):
            hyper_deep = True
            if not all([isinstance(hp, ModelParams) for hp in params]):
                raise errors.ModelParamsError(
                    'If params is a list, items must be sf.model.ModelParams'
                )
            hp_list = params
            n_ensembles = len(hp_list)
        elif isinstance(params, dict):
            hyper_deep = True
            if not all([isinstance(hp, str) for hp in params.keys()]):
                raise errors.ModelParamsError(
                    'If params is a dict, keys must be of type str'
                )
            all_hp = params.values()
            if not all([isinstance(hp, ModelParams) for hp in all_hp]):
                raise errors.ModelParamsError(
                    'If params is a dict, values must be sf.ModelParams'
                )
            hp_list = [hp for hp in params.values()]
            n_ensembles = len(hp_list)
            print("The hyperparameter name to ensemble member mapping is:")
            for e, n in enumerate(params.keys()):
                print(f"  - {n} : ensemble_{e+1}")
        else:
            raise ValueError(f"Unable to interpret params value {params}")

        # Check for same epoch value
        if hyper_deep:
            for hp in hp_list:
                if hp.epochs != hp_list[0].epochs:
                    raise errors.ModelParamsNotFoundError(
                        "All hyperparameters must have the same epoch value"
                    )

        # Parse validation settings
        val_kwargs = {k[4:]: v for k, v in kwargs.items() if k[:4] == 'val_'}
        val_settings = get_validation_settings(**val_kwargs)
        print(f"Val settings: {json.dumps(vars(val_settings), indent=2)}")

        if not hyper_deep:
            print(f"\nHyperparameters: {params}")
        for i in range(n_ensembles):
            print(f"Training Ensemble {i+1} of {n_ensembles}")
            # Create the ensemble member folder, which will hold each
            # k-fold model for the given ensemble member.
            with sf.util.logging_level(30):
                member_path = sf.util.get_new_model_dir(
                    ensemble_path,
                    f"ensemble_{i+1}")
                if hyper_deep:
                    print(f"\nHyperparameters: {hp_list[i]}")

                with self._set_models_dir(member_path):
                    if hyper_deep:
                        hp = hp_list[i]
                        result = self.train(outcomes, hp, **kwargs)
                        ensemble_results.append(result)
                    else:
                        result = self.train(outcomes, params, **kwargs)
                        ensemble_results.append(result)

        # Copy the slide manifest and params.json file
        # into the parent ensemble folder.
        _, member_models = sf.util.get_valid_model_dir(member_path)
        if len(member_models):
            try:
                shutil.copyfile(
                    join(member_path, member_models[0], "slide_manifest.csv"),
                    join(ensemble_path, "slide_manifest.csv"))

                params_data = sf.util.load_json(
                    join(member_path, member_models[0], "params.json")
                )
                params_data['ensemble_epochs'] = params_data['hp']['epochs']
                del params_data['hp']
                params_data['hyper_deep_ensemble'] = hyper_deep
                sf.util.write_json(
                    params_data, join(ensemble_path, "ensemble_params.json")
                )

            except OSError:
                log.error(
                    "Unable to find ensemble slide manifest and params.json"
                )
        else:
            log.error("Unable to find ensemble slide manifest and params.json")

        # Merge predictions from each ensemble.
        if "save_predictions" in kwargs:
            if not kwargs['save_predictions']:
                return ensemble_results
        project_utils.ensemble_train_predictions(ensemble_path)
        return ensemble_results

    def train_simclr(
        self,
        simclr_args: "simclr.SimCLR_Args",
        train_dataset: Dataset,
        val_dataset: Optional[Dataset] = None,
        *,
        exp_label: Optional[str] = None,
        outcomes: Optional[Union[str, List[str]]] = None,
<<<<<<< HEAD
        dataset_kwargs: Dict = None,
=======
        dataset_kwargs: Optional[Dict[str, Any]] = None,
>>>>>>> 6733a523
        **kwargs
    ) -> None:
        """Train SimCLR model.

        Models are saved in ``simclr`` folder in the project root directory.

        See :ref:`simclr_ssl` for more information.

        Args:
            simclr_args (slideflow.simclr.SimCLR_Args, optional): SimCLR
                arguments, as provided by :func:`slideflow.simclr.get_args()`.
            train_dataset (:class:`slideflow.Dataset`): Training dataset.
            val_dataset (:class:`slideflow.Dataset`): Validation dataset.
                Defaults to None.

        Keyword Args:
            exp_label (str, optional): Experiment label to add model names.
            outcomes (str, optional): Annotation column which specifies the
                outcome, for optionally training a supervised head.
                Defaults to None.
            dataset_args: All other keyword arguments for 
                :meth:`slideflow.Dataset.tensorflow`
            **kwargs: All other keyword arguments for
                :meth:`slideflow.simclr.run_simclr()`
        """
        from slideflow import simclr

        # Set up SimCLR experiment data directory
        if exp_label is None:
            exp_label = 'simclr'
        if not exists(join(self.root, 'simclr')):
            os.makedirs(join(self.root, 'simclr'))
        outdir = sf.util.create_new_model_dir(
            join(self.root, 'simclr'), exp_label
        )

        # get base SimCLR args/settings if not provided
        if not simclr_args:
            simclr_args = simclr.get_args()
        assert isinstance(simclr_args, simclr.SimCLR_Args)

        # Create dataset builder, which SimCLR will use to create
        # the input pipeline for training
        if dataset_kwargs is None:
            dataset_kwargs = {} 
        builder = simclr.DatasetBuilder(
            train_dts=train_dataset,
            val_dts=val_dataset,
            labels=outcomes,
            dataset_kwargs=dataset_kwargs
        )
        simclr.run_simclr(simclr_args, builder, model_dir=outdir, **kwargs)

    def train_clam(self, *args, splits: str = 'splits.json', **kwargs):
        """Deprecated function.

        Train a CLAM model from layer activations
        exported with :meth:`slideflow.Project.generate_features_for_clam`.

        Preferred API is :meth:`slideflow.Project.train_mil()`.

        See :ref:`clam_mil` for more information.

        Examples
            Train with basic settings:

                >>> dataset = P.dataset(tile_px=299, tile_um=302)
                >>> P.generate_features_for_clam('/model', outdir='/pt_files')
                >>> P.train_clam('NAME', '/pt_files', 'category1', dataset)

            Specify a specific layer from which to generate activations:

                >>> P.generate_features_for_clam(..., layers=['postconv'])

            Manually configure CLAM, with 5-fold validation and SVM bag loss:

                >>> import slideflow.clam as clam
                >>> clam_args = clam.get_args(k=5, bag_loss='svm')
                >>> P.generate_features_for_clam(...)
                >>> P.train_clam(..., clam_args=clam_args)

        Args:
            exp_name (str): Name of experiment. Makes clam/{exp_name} folder.
            pt_files (str): Path to pt_files containing tile-level features.
            outcomes (str): Annotation column which specifies the outcome.
            dataset (:class:`slideflow.Dataset`): Dataset object from
                which to generate activations.
            train_slides (str, optional): List of slide names for training.
                If 'auto' (default), will auto-generate training/val split.
            validation_slides (str, optional): List of slides for validation.
                If 'auto' (default), will auto-generate training/val split.
            splits (str, optional): Filename of JSON file in which to log
                training/val splits. Looks for filename in project root
                directory. Defaults to "splits.json".
            clam_args (optional): Namespace with clam arguments, as provided
                by :func:`slideflow.clam.get_args`.
            attention_heatmaps (bool, optional): Save attention heatmaps of
                validation dataset.

        Returns:
            None

        """
        from slideflow.mil import legacy_train_clam
        warnings.warn("Project.train_clam() is deprecated. Please use "
                      "Project.train_mil()",
                      DeprecationWarning)
        return legacy_train_clam(
            *args,
            outdir=join(self.root, 'clam'),
            splits=join(self.root, splits),
            **kwargs
        )

    def train_mil(
        self,
        config: "mil.TrainerConfig",
        train_dataset: Dataset,
        val_dataset: Dataset,
        outcomes: Union[str, List[str]],
        bags: Union[str, List[str]],
        *,
        exp_label: Optional[str] = None,
        **kwargs
    ):
        r"""Train a multi-instance learning model.

        Args:
            config (:class:`slideflow.mil.TrainerConfig): Training
                configuration, as obtained by
                :func:`slideflow.mil.mil_config()`.
            train_dataset (:class:`slideflow.Dataset`): Training dataset.
            val_dataset (:class:`slideflow.Dataset`): Validation dataset.
            outcomes (str): Outcome column (annotation header) from which to
                derive category labels.
            bags (str): Either a path to directory with \*.pt files, or a list
                of paths to individual \*.pt files. Each file should contain
                exported feature vectors, with each file containing all tile
                features for one patient.

        Keyword args:
            exp_label (str): Experiment label, used for naming the subdirectory
                in the ``{project root}/mil`` folder, where training history
                and the model will be saved.
            attention_heatmaps (bool): Calculate and save attention heatmaps
                on the validation dataset. Defaults to False.

        """
        from .mil import train_mil

        return train_mil(
            config,
            train_dataset,
            val_dataset,
            outcomes,
            bags,
            outdir=join(self.root, 'mil'),
            exp_label=exp_label,
            **kwargs
        )

# -----------------------------------------------------------------------------


def load(root: str, **kwargs) -> "Project":
    """Load a project at the given root directory.

    Args:
        root (str): Path to project.

    Returns:
        slideflow.Project

    """
    return Project(root, **kwargs)


def create(
    root: str,
    cfg: Optional[Union[str, Dict]] = None,
    *,
    download: bool = False,
    md5: bool = False,
    **kwargs
) -> "Project":
    """Create a project at the existing folder from a given configuration.

    Supports both manual project creation via keyword arguments, and setting
    up a project through a specified configuration. The configuration may be
    a dictionary or a path to a JSON file containing a dictionary. It must
    have the key 'annotations', which includes a path to an annotations file,
    and may optionally have the following arguments:

    - **name**:        Name for the project and dataset.
    - **rois**:        Path to .tar.gz file containing compressed ROIs.
    - **slides**:      Path in which slides will be stored.
    - **tiles**:       Path in which extracted tiles will be stored.
    - **tfrecords**:   Path in which TFRecords will be stored.

    .. code-block:: python

        import slideflow as sf

        P = sf.create_project(
            root='path',
            annotations='file.csv',
            slides='path',
            tfrecords='path'
        )

    Annotations files are copied into the created project folder.

    Alternatively, you can create a project using a prespecified configuration,
    of which there are three available:

    - ``sf.project.LungAdenoSquam``
    - ``sf.project.ThyroidBRS``
    - ``sf.project.BreastER``

    When creating a project from a configuration, setting ``download=True``
    will download the annoations file and slides from The Cancer Genome Atlas
    (TCGA).

    .. code-block:: python

        import slideflow as sf

        project = sf.create_project(
            root='path',
            cfg=sf.project.LungAdenoSquam,
            download=True
        )

    Args:
        root (str): Path at which the Project will be set up.
        cfg (dict, str, optional): Path to configuration file (JSON), or a
            dictionary, containing the key "annotations", and optionally with
            the keys "name", "rois", "slides", "tiles", or "tfrecords".
            Defaults to None.

    Keyword Args:
        download (bool): Download any missing slides from the Genomic Data
            Commons (GDC) automatically, using slide names stored in the
            annotations file.
        md5 (bool): Perform MD5 hash verification for all slides using
            the GDC (TCGA) MD5 manifest, which will be downloaded.
        name (str): Set the project name. This has higher priority than any
            supplied configuration, which will be ignored.
        slides (str): Set the destination folder for slides. This has higher
            priority than any supplied configuration, which will be ignored.
        tiles (str): Set the destination folder for tiles. This has higher
            priority than any supplied configuration, which will be ignored.
        tfrecords (str): Set the destination for TFRecords. This has higher
            priority than any supplied configuration, which will be ignored.
        roi_dest (str): Set the destination folder for ROIs.
        dataset_config (str): Path to dataset configuration JSON file for the
            project. Defaults to './datasets.json'.
        sources (list(str)): List of dataset sources to include in project.
            Defaults to 'MyProject'.
        models_dir (str): Path to directory in which to save models.
            Defaults to './models'.
        eval_dir (str): Path to directory in which to save evaluations.
            Defaults to './eval'.

    Returns:
        slideflow.Project
    """
    cfg_names = (
        'annotations', 'name', 'slides', 'tiles', 'tfrecords', 'roi_dest'
    )
    proj_kwargs = {k: v for k, v in kwargs.items() if k not in cfg_names}
    kwargs = {k: v for k, v in kwargs.items() if k in cfg_names}

    # Initial verification
    if sf.util.is_project(root):
        raise OSError(f"A project already exists at {root}")
    if isinstance(cfg, dict):
        cfg = sf.util.EasyDict(cfg)
    if isinstance(cfg, str):
        cfg_path = cfg
        cfg = sf.util.EasyDict(sf.util.load_json(cfg))

        # Resolve relative paths in configuration file
        if 'annotations' in cfg and exists(join(dirname(cfg_path),
                                                cfg.annotations)):
            cfg.annotations = join(dirname(cfg_path), cfg.annotations)
        if 'rois' in cfg and exists(join(dirname(cfg_path), cfg.rois)):
            cfg.rois = join(dirname(cfg_path), cfg.rois)
    elif cfg is None:
        cfg = sf.util.EasyDict(kwargs)
    elif issubclass(cfg, project_utils._ProjectConfig):
        cfg = sf.util.EasyDict(cfg.to_dict())
    if 'name' not in cfg:
        cfg.name = "MyProject"
    if 'slides' not in cfg:
        cfg.slides = join(root, 'slides')
    if 'tiles' not in cfg:
        cfg.tiles = join(root, 'tiles')
    if 'tfrecords' not in cfg:
        cfg.tfrecords = join(root, 'tfrecords')
    cfg.roi_dest = join(cfg.slides, 'rois')

    # Overwrite any project configuration with user-specified keyword arguments
    cfg.update(kwargs)

    # Set up project at the given directory.
    log.info(f"Setting up project at {root}")
    if 'annotations' in cfg:
        proj_kwargs['annotations'] = join(root, basename(cfg.annotations))
    P = sf.Project(root, **proj_kwargs)
    # Download annotations, if a URL.
    if 'annotations' in cfg and cfg.annotations.startswith('http'):
        log.info(f"Downloading {cfg.annotations}")
        r = requests.get(cfg.annotations)
        open(proj_kwargs['annotations'], 'wb').write(r.content)
        if cfg.annotations_md5 != sf.util.md5(proj_kwargs['annotations']):
            raise errors.ChecksumError(
                "Remote annotations URL failed MD5 checksum."
            )
    elif 'annotations' in cfg:
        shutil.copy(cfg.annotations, root)

    # Set up the dataset source.
    if 'sources' not in proj_kwargs or proj_kwargs['sources'] is not None:
        P.add_source(
            cfg.name,
            slides=cfg.slides,
            roi=cfg.roi_dest,
            tiles=cfg.tiles,
            tfrecords=cfg.tfrecords)

        # Create blank annotations file, if not provided.
        if not exists(P.annotations):
            P.create_blank_annotations()

        # Set up ROIs, if provided.
        if 'rois' in cfg and not exists(cfg.roi_dest):
            os.makedirs(cfg.roi_dest)
        if 'rois' in cfg and exists(cfg.rois) and os.path.isdir(cfg.rois):
            # Search the folder for CSV files
            # and copy to the project ROI directory.
            to_copy = [r for r in os.listdir(cfg.rois)
                       if path_to_ext(r) == 'csv']
            log.info("Copying {} ROIs from {} to {}.".format(
                len(to_copy),
                cfg.rois,
                cfg.roi_dest
            ))
            for roi in to_copy:
                shutil.copy(join(cfg.rois, roi), cfg.roi_dest)
        elif 'rois' in cfg and exists(cfg.rois) and os.path.isfile(cfg.rois):
            # Assume ROIs is a tarfile - extract at destination.
            log.info(f"Extrating ROIs from tarfile at {cfg.rois}.")
            roi_file = tarfile.open(cfg.rois)
            roi_file.extractall(cfg.roi_dest)

    # Download slides from GDC (TCGA), if specified.
    if download:
        df = sf.util.get_gdc_manifest()
        slide_manifest = dict(zip(df.filename.values, df.id.values))
        if not exists(cfg.slides):
            os.makedirs(cfg.slides)
        to_download = [s for s in P.dataset().slides()
                       if not exists(join(cfg.slides, f'{s}.svs'))]
        for i, slide in enumerate(to_download):
            sf.util.download_from_tcga(
                slide_manifest[slide+".svs"],
                dest=cfg.slides,
                message=f"Downloading {i+1} of {len(to_download)}...")

    # Perform MD5 hash verification of slides using the GDC manifest.
    if md5:
        df = sf.util.get_gdc_manifest()
        md5_manifest = dict(zip(df.filename.values, df.md5.values))

        slides_with_md5 = [s for s in os.listdir(cfg.slides)
                           if s in md5_manifest]
        failed_md5 = []
        for slide in tqdm(slides_with_md5):
            if sf.util.md5(join(cfg.slides, slide)) != md5_manifest[slide]:
                log.info(f"Slide {slide} failed MD5 verification")
                failed_md5 += [slide]
        if not failed_md5:
            log.info(
                f"All {len(slides_with_md5)} slides passed MD5 verification."
            )
        else:
            log.warn(
                f"Warning: {len(failed_md5)} slides failed MD5 verification:"
                f"{', '.join(failed_md5)}"
            )

    return P<|MERGE_RESOLUTION|>--- conflicted
+++ resolved
@@ -3540,11 +3540,7 @@
         *,
         exp_label: Optional[str] = None,
         outcomes: Optional[Union[str, List[str]]] = None,
-<<<<<<< HEAD
-        dataset_kwargs: Dict = None,
-=======
         dataset_kwargs: Optional[Dict[str, Any]] = None,
->>>>>>> 6733a523
         **kwargs
     ) -> None:
         """Train SimCLR model.
