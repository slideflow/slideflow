--- conflicted
+++ resolved
@@ -26,12 +26,9 @@
 
 if TYPE_CHECKING:
     from slideflow.model import DatasetFeatures, Trainer
-<<<<<<< HEAD
     from slideflow.slide import SlideReport
-=======
     from ConfigSpace import ConfigurationSpace, Configuration
     from smac.facade.smac_bb_facade import SMAC4BB
->>>>>>> 87b15db1
 
 
 class Project:
@@ -2748,12 +2745,6 @@
         def smac_runner(config):
             """SMAC tae_runner function."""
 
-<<<<<<< HEAD
-            # Load hyperparameters from SMAC configuration and train model.
-            config_dict = json.dumps(config.get_dictionary(), indent=2)
-            log.info(f"Training model with config={config_dict}")
-            params.load_dict(dict(config))
-=======
             # Load hyperparameters from SMAC configuration, handling "None".
             c = dict(config)
             if 'normalizer' in c and c['normalizer'].lower() == 'none':
@@ -2761,12 +2752,10 @@
             if 'normalizer_source' in c and c['normalizer_source'].lower() == 'none':
                 c['normalizer_source'] = None
 
-
             # Train model.
             pretty = json.dumps(c, indent=2)
             log.info(f"Training model with config={pretty}")
             params.load_dict(c)
->>>>>>> 87b15db1
             _prior_logging_level = sf.getLoggingLevel()
             sf.setLoggingLevel(40)
             results = self.train(
@@ -2795,11 +2784,7 @@
                         f"Unable to interpret metric {metric} (epoch results: "
                         f"{epoch_results})")
                 result = 1 - mean(epoch_results[metric][outcomes])
-<<<<<<< HEAD
-            log.info("Result metric ({}): {:.4f}".format(
-=======
             log.info("[green]Result ({})[/]: {:.4f}".format(
->>>>>>> 87b15db1
                 'custom' if callable(metric) else f'1-{metric}',
                 result
             ))
@@ -2815,18 +2800,11 @@
         exp_label: str = "SMAC",
         smac_limit: int = 10,
         smac_metric: str = 'tile_auc',
-<<<<<<< HEAD
-        save_model: bool = False,
-        save_predictions: Union[bool, str] = False,
-        **train_kwargs: Any
-    ) -> None:
-=======
         save_checkpoints: bool = False,
         save_model: bool = False,
         save_predictions: Union[bool, str] = False,
         **train_kwargs: Any
     ) -> Tuple["Configuration", pd.DataFrame]:
->>>>>>> 87b15db1
         """Train a model using SMAC3 Bayesian hyperparameter optimization.
 
         The hyperparameter optimization is performed with
@@ -2861,12 +2839,8 @@
                 float value. If a str, must be a valid metric, such as
                 'tile_auc', 'patient_auc', 'r_squared', etc.
                 Defaults to 'tile_auc'.
-<<<<<<< HEAD
-            save_model (bool): Save SMAC models. Defaults to False.
-=======
             save_checkpoints (bool): Save model checkpoints. Defaults to False.
             save_model (bool): Save each trained model. Defaults to False.
->>>>>>> 87b15db1
             save_predictions (bool or str, optional): Save tile, slide, and
                 patient-level predictions at each evaluation. May be 'csv',
                 'feather', or 'parquet'. If False, will not save predictions.
@@ -2888,20 +2862,12 @@
         self.models_dir = smac_path
 
         # Create SMAC scenario.
-<<<<<<< HEAD
-        scenario = Scenario({
-            'run_obj': 'quality', # Optimize quality (alternatively: runtime)
-            'runcount-limit': smac_limit,  # Max number of function evaluations
-            'cs': smac_configspace
-        })
-=======
         scenario = Scenario(
             {'run_obj': 'quality', # Optimize quality (alternatively: runtime)
              'runcount-limit': smac_limit,  # Max number of function evaluations
              'cs': smac_configspace},
             {'output_dir': self.models_dir})
         train_kwargs['save_checkpoints'] = save_checkpoints
->>>>>>> 87b15db1
         train_kwargs['save_model'] = save_model
         train_kwargs['save_predictions'] = save_predictions
         smac = SMAC4BB(
@@ -2915,11 +2881,7 @@
         )
 
         # Log.
-<<<<<<< HEAD
-        log.info("Performing Bayesian hyperparameter optimization with SMAC.")
-=======
         log.info("Performing Bayesian hyperparameter optimization with SMAC")
->>>>>>> 87b15db1
         log.info(
             "=== SMAC config ==========================================\n"
             "[bold]Base parameters:[/]\n"
@@ -2931,12 +2893,6 @@
 
         # Optimize.
         best_config = smac.optimize()
-<<<<<<< HEAD
-        self.models_dir = _initial_models_dir
-        log.info("Results of SMAC optimization:")
-        print(best_config)
-        return best_config
-=======
         log.info(f"Best configuration after SMAC optimization: {best_config}")
 
         # Process history and write to dataframe.
@@ -2946,7 +2902,6 @@
         history.to_csv(join(self.models_dir, 'run_history.csv'), index=False)
         self.models_dir = _initial_models_dir
         return best_config, history
->>>>>>> 87b15db1
 
     def train(
         self,
