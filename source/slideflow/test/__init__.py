import os
import slideflow as sf
import tensorflow as tf
import csv
import shutil

from slideflow.io import Dataset
from slideflow.util import TCGA, log, ProgressBar
from slideflow.statistics import TFRecordMap

from glob import glob
from os.path import join

''' Todo:
- JPG, TIFF, SVS
- Verify properties: dimensions, properties (dict), level_dimensions, level_count, level_downsamples
- Verify ROI (area, coordinates)
- Verify thumbnail
- Verify extracted tiles at different pixels and microns
- Verify logits and prelogits based on saved model
- Verify heatmaps
'''

# TCGA SVS Download

# Case TCGA-EM-A1YB

# import requests
# import json
# import re
# params = {'ids': ["281ba1d7-69c9-4e0d-a33b-47ad05bada22"]}
# data_endpt = "https://api.gdc.cancer.gov/data"
# response = requests.post(data_endpt, data = json.dumps(params), headers = {"Content-Type": "application/json"})
# response_head_cd = response.headers["Content-Disposition"]
# file_name = re.findall("filename=(.+)", response_head_cd)[0]
# with open(file_name, "wb") as output_file:
#	output_file.write(response.content)

# --- TEST suite configuration --------------------------------------------------------
TEST_DATASETS = {
	'TEST1': {
		'slides': '/home/shawarma/data/HNSC/train_slides',
		'roi': '/home/shawarma/data/HNSC/train_slides',
		'tiles': '/home/shawarma/data/test_project/tiles/TEST1',
		'tfrecords': '/home/shawarma/data/test_project/tfrecords/TEST1',
	},
	'TEST2': {
		'slides': '/mnt/raid/SLIDES/THCA/UCH',
		'roi': '/mnt/raid/SLIDES/THCA/UCH',
		'tiles': '/home/shawarma/data/test_project/tiles/TEST2',
		'tfrecords': '/home/shawarma/data/test_project/tfrecords/TEST2',
	},
	'TMA': {
		'slides': '/home/shawarma/data/test_slides',
		'roi': '/home/shawarma/data/test_slides',
		'tiles': '/home/shawarma/data/test_project/tiles/TMA',
		'tfrecords': '/home/shawarma/data/test_project/tfrecords/TMA',
	}
}
PROJECT_CONFIG = {
	'root': '/home/shawarma/data/test_project',
	'name': 'TEST_PROJECT',
	'annotations': '/home/shawarma/data/test_project/annotations.csv',
	'dataset_config': '/home/shawarma/data/test_datasets.json',
	'datasets': ['TEST2', 'TMA'],
	'models_dir': '/home/shawarma/data/test_project/models',
	'tile_um': 302,
	'tile_px': 299,
	'use_fp16': True,
	'batch_train_config': '/home/shawarma/data/test_project/batch_train.csv',
	'validation_fraction': 0.2,
	'validation_target': 'per-patient',
	'validation_strategy': 'k-fold',
	'validation_k_fold': 3,
}

ANNOTATIONS = [
	[TCGA.patient, 'dataset', 'category1', 'category2', 'linear1', 'linear2', 'slide'],
	['234839', 'TEST2', 'PTC-follicular', 'BRAF', '1.1', '1.2', '234839'],
	['234834', 'TEST2', 'PTC-follicular', 'BRAF', '2.1', '2.2', '234834'],
	['234809', 'TEST2', 'PTC-follicular', 'BRAF', '2.2', '1.2', ''],
	['234840', 'TEST2', 'PTC-follicular', 'BRAF', '2.8', '4.2', '234840'],
	['234832', 'TEST2', 'PTC-follicular', 'Non-mutant', '4.3', '3.2', ''],
	['234803', 'TEST2', 'PTC-follicular', 'Non-mutant', '2.2', '1.2', ''],
	['234823', 'TEST2', 'PTC-follicular', 'Non-mutant', '0.2', '1.1', ''],
	['234833', 'TEST2', 'PTC-follicular', 'Non-mutant', '7.2', '4.2', ''],

	['234798', 'TEST2', 'NIFTP', 'cat2a', '2.8', '4.8', ''],
	['234808', 'TEST2', 'NIFTP', 'cat2b', '2.8', '4.7', ''],
	['234810', 'TEST2', 'NIFTP', 'cat2a', '3.8', '4.6', ''],
	['234829', 'TEST2', 'NIFTP', 'cat2b', '4.8', '4.5', ''],
	['234843', 'TEST2', 'NIFTP', 'cat2a', '5.8', '4.4', ''],
	['234851', 'TEST2', 'NIFTP', 'cat2b', '6.8', '4.2', ''],
	['234867', 'TEST2', 'NIFTP', 'cat2a', '7.8', '4.1', ''],

	['TMA_1185', 'TMA', 'PRAD', 'None', '7.8', '4.1', ''],
]

SLIDES_TO_VERIFY = ['234834', '234840']

SAVED_MODEL = join(PROJECT_CONFIG['models_dir'], 'category1-performance-kfold1', 'trained_model_epoch1.h5')
REFERENCE_MODEL = None

# --------------------------------------------------------------------------------------

class TestSuite:
	'''Class to supervise standardized testing of slideflow pipeline.'''
<<<<<<< HEAD
	def __init__(self, reset=True, silent=True, buffer=None, num_threads=8):
=======
	def __init__(self, reset=True, silent=True, buffer=None, debug=False):
>>>>>>> 1b1282d4
		'''Initialize testing models.'''
		
		# Set logging level
		if debug:
			os.environ['TF_CPP_MIN_LOG_LEVEL'] = "0"
	   		tf.get_logger().setLevel("INFO")
		else:
			os.environ['TF_CPP_MIN_LOG_LEVEL'] = "2"
			tf.get_logger().setLevel("ERROR")

		# Reset test progress
		if reset: self.reset()

		# Intiailize project
		self.SFP = sf.SlideflowProject(PROJECT_CONFIG['root'], interactive=False)
		self.SFP.FLAGS['num_threads'] = num_threads
		self.configure_project()

		# Configure datasets (input)
		self.configure_datasets()
		self.configure_annotations()

		# Prepare batch training
		self.setup_hp("categorical")

		# Setup buffering
		self.buffer = buffer

	def reset(self):
		log.header("Resetting test project...")
		if os.path.exists(PROJECT_CONFIG['dataset_config']):
			os.remove(PROJECT_CONFIG['dataset_config'])
		if os.path.exists(PROJECT_CONFIG['root']):
			shutil.rmtree(PROJECT_CONFIG['root'])
		for dataset_name in TEST_DATASETS.keys():
			if os.path.exists(TEST_DATASETS[dataset_name]['tiles']):
				shutil.rmtree(TEST_DATASETS[dataset_name]['tiles'])
			if os.path.exists(TEST_DATASETS[dataset_name]['tfrecords']):
				print(f"Removing {TEST_DATASETS[dataset_name]['tfrecords']}")
				shutil.rmtree(TEST_DATASETS[dataset_name]['tfrecords'])
		print("\t...DONE")

	def configure_project(self):
		log.header("Setting up initial project configuration...")
		self.SFP.PROJECT = PROJECT_CONFIG
		self.SFP.save_project()
		print("\t...DONE")

	def configure_datasets(self):
		log.header("Setting up test dataset configuration...")
		for dataset_name in TEST_DATASETS.keys():
			self.SFP.add_dataset(dataset_name, slides=TEST_DATASETS[dataset_name]['slides'],
											   roi=TEST_DATASETS[dataset_name]['roi'],
											   tiles=TEST_DATASETS[dataset_name]['tiles'],
											   tfrecords=TEST_DATASETS[dataset_name]['tfrecords'],
											   path=PROJECT_CONFIG['dataset_config'])
		print("\t...DONE")

	def configure_annotations(self):
		log.header("Testing annotation configuration and slide name associations...")
		outfile = PROJECT_CONFIG['annotations']
		with open(outfile, 'w') as csv_outfile:
			csv_writer = csv.writer(csv_outfile, delimiter=',')
			for an in ANNOTATIONS:
				csv_writer.writerow(an)
		project_dataset = Dataset(tile_px=299, tile_um=302,
								  config_file=PROJECT_CONFIG['dataset_config'],
								  sources=PROJECT_CONFIG['datasets'],
								  annotations=PROJECT_CONFIG['annotations'])
		project_dataset.update_annotations_with_slidenames(PROJECT_CONFIG['annotations'])
		loaded_slides = project_dataset.get_slides()
		for slide in SLIDES_TO_VERIFY:
			if slide not in loaded_slides:
				log.error(f"Failed to correctly associate slide names ({slide}); please see annotations file below.")
				with open(outfile, 'r') as ann_read:
					print()
					print(ann_read.read())
				print("\t...FAILED")
				return
		print("\t...OK")

	def setup_hp(self, model_type):
		# Remove old batch train file
		log.header("Setting up hyperparameter setup...")
		try:
			os.remove(PROJECT_CONFIG['batch_train_config'])
		except:
			pass
		# Setup loss function
		if model_type == 'categorical':
			loss = 'sparse_categorical_crossentropy'
		elif model_type == 'linear':
			loss = 'mean_squared_error'
		# Create batch train file
		self.SFP.create_hyperparameter_sweep(tile_px=299, tile_um=302,
											 finetune_epochs=[1],
											 toplayer_epochs=[0],
											 model=["InceptionV3"],
											 pooling=["max"],
											 loss=[loss],
											 learning_rate=[0.001],
											 batch_size=[64],
											 hidden_layers=[0,1],
											 optimizer=["Adam"],
											 early_stop=[False],
											 early_stop_patience=[15],
											 early_stop_method='loss',
											 hidden_layer_width=500,
											 trainable_layers=0,
											 L2_weight=0,
											 balanced_training=["BALANCE_BY_PATIENT"],
											 balanced_validation=["NO_BALANCE"],
											 augment=[True],
											 label='TEST',
											 filename=PROJECT_CONFIG["batch_train_config"])

		# Create single hyperparameter combination
		hp = sf.model.HyperParameters(finetune_epochs=1, toplayer_epochs=0, model='InceptionV3', pooling='max', loss=loss,
				learning_rate=0.001, batch_size=64, hidden_layers=1, optimizer='Adam', early_stop=False, 
				early_stop_patience=0, balanced_training='BALANCE_BY_PATIENT', balanced_validation='NO_BALANCE', 
				augment=True)
		print("\t...DONE")
		return hp

	def test_extraction(self, regular=True, tma=True):
		# Test tile extraction, default parameters, for regular slides
		if regular:
			log.header("Testing multiple slides extraction...")
			self.SFP.extract_tiles(tile_px=299, tile_um=302, buffer=self.buffer, dataset=['TEST2'])
		if tma:
			log.header("Testing Tumor Micro-array (TMA) extraction...")
			self.SFP.extract_tiles(tile_px=299, tile_um=302, buffer=self.buffer, dataset=['TMA'], tma=True)
		print("\t...OK")

	def test_single_extraction(self, buffer=True):
		log.header("Testing single slide extraction...")
		extracting_dataset = Dataset(tile_px=299, tile_um=302, config_file=self.SFP.PROJECT['dataset_config'], sources=self.SFP.PROJECT['datasets'])
		extracting_dataset.load_annotations(self.SFP.PROJECT['annotations'])
		dataset_name = self.SFP.PROJECT['datasets'][0]
		slide_list = extracting_dataset.get_slide_paths(dataset=dataset_name)
		roi_dir = extracting_dataset.datasets[dataset_name]['roi'] 
		tiles_dir = extracting_dataset.datasets[dataset_name]['tiles']
		pb = None#ProgressBar(bar_length=5, counter_text='tiles')
		whole_slide = sf.slide.SlideReader(slide_list[0], 299, 302, 1, enable_downsample=False, export_folder=tiles_dir, roi_dir=roi_dir, roi_list=None, buffer=buffer, pb=pb) 
		whole_slide.extract_tiles(normalizer='macenko')
		print("\t...OK")

	def test_realtime_normalizer(self):
		print("Testing realtime normalization, using Macenko")
		hp = self.setup_hp('categorical')
		self.SFP.train(outcome_header='category1', k_fold_iter=1, normalizer='macenko', normalizer_strategy='realtime', steps_per_epoch_override=5)

	def test_training(self, categorical=True, linear=True, multi_input=True):
		if categorical:
			# Test categorical outcome
			hp = self.setup_hp('categorical')
			print("Training to single categorical outcome from specified hyperparameters...")
			results_dict = self.SFP.train(models = 'manual_hp', outcome_header='category1', hyperparameters=hp, k_fold_iter=1, validate_on_batch=50, steps_per_epoch_override=5)
			
			if not results_dict or 'history' not in results_dict[results_dict.keys()[0]]:
				print("\tFAIL: Keras results object not received from training")
			else:
				print("\t...OK")

			print("Training to multiple sequential categorical outcomes from batch train file...")
			# Test multiple sequential categorical outcome models
			self.SFP.train(outcome_header=['category1', 'category2'], k_fold_iter=1, steps_per_epoch_override=5)
			print("\t...OK")
		if linear:
			# Test single linear outcome
			hp = self.setup_hp('linear')
			# Test multiple linear outcome
			print("Training to multiple linear outcomes...")
			self.SFP.train(outcome_header=['linear1', 'linear2'], multi_outcome=True, k_fold_iter=1, validate_on_batch=50, steps_per_epoch_override=5)
			print("\t...OK")
		if multi_input:
			hp = self.setup_hp('categorical')
			print("Training with multiple input types...")
			self.SFP.train(outcome_header='category1', input_header='category2', k_fold_iter=1, validate_on_batch=50, steps_per_epoch_override=5)
		print("\t...OK")

	def test_training_performance(self):
		hp = self.setup_hp('categorical')
		hp.finetune_epochs = [1,3]
		log.header("Testing performance of training (single categorical outcome)...")
		results_dict = self.SFP.train(models='performance', outcome_header='category1', hyperparameters=hp, k_fold_iter=1)

	def test_evaluation(self):
		log.header("Testing evaluation of a saved model...")
		self.SFP.evaluate(outcome_header='category1', model=SAVED_MODEL)
		#log.header("Testing that evaluation matches known baseline...")
		#self.SFP.evaluate(outcome_header='category1', model=REFERENCE_MODEL, filters={'submitter_id': '234839'})
		# Code to lookup excel sheet of predictions and verify they match known baseline
		print('\t...OK')

	def test_heatmap(self):
		log.header("Testing heatmap generation...")
		self.SFP.generate_heatmaps(SAVED_MODEL, filters={TCGA.patient: ['234839']})
		print("\t...OK")

	def test_mosaic(self):
		log.header("Testing mosaic generation...")
		self.SFP.generate_mosaic(SAVED_MODEL, mosaic_filename="mosaic_test.png")
		print("\t...OK")

	def test_activations(self):
		log.header("Testing activations analytics...")
		AV = self.SFP.generate_activations_analytics(model=SAVED_MODEL, 
													outcome_header='category1', 
													focus_nodes=[0])
		AV.generate_box_plots()
		umap = TFRecordMap.from_activations(AV)
		umap.save_2d_plot(join(PROJECT_CONFIG['root'], 'stats', '2d_umap.png'))
		top_nodes = AV.get_top_nodes_by_slide()
		for node in top_nodes[:5]:
			umap.save_3d_plot(node=node, filename=join(PROJECT_CONFIG['root'], 'stats', f'3d_node{node}.png'))
		print("\t...OK")

	def test(self, extract=True, train=True, normalizer=True, train_performance=True, 
				evaluate=True,heatmap=True, mosaic=True, activations=True):
		'''Perform and report results of all available testing.'''
		if extract: 			self.test_extraction()
		if train:				self.test_training()
		if normalizer:			self.test_realtime_normalizer()
		if train_performance: 	self.test_training_performance()
		if evaluate:			self.test_evaluation()
		if heatmap:				self.test_heatmap()
		if mosaic:				self.test_mosaic()
		if activations:			self.test_activations()<|MERGE_RESOLUTION|>--- conflicted
+++ resolved
@@ -105,11 +105,7 @@
 
 class TestSuite:
 	'''Class to supervise standardized testing of slideflow pipeline.'''
-<<<<<<< HEAD
-	def __init__(self, reset=True, silent=True, buffer=None, num_threads=8):
-=======
-	def __init__(self, reset=True, silent=True, buffer=None, debug=False):
->>>>>>> 1b1282d4
+	def __init__(self, reset=True, silent=True, buffer=None, num_threads=8, debug=False):
 		'''Initialize testing models.'''
 		
 		# Set logging level
