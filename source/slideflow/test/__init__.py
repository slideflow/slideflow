--- conflicted
+++ resolved
@@ -15,7 +15,6 @@
 from glob import glob
 from os.path import join
 
-<<<<<<< HEAD
 # Todo:
 #- JPG, TIFF, SVS
 #- Verify properties: dimensions, properties (dict), level_dimensions, level_count, level_downsamples
@@ -128,109 +127,11 @@
 class TestSuite:
 	'''Class to supervise standardized testing of slideflow pipeline.'''
 	def __init__(self, root, reset=True, buffer=None, num_threads=8, debug=False):
-=======
-''' Todo:
-- JPG, TIFF, SVS
-- Verify properties: dimensions, properties (dict), level_dimensions, level_count, level_downsamples
-- Verify ROI (area, coordinates)
-- Verify thumbnail
-- Verify extracted tiles at different pixels and microns
-- Verify logits and prelogits based on saved model
-- Verify heatmaps
-'''
-
-# TCGA SVS Download
-
-# Case TCGA-EM-A1YB
-
-# import requests
-# import json
-# import re
-# params = {'ids': ["281ba1d7-69c9-4e0d-a33b-47ad05bada22"]}
-# data_endpt = "https://api.gdc.cancer.gov/data"
-# response = requests.post(data_endpt, data = json.dumps(params), headers = {"Content-Type": "application/json"})
-# response_head_cd = response.headers["Content-Disposition"]
-# file_name = re.findall("filename=(.+)", response_head_cd)[0]
-# with open(file_name, "wb") as output_file:
-#	output_file.write(response.content)
-
-# --- TEST suite configuration --------------------------------------------------------
-TEST_DATASETS = {
-	'TEST1': {
-		'slides': '/home/shawarma/data/HNSC/train_slides',
-		'roi': '/home/shawarma/data/HNSC/train_slides',
-		'tiles': '/home/shawarma/data/test_project/tiles/TEST1',
-		'tfrecords': '/home/shawarma/data/test_project/tfrecords/TEST1',
-	},
-	'TEST2': {
-		'slides': '/mnt/raid/SLIDES/THCA/UCH',
-		'roi': '/mnt/raid/SLIDES/THCA/UCH',
-		'tiles': '/home/shawarma/data/test_project/tiles/TEST2',
-		'tfrecords': '/home/shawarma/data/test_project/tfrecords/TEST2',
-	},
-	'TMA': {
-		'slides': '/home/shawarma/data/test_slides',
-		'roi': '/home/shawarma/data/test_slides',
-		'tiles': '/home/shawarma/data/test_project/tiles/TMA',
-		'tfrecords': '/home/shawarma/data/test_project/tfrecords/TMA',
-	}
-}
-PROJECT_CONFIG = {
-	'root': '/home/shawarma/data/test_project',
-	'name': 'TEST_PROJECT',
-	'annotations': '/home/shawarma/data/test_project/annotations.csv',
-	'dataset_config': '/home/shawarma/data/test_datasets.json',
-	'datasets': ['TEST2', 'TMA'],
-	'models_dir': '/home/shawarma/data/test_project/models',
-	'tile_um': 302,
-	'tile_px': 299,
-	'use_fp16': True,
-	'batch_train_config': '/home/shawarma/data/test_project/batch_train.csv',
-	'validation_fraction': 0.2,
-	'validation_target': 'per-patient',
-	'validation_strategy': 'k-fold',
-	'validation_k_fold': 3,
-}
-
-ANNOTATIONS = [
-	[TCGA.patient, 'dataset', 'category1', 'category2', 'linear1', 'linear2', 'slide'],
-	['234839', 'TEST2', 'PTC-follicular', 'BRAF', '1.1', '1.2', '234839'],
-	['234834', 'TEST2', 'PTC-follicular', 'BRAF', '2.1', '2.2', '234834'],
-	['234809', 'TEST2', 'PTC-follicular', 'BRAF', '2.2', '1.2', ''],
-	['234840', 'TEST2', 'PTC-follicular', 'BRAF', '2.8', '4.2', '234840'],
-	['234832', 'TEST2', 'PTC-follicular', 'Non-mutant', '4.3', '3.2', ''],
-	['234803', 'TEST2', 'PTC-follicular', 'Non-mutant', '2.2', '1.2', ''],
-	['234823', 'TEST2', 'PTC-follicular', 'Non-mutant', '0.2', '1.1', ''],
-	['234833', 'TEST2', 'PTC-follicular', 'Non-mutant', '7.2', '4.2', ''],
-
-	['234798', 'TEST2', 'NIFTP', 'cat2a', '2.8', '4.8', ''],
-	['234808', 'TEST2', 'NIFTP', 'cat2b', '2.8', '4.7', ''],
-	['234810', 'TEST2', 'NIFTP', 'cat2a', '3.8', '4.6', ''],
-	['234829', 'TEST2', 'NIFTP', 'cat2b', '4.8', '4.5', ''],
-	['234843', 'TEST2', 'NIFTP', 'cat2a', '5.8', '4.4', ''],
-	['234851', 'TEST2', 'NIFTP', 'cat2b', '6.8', '4.2', ''],
-	['234867', 'TEST2', 'NIFTP', 'cat2a', '7.8', '4.1', ''],
-
-	['TMA_1185', 'TMA', 'PRAD', 'None', '7.8', '4.1', ''],
-]
-
-SLIDES_TO_VERIFY = ['234834', '234840']
-
-SAVED_MODEL = join(PROJECT_CONFIG['models_dir'], 'category1-performance-kfold1', 'trained_model_epoch1.h5')
-REFERENCE_MODEL = None
-
-# --------------------------------------------------------------------------------------
-
-class TestSuite:
-	'''Class to supervise standardized testing of slideflow pipeline.'''
-	def __init__(self, reset=True, silent=True, buffer=None, num_threads=8, debug=False):
->>>>>>> 8b6e0aff
 		'''Initialize testing models.'''
 		
 		# Set logging level
 		if debug:
 			os.environ['TF_CPP_MIN_LOG_LEVEL'] = "0"
-<<<<<<< HEAD
 			tf.get_logger().setLevel("INFO")
 		else:
 			os.environ['TF_CPP_MIN_LOG_LEVEL'] = "3"
@@ -238,23 +139,12 @@
 
 		# Configure testing environment
 		self.config = TestConfigurator(root)
-
-=======
-	   		tf.get_logger().setLevel("INFO")
-		else:
-			os.environ['TF_CPP_MIN_LOG_LEVEL'] = "2"
-			tf.get_logger().setLevel("ERROR")
-
->>>>>>> 8b6e0aff
 		# Reset test progress
 		if reset: self.reset()
 
 		# Intiailize project
-<<<<<<< HEAD
 		self.SFP = sf.SlideflowProject(self.config.PROJECT['root'], interactive=False)
-=======
-		self.SFP = sf.SlideflowProject(PROJECT_CONFIG['root'], interactive=False)
->>>>>>> 8b6e0aff
+
 		self.SFP.FLAGS['num_threads'] = num_threads
 		self.configure_project()
 
@@ -390,11 +280,7 @@
 	def test_realtime_normalizer(self):
 		print("Testing realtime normalization, using Macenko")
 		hp = self.setup_hp('categorical')
-<<<<<<< HEAD
 		self.SFP.train(outcome_header='category1', k_fold_iter=1, normalizer='reinhard', normalizer_strategy='realtime', steps_per_epoch_override=5)
-=======
-		self.SFP.train(outcome_header='category1', k_fold_iter=1, normalizer='macenko', normalizer_strategy='realtime', steps_per_epoch_override=5)
->>>>>>> 8b6e0aff
 
 	def test_training(self, categorical=True, linear=True, multi_input=True):
 		if categorical:
@@ -433,11 +319,7 @@
 
 	def test_evaluation(self):
 		log.header("Testing evaluation of a saved model...")
-<<<<<<< HEAD
 		self.SFP.evaluate(outcome_header='category1', model=self.config.SAVED_MODEL)
-=======
-		self.SFP.evaluate(outcome_header='category1', model=SAVED_MODEL)
->>>>>>> 8b6e0aff
 		#log.header("Testing that evaluation matches known baseline...")
 		#self.SFP.evaluate(outcome_header='category1', model=REFERENCE_MODEL, filters={'submitter_id': '234839'})
 		# Code to lookup excel sheet of predictions and verify they match known baseline
@@ -450,11 +332,7 @@
 
 	def test_mosaic(self):
 		log.header("Testing mosaic generation...")
-<<<<<<< HEAD
 		self.SFP.generate_mosaic(self.config.SAVED_MODEL, mosaic_filename="mosaic_test.png")
-=======
-		self.SFP.generate_mosaic(SAVED_MODEL, mosaic_filename="mosaic_test.png")
->>>>>>> 8b6e0aff
 		print("\t...OK")
 
 	def test_activations(self):
@@ -467,11 +345,7 @@
 		umap.save_2d_plot(join(self.SFP.PROJECT['root'], 'stats', '2d_umap.png'))
 		top_nodes = AV.get_top_nodes_by_slide()
 		for node in top_nodes[:5]:
-<<<<<<< HEAD
 			umap.save_3d_plot(node=node, filename=join(self.SFP.PROJECT['root'], 'stats', f'3d_node{node}.png'))
-=======
-			umap.save_3d_plot(node=node, filename=join(PROJECT_CONFIG['root'], 'stats', f'3d_node{node}.png'))
->>>>>>> 8b6e0aff
 		print("\t...OK")
 
 	def test(self, extract=True, train=True, normalizer=True, train_performance=True, 
