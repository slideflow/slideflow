def main(SFP):
	# First run only: automatically associate slide names in the annotations file
	# ---------------------------------------------------------------------------
	#SFP.associate_slide_names()
	
	# Perform tile extraction
	# -----------------------
	#SFP.extract_tiles()
		   
	# Train with a hyperparameter sweep
	# ---------------------------------
	#SFP.create_hyperparameter_sweep(tile_px=[299, 331],
<<<<<<< HEAD
	#								tile_um=[302],
	#								finetune_epochs=[5],
	#								toplayer_epochs=0,
	#								model=['Xception'],
	#								pooling=['avg'],
	#								loss='sparse_categorical_crossentropy', 
	#								learning_rate=[0.00001, 0.001],
	#								batch_size=64,
	#								hidden_layers=[1],
	#								optimizer='Adam',
	#								early_stop=True,
	#								early_stop_patience=15,
	#								balanced_training=['BALANCE_BY_CATEGORY'],
	#								balanced_validation='NO_BALANCE',
	#								hidden_layer_width=500,
	#								trainable_layers=0,
	#								L2_weight=0,
	#								early_stop_method='loss',
	#								augment=True,
	#								filename=None)
=======
	#                                tile_um=[302], 
	#                                finetune_epochs=[5], 
	#                                toplayer_epochs=0, 
	#                                model=['Xception'], 
	#                                pooling=['avg'],
	#                                loss='sparse_categorical_crossentropy', 
	# 								 learning_rate=[0.00001, 0.001], 
	#                                batch_size=64, 
	#                                hidden_layers=[1], 
	#                                optimizer='Adam', 
	#                                early_stop=True, 
	#                                early_stop_patience=15, 
	#                                balanced_training=['BALANCE_BY_CATEGORY'],
	# 								 balanced_validation='NO_BALANCE', 
	#                                hidden_layer_width=500, 
	#                                trainable_layers=0, 
	#                                L2_weight=0, 
	#                                early_stop_method='loss', 
	#                                augment=True, 
	#                                filename=None)
>>>>>>> 6eda474f
	#SFP.train(
	#	  outcome_label_header="category",
	#	  filters = {
	#		  'dataset': 'train',
	#		  'category': ['negative', 'positive']
	#	  },
	#	  batch_file='batch_train.tsv')

	# Evaluate model performance with separate data
	# ---------------------------------------------
<<<<<<< HEAD
	#SFP.evaluate(model='/path/to/trained_model.h5', outcome_label_header="category", filters = {'dataset': ['eval']})
=======
	#SFP.evaluate(model='/path/to/trained_model.h5', 
	#             outcome_header="category", 
	#             filters = {'dataset': ['eval']})
>>>>>>> 6eda474f

	# Create heatmaps of predictions with a certain model
	# ---------------------------------------------------
	#SFP.generate_heatmaps(model='/path/to/trained_model.h5',
	# 					   filters = {'dataset': ['eval']})

	# Generate a mosaic map of tiles using a certain model
	# ----------------------------------------------------
	#SFP.generate_mosaic(model='/path/to/trained_model.h5', 
	# 					 filters = {'dataset': ['eval']}, 
	# 					 resolution='high')

	# Visualize and analyze post-convolutional layer activations
	# ---------------------------------------------------
	#from slideflow.statistics import TFRecordMap
	#from os.path import join
<<<<<<< HEAD
	#AV = SFP.generate_activations_analytics(model='/path/to/trained_model.h5', outcome_label_header="HPV", filters={"HPV": ["HPV+", "HPV-"]})
=======
	#AV = SFP.generate_activations(model='/path/to/trained_model.h5', 
	#                              outcome_header="HPV", 
	#                              filters={"HPV": ["HPV+", "HPV-"]})
>>>>>>> 6eda474f
	#AV.generate_box_plots()
	#umap = TFRecordMap.from_activations(AV)
	#umap.save_2d_plot(join(SFP.PROJECT['root'], 'stats', '2d_umap.png'))
	#top_nodes = AV.get_top_nodes_by_slide()
	#for node in top_nodes[:10]:
	#	umap.save_3d_node_plot(node, join(SFP.PROJECT['root'], 'stats', f'3d_node{node}.png'))
	pass<|MERGE_RESOLUTION|>--- conflicted
+++ resolved
@@ -10,7 +10,6 @@
 	# Train with a hyperparameter sweep
 	# ---------------------------------
 	#SFP.create_hyperparameter_sweep(tile_px=[299, 331],
-<<<<<<< HEAD
 	#								tile_um=[302],
 	#								finetune_epochs=[5],
 	#								toplayer_epochs=0,
@@ -31,28 +30,6 @@
 	#								early_stop_method='loss',
 	#								augment=True,
 	#								filename=None)
-=======
-	#                                tile_um=[302], 
-	#                                finetune_epochs=[5], 
-	#                                toplayer_epochs=0, 
-	#                                model=['Xception'], 
-	#                                pooling=['avg'],
-	#                                loss='sparse_categorical_crossentropy', 
-	# 								 learning_rate=[0.00001, 0.001], 
-	#                                batch_size=64, 
-	#                                hidden_layers=[1], 
-	#                                optimizer='Adam', 
-	#                                early_stop=True, 
-	#                                early_stop_patience=15, 
-	#                                balanced_training=['BALANCE_BY_CATEGORY'],
-	# 								 balanced_validation='NO_BALANCE', 
-	#                                hidden_layer_width=500, 
-	#                                trainable_layers=0, 
-	#                                L2_weight=0, 
-	#                                early_stop_method='loss', 
-	#                                augment=True, 
-	#                                filename=None)
->>>>>>> 6eda474f
 	#SFP.train(
 	#	  outcome_label_header="category",
 	#	  filters = {
@@ -63,13 +40,9 @@
 
 	# Evaluate model performance with separate data
 	# ---------------------------------------------
-<<<<<<< HEAD
-	#SFP.evaluate(model='/path/to/trained_model.h5', outcome_label_header="category", filters = {'dataset': ['eval']})
-=======
 	#SFP.evaluate(model='/path/to/trained_model.h5', 
-	#             outcome_header="category", 
+	#             outcome_label_header="category", 
 	#             filters = {'dataset': ['eval']})
->>>>>>> 6eda474f
 
 	# Create heatmaps of predictions with a certain model
 	# ---------------------------------------------------
@@ -86,13 +59,9 @@
 	# ---------------------------------------------------
 	#from slideflow.statistics import TFRecordMap
 	#from os.path import join
-<<<<<<< HEAD
-	#AV = SFP.generate_activations_analytics(model='/path/to/trained_model.h5', outcome_label_header="HPV", filters={"HPV": ["HPV+", "HPV-"]})
-=======
 	#AV = SFP.generate_activations(model='/path/to/trained_model.h5', 
-	#                              outcome_header="HPV", 
+	#                              outcome_label_header="HPV", 
 	#                              filters={"HPV": ["HPV+", "HPV-"]})
->>>>>>> 6eda474f
 	#AV.generate_box_plots()
 	#umap = TFRecordMap.from_activations(AV)
 	#umap.save_2d_plot(join(SFP.PROJECT['root'], 'stats', '2d_umap.png'))
