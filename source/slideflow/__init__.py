--- conflicted
+++ resolved
@@ -3,2998 +3,10 @@
 #TODO: unify slideflow model loading, even straight from directory, into a SlideflowModel file, which
 # 		will auto-handle finding the hyperparameters.json file, etc
 #TODO: put tfrecord report in tfrecord directories
-<<<<<<< HEAD
-#TODO: either fix or deprecate dual tile extraction
-#TODO: [urgent] fix model evaluation: should detect category assignments from hyperparameter file
-#DONE: put hyperparameters file in model folder
-#DONE: Fix (and test) multiple slides per patient
-
-__version__ = "1.11.0-dev5"
-
-NO_LABEL = 'no_label'
-SILENT = 'SILENT'
-SOURCE_DIR = os.path.dirname(os.path.realpath(__file__))
-COMET_API_KEY = "A3VWRcPaHgqc4H5K0FoCtRXbp"
-logging.getLogger("tensorflow").setLevel(logging.ERROR)
-os.environ['TF_CPP_MIN_LOG_LEVEL'] = '3'
-
-DEFAULT_FLAGS = {
-	'use_comet': False,
-	'skip_verification': False,
-	'eval_batch_size': 64,
-	'num_threads': 4,
-	'logging_levels': {
-		'info': 3,
-		'warn': 3,
-		'error': 3,
-		'complete': 3,
-		'silent': False
-	}
-}
-
-def print_fn(string):
-	sys.stdout.write(f"\r\033[K{string}\n")
-	sys.stdout.flush()
-
-def _tile_extractor(slide_path, roi_dir, roi_method, skip_missing_roi, randomize_origin, 
-					img_format, tma, full_core, shuffle, tile_px, tile_um, stride_div, 
-					downsample, whitespace_fraction, whitespace_threshold, grayspace_fraction,
-					grayspace_threshold, normalizer, normalizer_source, split_fraction,
-					split_names, report_dir, tfrecord_dir, tiles_dir, save_tiles, save_tfrecord, 
-					buffer, threads_per_worker, pb_counter, counter_lock):	
-
-	from slideflow.slide import TMAReader, SlideReader, TileCorruptionError
-	try:
-		log.empty(f"Exporting tiles for slide {sfutil.path_to_name(slide_path)}", 1, print_fn)
-
-		if tma:
-			whole_slide = TMAReader(slide_path,
-									tile_px,
-									tile_um,
-									stride_div,
-									enable_downsample=downsample,
-									report_dir=report_dir,
-									buffer=buffer)
-									#pb_counter=pb.get_counter())
-		else:
-			whole_slide = SlideReader(slide_path,
-									tile_px,
-									tile_um,
-									stride_div,
-									enable_downsample=downsample, 
-									roi_dir=roi_dir,
-									roi_method=roi_method,
-									randomize_origin=randomize_origin,
-									skip_missing_roi=skip_missing_roi,
-									buffer=buffer,
-									pb_counter=pb_counter,
-									counter_lock=counter_lock,
-									print_fn=print_fn)
-
-		if not whole_slide.loaded_correctly():
-			return
-
-		try:
-			report = whole_slide.extract_tiles(tfrecord_dir=tfrecord_dir if save_tfrecord else None,
-												tiles_dir=tiles_dir if save_tiles else None,
-												split_fraction=split_fraction,
-												split_names=split_names,
-												whitespace_fraction=whitespace_fraction,
-												whitespace_threshold=whitespace_threshold,
-												grayspace_fraction=grayspace_fraction,
-												grayspace_threshold=grayspace_threshold,
-												normalizer=normalizer,
-												normalizer_source=normalizer_source,
-												img_format=img_format,
-												full_core=full_core,
-												shuffle=shuffle,
-												num_threads=threads_per_worker)
-		except TileCorruptionError:
-			if downsample:
-				log.warn(f"Corrupt tile in {sfutil.green(sfutil.path_to_name(slide_path))}; will try re-extraction with downsampling disabled", 1, print_fn)
-				report = _tile_extractor(
-					slide_path,
-					roi_dir,
-					roi_method,
-					skip_missing_roi,
-					randomize_origin,
-					img_format,
-					tma,
-					full_core,
-					shuffle,
-					tile_px,
-					tile_um,
-					stride_div,
-					False, #downsample = False
-					whitespace_fraction,
-					whitespace_threshold, 
-					grayspace_fraction, 
-					grayspace_threshold, 
-					normalizer, 
-					normalizer_source, 
-					split_fraction, 
-					split_names, 
-					report_dir,
-					tfrecord_dir, 
-					tiles_dir, 
-					save_tiles, 
-					save_tfrecord, 
-					buffer, 
-					threads_per_worker,
-					pb_counter,
-					counter_lock)
-			else:
-				log.error(f"Corrupt tile in {sfutil.green(sfutil.path_to_name(slide_path))}; skipping slide", 1, print_fn)
-				return
-		del whole_slide
-		return report
-	except (KeyboardInterrupt, SystemExit):
-		print("Exiting...")
-		return
-
-def _activations_generator(project_config, model, outcome_label_headers=None, layers=None, filters=None, filter_blank=None, 
-								focus_nodes=[], node_exclusion=False, activations_export=None,
-								activations_cache='default', normalizer=None, normalizer_source=None, 
-								max_tiles_per_slide=100, min_tiles_per_slide=None, model_format=None, 
-								include_logits=True, batch_size=None, torch_export=None, results_dict=None):
-		from slideflow.activations import ActivationsVisualizer
-
-		log.header("Generating layer activations...")
-		layers = [layers] if type(layers) != list else layers
-
-		# Setup directories
-		stats_root = join(project_config['root'], 'stats')
-		if not exists(stats_root): os.makedirs(stats_root)
-
-		# Load dataset for evaluation
-		hp_data = sfutil.load_json(join(dirname(model), 'hyperparameters.json'))
-		activations_dataset = Dataset(config_file=project_config['dataset_config'],
-										sources=project_config['datasets'],
-										tile_px=hp_data['hp']['tile_px'],
-										tile_um=hp_data['hp']['tile_um'],
-										annotations=project_config['annotations'],
-										filters=filters,
-										filter_blank=filter_blank)
-
-		tfrecords_list = activations_dataset.get_tfrecords(ask_to_merge_subdirs=True)
-
-		log.info(f"Visualizing activations from {len(tfrecords_list)} slides", 1)
-
-		AV = ActivationsVisualizer(model=model,
-								   tfrecords=tfrecords_list,
-								   root_dir=project_config['root'],
-								   image_size=hp_data['hp']['tile_px'],
-								   annotations=project_config['annotations'],
-								   outcome_label_headers=outcome_label_headers,
-								   focus_nodes=focus_nodes,
-								   use_fp16=project_config['use_fp16'],
-								   normalizer=normalizer,
-								   normalizer_source=normalizer_source,
-								   activations_export=None if not activations_export else join(stats_root, activations_export),
-								   activations_cache=activations_cache,
-								   max_tiles_per_slide=max_tiles_per_slide,
-								   min_tiles_per_slide=min_tiles_per_slide,
-								   manifest=activations_dataset.get_manifest(),
-								   model_format=model_format,
-								   layers=layers,
-								   include_logits=include_logits,
-								   batch_size=(batch_size if batch_size else hp_data['hp']['batch_size']))
-
-		if torch_export:
-			AV.export_to_torch(torch_export)
-
-		if results_dict is not None:
-			results_dict.update({'num_features': AV.num_features})
-		
-		return AV
-
-def _evaluator(outcome_label_headers, model, project_config, results_dict, input_header=None, filters=None, 
-				hyperparameters=None, checkpoint=None, eval_k_fold=None, max_tiles_per_slide=0,
-				min_tiles_per_slide=0, normalizer=None, normalizer_source=None, flags=None,
-				permutation_importance=False):
-
-	'''Internal function to execute model evaluation process.'''
-
-	import slideflow.model as sfmodel
-	from slideflow.statistics import to_onehot
-	if not flags: flags = DEFAULT_FLAGS
-
-	model_root = dirname(model)
-	log.configure(filename=join(project_config['root'], "log.log"), levels=flags['logging_levels'])
-
-	# Load hyperparameters from saved model
-	hp_file = hyperparameters if hyperparameters else join(model_root, 'hyperparameters.json')
-	hp_data = sfutil.load_json(hp_file)
-	hp = sfmodel.HyperParameters()
-	hp._load_dict(hp_data['hp'])
-	model_name = f"eval-{hp_data['model_name']}-{sfutil.path_to_name(model)}"
-
-	# Filter out slides that are blank in the outcome label, or blank in any of the input_header categories
-	filter_blank = [outcome_label_headers] if not isinstance(outcome_label_headers, list) else outcome_label_headers
-	if input_header:
-		input_header = [input_header] if not isinstance(input_header, list) else input_header
-		filter_blank += input_header
-
-	# Load dataset and annotations for evaluation
-	eval_dataset = Dataset(config_file=project_config['dataset_config'],
-						   sources=project_config['datasets'],
-						   tile_px=hp.tile_px,
-						   tile_um=hp.tile_um,
-						   annotations=project_config['annotations'],
-						   filters=filters,
-						   filter_blank=filter_blank)
-
-	slide_labels_dict, unique_labels = eval_dataset.get_labels_from_annotations(outcome_label_headers, 
-																				use_float=(hp.model_type() in ['linear', 'cph']),
-																				key='outcome_label')
-
-	if hp.model_type() == 'categorical' and len(outcome_label_headers) > 1:
-		slide_labels_for_val_splitting = {k:{
-												'outcome_label': '-'.join(map(str, v['outcome_label'])) if type(v['outcome_label']) == list else v['outcome_label'],
-												sfutil.TCGA.patient:v[sfutil.TCGA.patient]
-											} for k,v in slide_labels_dict.items()}
-	else:
-		slide_labels_for_val_splitting = slide_labels_dict
-
-	# If using a specific k-fold, load validation plan
-	if eval_k_fold:
-		log.info(f"Using {sfutil.bold('k-fold iteration ' + str(eval_k_fold))}", 1)
-		validation_log = join(project_config['root'], "validation_plans.json")
-		_, eval_tfrecords = sfio.tfrecords.get_training_and_validation_tfrecords(eval_dataset,
-																				 validation_log,
-																				 hp.model_type(),
-																				 slide_labels_for_val_splitting,
-																				 outcome_key='outcome_label',
-																				 validation_target=hp_data['validation_target'],
-																				 validation_strategy=hp_data['validation_strategy'],
-																				 validation_fraction=hp_data['validation_fraction'],
-																				 validation_k_fold=hp_data['validation_k_fold'],
-																				 k_fold_iter=eval_k_fold)
-	# Otherwise use all TFRecords
-	else:
-		eval_tfrecords = eval_dataset.get_tfrecords(merge_subdirs=True)
-
-	# Prepare additional slide-level input
-	if input_header:
-		log.info("Preparing additional input", 1)
-		input_header = [input_header] if not isinstance(input_header, list) else input_header
-		feature_len_dict = {}   # Dict mapping input_vars to total number of different labels for each input header
-		input_labels_dict = {}  # Dict mapping input_vars to nested dictionaries mapping category ID to category label names (for categorical variables)
-								# 	or mapping to "float" for float variables
-		for slide in slide_labels_dict:
-			slide_labels_dict[slide]['input'] = []
-
-		for input_var in input_header:
-			# Check if variable can be converted to float (default). If not, will assume categorical. 
-			try:
-				eval_dataset.get_labels_from_annotations(input_var, use_float=True)
-				is_float = True
-			except TypeError:
-				is_float = False
-			log.info(f"Adding input variable {sfutil.green(input_var)} as {'float' if is_float else 'categorical'}", 1)
-
-			if is_float:
-				input_labels, _ = eval_dataset.get_labels_from_annotations(input_var, use_float=is_float)
-				for slide in slide_labels_dict:
-					slide_labels_dict[slide]['input'] += input_labels[slide]['label']
-				input_labels_dict[input_var] = 'float'
-				feature_len_dict[input_var] = 1
-			else:
-				# Read categorical variable assignments from hyperparameter file
-				input_label_to_int = {v: int(k) for k, v in hp_data['input_feature_labels'][input_var].items()}
-				input_labels, _ = eval_dataset.get_labels_from_annotations(input_var, use_float=is_float, assigned_labels=input_label_to_int)
-				feature_len_dict[input_var] = len(input_label_to_int)
-				input_labels_dict[input_var] = hp_data['input_feature_labels'][input_var]	
-
-				for slide in slide_labels_dict:
-					slide_labels_dict[slide]['input'] += to_onehot(input_labels[slide]['label'], feature_len_dict[input_var])
-					
-		feature_sizes = [feature_len_dict[i] for i in input_header]
-
-	else:
-		input_labels_dict = None
-		feature_sizes = None
-	
-	if feature_sizes and (sum(feature_sizes) != sum(hp_data['input_feature_sizes'])):
-		raise Exception("Patient-level feature matrix not equal to what was used for model training. TODO: consider using training matrix")
-		#feature_sizes = hp_data['feature_sizes']
-		#feature_names = hp_data['feature_names']
-		#num_slide_features = sum(hp_data['feature_sizes'])
-
-	# Set up model for evaluation
-	# Using the project annotation file, assemble list of slides for training, as well as the slide annotations dictionary (output labels)
-	model_dir = join(project_config['models_dir'], model_name)
-
-	# Build a model using the slide list as input and the annotations dictionary as output labels
-	SFM = sfmodel.SlideflowModel(model_dir, 
-								 hp.tile_px,
-								 slide_labels_dict,
-								 train_tfrecords=None,
-								 validation_tfrecords=eval_tfrecords,
-								 manifest=eval_dataset.get_manifest(),
-								 use_fp16=project_config['use_fp16'],
-								 model_type=hp.model_type(),
-								 normalizer=normalizer,
-								 normalizer_source=normalizer_source,
-								 feature_names=input_header,
-								 feature_sizes=feature_sizes,
-								 outcome_names=outcome_label_headers)
-
-	# Log model settings and hyperparameters
-	hp_file = join(model_dir, 'hyperparameters.json')
-
-	hp_data = {
-		"model_name": model_name,
-		"model_path": model,
-		"stage": "evaluation",
-		"tile_px": hp.tile_px,
-		"tile_um": hp.tile_um,
-		"model_type": hp.model_type(),
-		"outcome_label_headers": outcome_label_headers,
-		"input_features": input_header,
-		"input_feature_sizes": feature_sizes,
-		"input_feature_labels": input_labels_dict,
-		"outcome_labels": None if hp.model_type() != 'categorical' else dict(zip(range(len(unique_labels)), unique_labels)),
-		"dataset_config": project_config['dataset_config'],
-		"datasets": project_config['datasets'],
-		"annotations": project_config['annotations'],
-		"validation_target": hp_data['validation_target'],
-		"validation_strategy": hp_data['validation_strategy'],
-		"validation_fraction": hp_data['validation_fraction'],
-		"validation_k_fold": hp_data['validation_k_fold'],
-		"k_fold_i": eval_k_fold,
-		"filters": filters,
-		"pretrain": None,
-		"resume_training": None,
-		"checkpoint": checkpoint,
-		"comet_experiment": None,
-		"hp": hp._get_dict()
-	}
-	sfutil.write_json(hp_data, hp_file)
-
-	# Perform evaluation
-	log.info(f"Evaluating {sfutil.bold(len(eval_tfrecords))} tfrecords", 1)
-	
-	results = SFM.evaluate(tfrecords=eval_tfrecords, 
-						   hp=hp,
-						   model=model,
-						   model_type=hp.model_type(),
-						   checkpoint=checkpoint,
-						   batch_size=flags['eval_batch_size'],
-						   max_tiles_per_slide=max_tiles_per_slide,
-						   min_tiles_per_slide=min_tiles_per_slide, 
-						   permutation_importance=permutation_importance)
-
-	# Load results into multiprocessing dictionary
-	results_dict['results'] = results
-	return results_dict
-
-def _heatmap_generator(slide, model_path, save_folder, roi_list, show_roi, roi_method,
-						resolution, interpolation, project_config, logit_cmap=None, skip_thumb=False, 
-						buffer=True, normalizer=None, normalizer_source=None, model_format=None, num_threads='auto', flags=None):
-
-	'''Internal function to execute heatmap generator process.'''
-	from slideflow.activations import Heatmap
-
-	if not flags: flags = DEFAULT_FLAGS
-	log.configure(filename=join(project_config['root'], "log.log"), levels=flags['logging_levels'])
-
-	resolutions = {'low': 1, 'medium': 2, 'high': 4}
-	try:
-		stride_div = resolutions[resolution]
-	except KeyError:
-		log.error(f"Invalid resolution '{resolution}': must be either 'low', 'medium', or 'high'.")
-		return
-
-	if exists(join(save_folder, f'{sfutil.path_to_name(slide)}-custom.png')):
-		log.empty(f"Skipping already-completed heatmap for slide {sfutil.path_to_name(slide)}", 1)
-		return
-
-	hp_data = sfutil.load_json(join(dirname(model_path), 'hyperparameters.json'))
-
-	heatmap = Heatmap(slide,
-					  model_path,
-					  hp_data['tile_px'],
-					  hp_data['tile_um'],
-					  use_fp16=project_config['use_fp16'],
-					  stride_div=stride_div,
-					  roi_list=roi_list,
-					  roi_method=roi_method,
-					  buffer=buffer,
-					  normalizer=normalizer,
-					  normalizer_source=normalizer_source,
-					  batch_size=flags['eval_batch_size'],
-					  skip_thumb=skip_thumb,
-					  model_format=model_format,
-					  num_threads=num_threads)
-
-	heatmap.save(save_folder, show_roi=show_roi, interpolation=interpolation, logit_cmap=logit_cmap, skip_thumb=skip_thumb)
-
-def _trainer(outcome_label_headers, model_name, project_config, results_dict, hp, validation_strategy, 
-			validation_target, validation_fraction, validation_k_fold, validation_log, validation_dataset=None, 
-			validation_annotations=None, validation_filters=None, k_fold_i=None, k_fold_slide_labels=None, input_header=None, 
-			filters=None, filter_blank=None, pretrain=None, pretrain_model_format=None, resume_training=None, checkpoint=None,
-			validate_on_batch=0, validation_steps=200, max_tiles_per_slide=0, min_tiles_per_slide=0, starting_epoch=0,
-			steps_per_epoch_override=None, normalizer=None, normalizer_source=None, use_tensorboard=False, multi_gpu=False, 
-			save_predictions=False, skip_metrics=False, flags=None):
-
-	'''Internal function to execute model training process.'''
-	import slideflow.model as sfmodel
-	import tensorflow as tf
-	from slideflow.statistics import to_onehot
-
-	if not flags: flags = DEFAULT_FLAGS
-	log.configure(filename=join(project_config['root'], "log.log"), levels=flags['logging_levels'])
-
-	# First, clear prior Tensorflow graph to free memory
-	tf.keras.backend.clear_session()
-
-	# Log current model name and k-fold iteration, if applicable
-	k_fold_msg = "" if not k_fold_i else f" ({validation_strategy} iteration #{k_fold_i})"
-	log.empty(f"Training model {sfutil.bold(model_name)}{k_fold_msg}...")
-	log.empty(hp, 1)
-	full_model_name = model_name if not k_fold_i else model_name+f"-kfold{k_fold_i}"
-
-	# Filter out slides that are blank in the outcome label, or blank in any of the input_header categories
-	if filter_blank: filter_blank += [o for o in outcome_label_headers]
-	else: filter_blank = [o for o in outcome_label_headers]
-
-	if input_header:
-		input_header = [input_header] if not isinstance(input_header, list) else input_header
-		filter_blank += input_header
-
-	# Load dataset and annotations for training
-	training_dataset = Dataset(config_file=project_config['dataset_config'],
-							   sources=project_config['datasets'],
-							   tile_px=hp.tile_px,
-							   tile_um=hp.tile_um,
-							   annotations=project_config['annotations'],
-							   filters=filters,
-							   filter_blank=filter_blank)
-
-	# Load labels
-	slide_labels_dict, unique_labels = training_dataset.get_labels_from_annotations(outcome_label_headers,
-																					use_float=(hp.model_type() in ['linear', 'cph']),
-																					key='outcome_label')
-
-
-	'''# ===== RNA-SEQ ===================================
-	patient_to_slide = {}
-	for s in slide_labels_dict:
-		slide_labels_dict[s]['outcome_label'] = []
-		patient = sfutil._shortname(s)
-		if patient not in patient_to_slide:
-			patient_to_slide[patient] = [s]
-		else:
-			patient_to_slide[patient] += [s]
-
-	rna_seq_csv = '/mnt/data/TCGA_HNSC/hnsc_tcga_pan_can_atlas_2018/data_RNA_Seq_v2_mRNA_median_all_sample_Zscores.txt'
-	print ('Importing csv data...')
-	num_genes = 0
-	with open(rna_seq_csv, 'r') as csv_file:
-		reader = csv.reader(csv_file, delimiter='\t')
-		header = next(reader)
-		pt_with_rna_seq = [h[:12] for h in header[2:]]
-		slide_labels_dict = {s:v for s,v in slide_labels_dict.items() if sfutil._shortname(s) in pt_with_rna_seq}
-		for row in reader:
-			exp_data = row[2:]
-			if "NA" in exp_data:
-				continue
-			num_genes += 1
-			for p, exp in enumerate(exp_data):
-				if pt_with_rna_seq[p] in patient_to_slide:
-					for s in patient_to_slide[pt_with_rna_seq[p]]:
-						slide_labels_dict[s]['outcome_label'] += [float(exp)]
-	print(f"Loaded {num_genes} genes for {len(slide_labels_dict)} patients.")
-	outcome_label_headers = None
-
-	if True:
-		outcome_labels=None
-
-	# ========================================='''
-	
-	if hp.model_type() == 'categorical' and len(outcome_label_headers) == 1: 
-		outcome_labels = dict(zip(range(len(unique_labels)), unique_labels))
-	elif hp.model_type() == 'categorical':
-		outcome_labels = {k:dict(zip(range(len(ul)), ul)) for k, ul in unique_labels.items()}
-	else:
-		outcome_labels = dict(zip(range(len(outcome_label_headers)), outcome_label_headers))
-
-	# SKIP THE BELOW IF DOING RNA-SEQ
-
-	# If multiple categorical outcomes are used, create a merged variable for k-fold splitting
-	if hp.model_type() == 'categorical' and len(outcome_label_headers) > 1:
-		slide_labels_for_val_splitting = {k:{
-												'outcome_label':'-'.join(map(str, v['outcome_label'])),
-												sfutil.TCGA.patient:v[sfutil.TCGA.patient]
-											} for k,v in slide_labels_dict.items()}
-	else:
-		slide_labels_for_val_splitting = slide_labels_dict
-
-	# Get TFRecords for training and validation
-	manifest = training_dataset.get_manifest()
-
-	# Use external validation dataset if specified
-	if validation_dataset:
-		training_tfrecords = training_dataset.get_tfrecords()
-		validation_dataset = Dataset(config_file=project_config['dataset_config'],
-									 sources=validation_dataset,
-									 annotations=validation_annotations,
-									 filters=validation_filters,
-									 filter_blank=filter_blank)
-
-		validation_tfrecords = validation_dataset.get_tfrecords()
-		manifest.update(validation_dataset.get_manifest())
-		validation_labels, _ = validation_dataset.get_labels_from_annotations(outcome_label_headers, 
-																			  use_float=(hp.model_type() in ['linear', 'cph']),
-																			  key='outcome_label')
-		slide_labels_dict.update(validation_labels)
-	elif validation_strategy == 'k-fold-manual':
-		all_tfrecords = training_dataset.get_tfrecords()
-		training_tfrecords = [tfr for tfr in all_tfrecords if k_fold_slide_labels[sfutil.path_to_name(tfr)] != k_fold_i]
-		validation_tfrecords = [tfr for tfr in all_tfrecords if k_fold_slide_labels[sfutil.path_to_name(tfr)] == k_fold_i]
-		log.info(f"Using {sfutil.bold(len(training_tfrecords))} TFRecords for training, {sfutil.bold(len(validation_tfrecords))} for validation", 1)
-	else:
-		training_tfrecords, validation_tfrecords = sfio.tfrecords.get_training_and_validation_tfrecords(training_dataset,
-																										validation_log,
-																										hp.model_type(),
-																										slide_labels_for_val_splitting,
-																										outcome_key='outcome_label',
-																										validation_target=validation_target,
-																										validation_strategy=validation_strategy,
-																										validation_fraction=validation_fraction,
-																										validation_k_fold=validation_k_fold,
-																										k_fold_iter=k_fold_i)
-	# Prepare additional slide-level input
-	if input_header:
-		log.info("Preparing additional input", 1)
-		input_header = [input_header] if not isinstance(input_header, list) else input_header
-		feature_len_dict = {} 	# Dict mapping input_vars to total number of different labels for each input header
-		input_labels_dict = {}  # Dict mapping input_vars to nested dictionaries mapping category ID to category label names (for categorical variables)
-								# 	or mapping to "float" for float variables
-		for slide in slide_labels_dict:
-			slide_labels_dict[slide]['input'] = []
-
-		for input_var in input_header:
-
-			# Check if variable can be converted to float (default). If not, will assume categorical. 
-			try:
-				training_dataset.get_labels_from_annotations(input_var, use_float=True)
-				if validation_dataset:
-					validation_dataset.get_labels_from_annotations(input_var, use_float=True)
-				is_float = True
-			except TypeError:
-				is_float = False
-			log.info("Adding input variable " + input_var + " as " + ("float" if is_float else " categorical"), 1)
-
-			# Next, if this is a categorical variable, harmonize categories in training and validation datasets
-			if (not is_float) and validation_dataset:
-				_, unique_train_input_labels = training_dataset.get_labels_from_annotations(input_var, use_float=is_float)
-				_, unique_val_input_labels = validation_dataset.get_labels_from_annotations(input_var, use_float=is_float)
-
-				unique_input_labels = sorted(list(set(unique_train_input_labels + unique_val_input_labels)))
-				input_label_to_int = dict(zip(unique_input_labels, range(len(unique_input_labels))))
-				slide_feature_input_labels_dict, _ = training_dataset.get_labels_from_annotations(input_var, assigned_labels=input_label_to_int)
-				val_input_labels, _ = validation_dataset.get_labels_from_annotations(input_var, assigned_labels=input_label_to_int)
-				slide_feature_input_labels_dict.update(val_input_labels)
-			else:
-				slide_feature_input_labels_dict, unique_input_labels = training_dataset.get_labels_from_annotations(input_var, use_float=is_float)
-
-			# Assign features to 'input' key of the slide-level annotations dict
-			if is_float:
-				feature_len_dict[input_var] = num_features = 1
-				for slide in slide_labels_dict:
-					slide_labels_dict[slide]['input'] += slide_feature_input_labels_dict[slide]['label']
-				input_labels_dict[input_var] = 'float'
-			else:
-				feature_len_dict[input_var] = num_features = len(unique_input_labels)
-				for slide in slide_labels_dict:
-					slide_labels_dict[slide]['input'] += to_onehot(slide_feature_input_labels_dict[slide]['label'], num_features)
-				input_labels_dict[input_var] = dict(zip(range(len(unique_input_labels)), unique_input_labels))
-		
-		feature_sizes = [feature_len_dict[i] for i in input_header]
-				
-	else:
-		input_labels_dict = None
-		feature_sizes = None
-
-	# Initialize model
-	# Using the project annotation file, assemble list of slides for training, as well as the slide annotations dictionary (output labels)
-	model_dir = join(project_config['models_dir'], full_model_name)
-
-	# Build a model using the slide list as input and the annotations dictionary as output labels
-	SFM = sfmodel.SlideflowModel(model_dir,
-								 hp.tile_px,
-								 slide_labels_dict,
-								 training_tfrecords,
-								 validation_tfrecords,
-								 manifest=manifest,
-								 use_fp16=project_config['use_fp16'],
-								 model_type=hp.model_type(),
-								 normalizer=normalizer,
-								 normalizer_source=normalizer_source,
-								 feature_names=input_header,
-								 feature_sizes=feature_sizes,
-								 outcome_names=outcome_label_headers)
-
-	# Log model settings and hyperparameters
-	hp_file = join(project_config['models_dir'], full_model_name, 'hyperparameters.json')
-	hp_data = {
-		"model_name": model_name,
-		"stage": "training",
-		"tile_px": hp.tile_px,
-		"tile_um": hp.tile_um,
-		"model_type": hp.model_type(),
-		"outcome_label_headers": outcome_label_headers,
-		"input_features": input_header,
-		"input_feature_sizes": feature_sizes,
-		"input_feature_labels": input_labels_dict,
-		"outcome_labels": outcome_labels,
-		"dataset_config": project_config['dataset_config'],
-		"datasets": project_config['datasets'],
-		"annotations": project_config['annotations'],
-		"validation_target": validation_target,
-		"validation_strategy": validation_strategy,
-		"validation_fraction": validation_fraction,
-		"validation_k_fold": validation_k_fold,
-		"k_fold_i": k_fold_i,
-		"filters": filters,
-		"pretrain": pretrain,
-		"resume_training": resume_training,
-		"checkpoint": checkpoint,
-		"comet_experiment": None,# if not flags['use_comet'] else experiment.get_key(),
-		"hp": hp._get_dict(),
-	}
-	sfutil.write_json(hp_data, hp_file)
-
-	# Execute training
-	try:
-		results, history = SFM.train(hp, 
-									 pretrain=pretrain, 
-									 pretrain_model_format=pretrain_model_format,
-									 resume_training=resume_training, 
-									 checkpoint=checkpoint,
-									 validate_on_batch=validate_on_batch,
-									 val_batch_size=flags['eval_batch_size'],
-									 validation_steps=validation_steps,
-									 max_tiles_per_slide=max_tiles_per_slide,
-									 min_tiles_per_slide=min_tiles_per_slide,
-									 starting_epoch=starting_epoch,
-									 steps_per_epoch_override=steps_per_epoch_override,
-									 use_tensorboard=use_tensorboard,
-									 multi_gpu=multi_gpu,
-									 save_predictions=save_predictions,
-									 skip_metrics=skip_metrics)
-		results['history'] = history
-		results_dict.update({full_model_name: results})
-		logged_epochs = [int(e[5:]) for e in results['epochs'].keys() if e[:5] == 'epoch']
-		
-		#if flags['use_comet']: experiment.log_metrics(results['epochs'][f'epoch{max(logged_epochs)}'])
-		del(SFM)
-		return history
-	except tf.errors.ResourceExhaustedError as e:
-		log.empty("\n")
-		print(e)
-		log.error(f"Training failed for {sfutil.bold(model_name)}, GPU memory exceeded.", 0)
-		del(SFM)
-		return None
-
-class SlideflowProject:
-
-	def __init__(self, project_folder, num_gpu=1, reverse_select_gpu=True, 
-					force_gpu=None, ignore_gpu=False, interactive=True, flags=None):
-		'''Initializes project by creating project folder, prompting user for project settings, and project
-		settings to "settings.json" within the project directory.
-		
-		Args:
-			project_folder:		Project folder
-			num_gpu:			Number of available GPUs. Will try to autoselect GPU
-			reverse_select_gpu:	Will try to select GPU from available pool in reverse
-			force_gpu:			Int, forces GPU selection to the indicated GPU number
-			interactive:		Bool, if true, will solicit project information from the user
-									via text prompts if if the project has not yet been initialized
-		'''
-		
-		# Configure flags and logging
-		self.FLAGS = flags if flags else DEFAULT_FLAGS
-		log.configure(levels=self.FLAGS['logging_levels'])
-
-		log.header(f"Slideflow v{__version__}\n================")
-		log.header("Loading project...")
-		
-		self.GPU_LOCK = None
-
-		if project_folder and not os.path.exists(project_folder):
-			if interactive:
-				if sfutil.yes_no_input(f'Directory "{project_folder}" does not exist. Create directory and set as project root? [Y/n] ', default='yes'):
-					os.makedirs(project_folder)
-				else:
-					project_folder = sfutil.dir_input("Where is the project root directory? ", 
-													  None, 
-													  create_on_invalid=True, 
-													  absolute=True)
-			else:
-				log.info(f"Project directory {project_folder} not found; will create.")
-				os.makedirs(project_folder)
-		if not project_folder:
-			project_folder = sfutil.dir_input("Where is the project root directory? ", 
-											  None, 
-											  create_on_invalid=True, 
-											  absolute=True)
-
-		log.configure(filename=join(project_folder, "log.log"))
-
-		if exists(join(project_folder, "settings.json")):
-			self.load_project(project_folder)
-		elif interactive:
-			self.create_project(project_folder)
-
-		# Set up GPU
-		if not ignore_gpu:
-			if force_gpu is not None:
-				self.select_gpu(force_gpu)
-			else:
-				self.autoselect_gpu(num_gpu, reverse=reverse_select_gpu)
-			atexit.register(self.release_gpu)
-
-	def autoselect_gpu(self, number_available, reverse=True):
-		'''Automatically claims a free GPU and creates a lock file to prevent 
-		other instances of slideflow from using the same GPU.
-		
-		Args:
-			number_available:	Total number of GPUs available to select from
-			reverse:			Bool, if True, will select GPU from pool in reverse
-		'''
-		log.header("Selecting GPU...")
-
-		if not number_available:
-			os.environ['CUDA_VISIBLE_DEVICES'] = '-1'
-			log.warn(f"Disabling GPU access.")
-		else:
-			gpus = range(number_available) if not reverse else reversed(range(number_available))
-			gpu_selected = -1
-			for n in gpus:
-				if not exists(join(SOURCE_DIR, f"gpu{n}.lock")):
-					self.select_gpu(n)
-					gpu_selected = n
-					break
-			if gpu_selected == -1 and number_available:
-				log.warn(f"No GPU selected; tried selecting one from a user-specified pool of {number_available}.", 1)
-				log.empty(f"Try deleting 'gpu[#].lock' files in {sfutil.green(SOURCE_DIR)} if GPUs are not in use.", 2)
-
-	def release_gpu(self):
-		'''Releases GPU lock.'''
-		log.header("Cleaning up...")
-		if self.GPU_LOCK != None and exists(join(SOURCE_DIR, f"gpu{self.GPU_LOCK}.lock")):
-			log.empty(f"Freeing GPU {self.GPU_LOCK}...", 1)
-			os.remove(join(SOURCE_DIR, f"gpu{self.GPU_LOCK}.lock"))
-
-	def select_gpu(self, number):
-		'''Sets environmental variables such that the indicated GPU is used by CUDA/Tensorflow.'''
-		if number == -1:
-			os.environ['CUDA_VISIBLE_DEVICES'] = '-1'
-			log.warn(f"Disabling GPU access.")
-		else:
-			log.empty(f"Using GPU #{number}", 1)
-			self.GPU_LOCK = number
-			os.environ["CUDA_VISIBLE_DEVICES"]=str(number)
-			open(join(SOURCE_DIR, f"gpu{number}.lock"), 'a').close()
-		import tensorflow as tf
-		
-	def _get_hp(self, row, header):
-		'''Internal function used to convert a row in the batch_train CSV file into a HyperParameters object.'''
-		from slideflow.model import HyperParameters
-		model_name_i = header.index('model_name')
-		args = header[0:model_name_i] + header[model_name_i+1:]
-		model_name = row[model_name_i]
-		hp = HyperParameters()
-		for arg in args:
-			value = row[header.index(arg)]
-			if arg in hp._get_args():
-				if arg != 'finetune_epochs':
-					arg_type = type(getattr(hp, arg))
-					if arg_type == bool:
-						if value.lower() in ['true', 'yes', 'y', 't']:
-							bool_val = True
-						elif value.lower() in ['false', 'no', 'n', 'f']:
-							bool_val = False
-						else:
-							log.warn(f'Unable to parse arg "{arg}" with value "{value}" in batch training file into true/false; will default to True', 1)
-							bool_val = True
-						setattr(hp, arg, bool_val)
-					else:
-						setattr(hp, arg, arg_type(value))
-				else:
-					epochs = [int(i) for i in value.translate(str.maketrans({'[':'', ']':''})).split(',')]
-					setattr(hp, arg, epochs)
-			else:
-				log.error(f"Unknown argument '{arg}' found in training config file.", 0)
-		return hp, model_name
-
-	def _get_hyperparameter_combinations(self, hyperparameters, models, batch_train_file):
-		'''Internal function to organize list of hyperparameters ojects and associated models names.
-		
-		Args:
-			hyperparameters:		List of Hyperparameters objects
-			models:					List of model names
-			batch_train_file:		Path to train train TSV file
-
-		Returns:
-			List of (Hyperparameter, model_name) for each HP combination
-		'''
-		from slideflow.model import HyperParameterError
-		if not hyperparameters:
-			hp_models_to_train = self._get_valid_models(batch_train_file, models)
-		else:
-			hp_models_to_train = [models]
-
-		hyperparameter_list = []	
-		if not hyperparameters:
-			# Assembling list of models and hyperparameters from batch_train.tsv file
-			batch_train_rows = []
-			with open(batch_train_file) as csv_file:
-				reader = csv.reader(csv_file, delimiter='\t')
-				header = next(reader)
-				for row in reader:
-					batch_train_rows += [row]
-				
-			for row in batch_train_rows:
-				# Read hyperparameters
-				try:
-					hp, hp_model_name = self._get_hp(row, header)
-				except HyperParameterError as e:
-					log.error("Invalid Hyperparameter combination: " + str(e))
-					return
-
-				if hp_model_name not in hp_models_to_train: continue
-
-				hyperparameter_list += [[hp, hp_model_name]]
-		elif isinstance(hyperparameters, list) and isinstance(models, list):
-			if len(models) != len(hyperparameters):
-				log.error(f"Unable to iterate through hyperparameters provided; length of hyperparameters ({len(hyperparameters)}) much match length of models ({len(models)})", 1)
-				return
-			for i in range(len(models)):
-				if not hyperparameters[i].validate():
-					return
-				hyperparameter_list += [[hyperparameters[i], models[i]]]
-		else:
-			if not hyperparameters.validate():
-				return
-			hyperparameter_list = [[hyperparameters, models]]
-		return hyperparameter_list
-
-	def _get_valid_models(self, batch_train_file, models):
-		'''Internal function used to scan a batch_train file for valid, trainable models.'''
-		models_to_train = []
-		with open(batch_train_file) as csv_file:
-			reader = csv.reader(csv_file, delimiter="\t")
-			header = next(reader)
-			try:
-				model_name_i = header.index('model_name')
-			except:
-				err_msg = "Unable to find column 'model_name' in the batch training config file."
-				log.error(err_msg)
-				raise ValueError(err_msg)
-			for row in reader:
-				model_name = row[model_name_i]
-				# First check if this row is a valid model
-				if (not models) or (isinstance(models, str) and model_name==models) or model_name in models:
-					# Now verify there are no duplicate model names
-					if model_name in models_to_train:
-						err_msg = f"Duplicate model names found in {sfutil.green(batch_train_file)}."
-						log.error(err_msg)
-						raise ValueError(err_msg)
-					models_to_train += [model_name]
-		return models_to_train
-
-	def add_dataset(self, name, slides, roi, tiles, tfrecords, path=None):
-		'''Adds a dataset to the dataset configuration file.
-
-		Args:
-			name:		Dataset name.
-			slides:		Path to directory containing slides.
-			roi:		Path to directory containing CSV ROIs.
-			tiles:		Path to directory in which to store extracted tiles.
-			tfrecords:	Path to directory in which to store TFRecords of extracted tiles.
-			path:		(optional) Path to dataset configuration file. If not provided, uses project default.
-		'''
-
-		if not path:
-			path = self.PROJECT['dataset_config']
-		try:
-			datasets_data = sfutil.load_json(path)
-		except FileNotFoundError:
-			datasets_data = {}
-		datasets_data.update({name: {
-			'slides': slides,
-			'roi': roi,
-			'tiles': tiles,
-			'tfrecords': tfrecords,
-		}})
-		sfutil.write_json(datasets_data, path)
-		log.info(f"Saved dataset {name} to {path}")
-
-	def associate_slide_names(self):
-		'''Funtion to automatically associate patient names with slide filenames in the annotations file.'''
-		log.header("Associating slide names...")
-		dataset = self.get_dataset(tile_px=0, tile_um=0, verification=None)
-		dataset.update_annotations_with_slidenames(self.PROJECT['annotations'])
-
-	def create_blank_annotations_file(self, filename=None):
-		'''Creates an example blank annotations file.'''
-		if not filename: 
-			filename = self.PROJECT['annotations']
-		with open(filename, 'w') as csv_outfile:
-			csv_writer = csv.writer(csv_outfile, delimiter=',')
-			header = [TCGA.patient, 'dataset', 'category']
-			csv_writer.writerow(header)
-
-	def create_blank_train_config(self, filename=None):
-		'''Creates a CSV file with the batch training hyperparameter structure.'''
-		from slideflow.model import HyperParameters
-		if not filename:
-			filename = self.PROJECT['batch_train_config']
-		with open(filename, 'w') as csv_outfile:
-			writer = csv.writer(csv_outfile, delimiter='\t')
-			# Create headers and first row
-			header = ['model_name']
-			firstrow = ['model1']
-			default_hp = HyperParameters()
-			for arg in default_hp._get_args():
-				header += [arg]
-				firstrow += [getattr(default_hp, arg)]
-			writer.writerow(header)
-			writer.writerow(firstrow)
-
-	def create_hyperparameter_sweep(self, tile_px, tile_um, finetune_epochs, label=None, filename=None, **kwargs):
-		'''Prepares a hyperparameter sweep, saving to a batch train TSV file.'''
-		log.header("Preparing hyperparameter sweep...")
-		pdict = kwargs
-		pdict.update({'tile_px': tile_px, 'tile_um': tile_um})
-
-		args = list(pdict.keys())
-		for arg in args:
-			if not isinstance(pdict[arg], list):
-				pdict[arg] = [pdict[arg]]
-		argsv = list(pdict.values())
-		sweep = list(itertools.product(*argsv))
-
-		from slideflow.model import HyperParameters
-
-		if not filename:
-			filename = self.PROJECT['batch_train_config']
-		label = '' if not label else f'{label}-'
-		with open(filename, 'w') as csv_outfile:
-			writer = csv.writer(csv_outfile, delimiter='\t')
-			# Create headers
-			header = ['model_name', 'finetune_epochs']
-			for arg in args:
-				header += [arg]
-			writer.writerow(header)
-			# Iterate through sweep
-			for i, params in enumerate(sweep):
-				row = [f'{label}HPSweep{i}', ','.join([str(f) for f in finetune_epochs])]
-				full_params = dict(zip(['finetune_epochs'] + args, [finetune_epochs] + list(params)))
-				hp = HyperParameters(**full_params)
-				for arg in args:
-					row += [getattr(hp, arg)]
-				writer.writerow(row)
-		log.complete(f"Wrote {len(sweep)} combinations for sweep to {sfutil.green(filename)}")
-
-	def create_project(self, project_folder):
-		'''Prompts user to provide all relevant project configuration and saves configuration to "settings.json".'''
-		# General setup and slide configuration
-		project = {
-			'root': project_folder,
-			'slideflow_version': __version__
-		}
-		project['name'] = input("What is the project name? ")
-		
-		# Ask for annotations file location; if one has not been made, offer to create a blank template and then exit
-		if not sfutil.yes_no_input("Has an annotations (CSV) file already been created? [y/N] ", default='no'):
-			if sfutil.yes_no_input("Create a blank annotations file? [Y/n] ", default='yes'):
-				project['annotations'] = sfutil.file_input("Where will the annotation file be located? [./annotations.csv] ", 
-									root=project['root'], default='./annotations.csv', filetype="csv", verify=False)
-				self.create_blank_annotations_file(project['annotations'])
-		else:
-			project['annotations'] = sfutil.file_input("Where is the project annotations (CSV) file located? [./annotations.csv] ", 
-									root=project['root'], default='./annotations.csv', filetype="csv")
-
-		# Dataset configuration
-		project['dataset_config'] = sfutil.file_input("Where is the dataset configuration file located? [./datasets.json] ",
-													root=project['root'], default='./datasets.json', filetype='json', verify=False)
-
-		project['datasets'] = []
-		while not project['datasets']:
-			datasets_data, datasets_names = self.load_datasets(project['dataset_config'])
-
-			print(sfutil.bold("Detected datasets:"))
-			if not len(datasets_names):
-				print(" [None]")
-			else:
-				for i, name in enumerate(datasets_names):
-					print(f" {i+1}. {name}")
-				print(f" {len(datasets_names)+1}. ADD NEW")
-				dataset_selection = sfutil.choice_input(f"Which datasets should be used? (choose {len(datasets_names)+1} to add a new dataset) ", valid_choices=[str(l) for l in list(range(1, len(datasets_names)+2))], multi_choice=True)
-
-			if not len(datasets_names) or str(len(datasets_names)+1) in dataset_selection:
-				# Create new dataset
-				print(f"{sfutil.bold('Creating new dataset')}")
-				dataset_name = input("What is the dataset name? ")
-				dataset_slides = sfutil.dir_input("Where are the slides stored? [./slides] ",
-										root=project['root'], default='./slides', create_on_invalid=True)
-				dataset_roi = sfutil.dir_input("Where are the ROI files (CSV) stored? [./slides] ",
-										root=project['root'], default='./slides', create_on_invalid=True)
-				dataset_tiles = sfutil.dir_input("Where will the tessellated image tiles be stored? (recommend SSD) [./tiles] ",
-										root=project['root'], default='./tiles', create_on_invalid=True)
-				dataset_tfrecords = sfutil.dir_input("Where should the TFRecord files be stored? (recommend HDD) [./tfrecord] ",
-										root=project['root'], default='./tfrecord', create_on_invalid=True)
-
-				self.add_dataset(name=dataset_name,
-								 slides=dataset_slides,
-								 roi=dataset_roi,
-								 tiles=dataset_tiles,
-								 tfrecords=dataset_tfrecords,
-								 path=project['dataset_config'])
-
-				print("Updated dataset configuration file.")
-			else:
-				try:
-					project['datasets'] = [datasets_names[int(j)-1] for j in dataset_selection]
-				except TypeError:
-					print(f'Invalid selection: {dataset_selection}')
-					continue
-
-		# Training
-		project['models_dir'] = sfutil.dir_input("Where should the saved models be stored? [./models] ",
-									root=project['root'], default='./models', create_on_invalid=True)
-		project['use_fp16'] = sfutil.yes_no_input("Should FP16 be used instead of FP32? (recommended) [Y/n] ", default='yes')
-		project['batch_train_config'] = sfutil.file_input("Location for the batch training TSV config file? [./batch_train.tsv] ",
-													root=project['root'], default='./batch_train.tsv', filetype='tsv', verify=False)
-		
-		if not exists(project['batch_train_config']):
-			print("Batch training file not found, creating blank")
-			self.create_blank_train_config(project['batch_train_config'])
-		
-		# Validation strategy
-		project['validation_fraction'] = sfutil.float_input("What fraction of training data should be used for validation testing? [0.2] ", valid_range=[0,1], default=0.2)
-		project['validation_target'] = sfutil.choice_input("How should validation data be selected by default, per-tile or per-patient? [per-patient] ", valid_choices=['per-tile', 'per-patient'], default='per-patient')
-		if project['validation_target'] == 'per-patient':
-			project['validation_strategy'] = sfutil.choice_input("Which validation strategy should be used by default, k-fold, bootstrap, or fixed? [k-fold]", valid_choices=['k-fold', 'bootstrap', 'fixed', 'none'], default='k-fold')
-		else:
-			project['validation_strategy'] = sfutil.choice_input("Which validation strategy should be used by default, k-fold or fixed? ", valid_choices=['k-fold', 'fixed', 'none'])
-		if project['validation_strategy'] == 'k-fold':
-			project['validation_k_fold'] = sfutil.int_input("What is K? [3] ", default=3)
-		elif project['validation_strategy'] == 'bootstrap':
-			project['validation_k_fold'] = sfutil.int_input("How many iterations should be performed when bootstrapping? [3] ", default=3)
-		else:
-			project['validation_k_fold'] = 0
-
-		sfutil.write_json(project, join(project_folder, 'settings.json'))
-		self.PROJECT = project
-
-		# Write a sample actions.py file
-		with open(join(SOURCE_DIR, 'sample_actions.py'), 'r') as sample_file:
-			sample_actions = sample_file.read()
-			with open(os.path.join(project_folder, 'actions.py'), 'w') as actions_file:
-				actions_file.write(sample_actions)
-
-		print("\nProject configuration saved.\n")
-		self.load_project(project_folder)
-    
-	def evaluate(self, model, outcome_label_headers, hyperparameters=None, filters=None, checkpoint=None,
-					eval_k_fold=None, max_tiles_per_slide=0, min_tiles_per_slide=0, normalizer=None,
-					normalizer_source=None, input_header=None, permutation_importance=False):
-		'''Evaluates a saved model on a given set of tfrecords.
-		
-		Args:
-			model:					Path to Tensorflow model to evaluate.
-			outcome_label_headers:			Annotation column header that specifies the outcome label.
-			hyperparameters:		Path to model's hyperparameters.json file. If None, searches for this file in the same directory as the model.
-			filters:				Filters to use when selecting tfrecords on which to perform evaluation.
-			checkpoint:				Path to cp.ckpt file to load, if evaluating a saved checkpoint.
-			eval_k_fold:			K-fold iteration number to evaluate. If None, will evaluate all tfrecords irrespective of K-fold.
-			max_tiles_per_slide:	Will only use up to this many tiles from each slide for evaluation. If zero, will include all tiles.
-			min_tiles_per_slide:	Minimum number of tiles a slide must have to be included in evaluation. Default is 0, but
-										for best slide-level AUC, a minimum of at least 10 tiles per slide is recommended.
-			normalizer:				Normalization strategy to use on image tiles.
-			normalizer_source:		Path to normalizer source image.
-			permutation_importance:	Bool. True if you want to calculate the permutation feature importance (used to determine relative importance when using multiple model inputs
-		'''							
-		log.header(f"Evaluating model {sfutil.green(model)}...")
-		
-		if (input_header is None) and permutation_importance:
-			log.warn("Permutation feature importance is designed to be used with multimodal models. Turning off.", 1)
-			permutation_importance = False
-
-		manager = multiprocessing.Manager()
-		results_dict = manager.dict()
-		ctx = multiprocessing.get_context('spawn')
-		
-		process = ctx.Process(target=_evaluator, args=(outcome_label_headers, model, self.PROJECT, results_dict, input_header, filters, hyperparameters, 
-														checkpoint, eval_k_fold, max_tiles_per_slide, min_tiles_per_slide, normalizer, normalizer_source,
-														self.FLAGS, permutation_importance))
-		process.start()
-		log.empty(f"Spawning evaluation process (PID: {process.pid})")
-		process.join()
-
-		return results_dict
-
-	def extract_dual_tiles(self, tile_um, tile_px, stride_div=1, filters=None, 
-							buffer=True, normalizer=None, normalizer_source=None):
-		'''Experimental function to extract dual tiles at two different px/um sizes, saving both within the same TFRecord.'''
-		import slideflow.slide as sfslide
-		import tensorflow as tf
-		from PIL import Image
-		from io import BytesIO
-
-		log.header("Extracting dual-image tiles...")
-		extracting_dataset = self.get_dataset(filters=filters, tile_px=tile_px, tile_um=tile_um)
-
-		def extract_tiles_from_slide(slide_path, roi_list, dataset_config, pb):
-			root_path = join(dataset_config["tfrecords"], dataset_config["label"])
-			if not exists(root_path): 
-					os.makedirs(root_path)
-
-			whole_slide = sfslide.SlideReader(slide_path, 
-											  tile_px, 
-											  tile_um, 
-											  stride_div, 
-											  roi_list=roi_list, 
-											  buffer=buffer, 
-											  pb_counter=pb.get_counter(),
-											  counter_lock=pb.get_lock(),
-											  print_fn=pb.print)
-
-			small_tile_generator = whole_slide.build_generator(dual_extract=True, 
-															   normalizer=normalizer, 
-															   normalizer_source=normalizer_source)
-
-			tfrecord_name = sfutil.path_to_name(slide_path)
-			tfrecord_path = join(root_path, f"{tfrecord_name}.tfrecords")
-			records = []
-
-			for image_dict in small_tile_generator():
-				label = bytes(tfrecord_name, 'utf-8')
-				image_string_dict = {}
-				for image_label in image_dict:
-					np_image = image_dict[image_label]
-					image = Image.fromarray(np_image).convert('RGB')
-					with BytesIO() as output:
-						image.save(output, format="JPEG")
-						image_string = output.getvalue()
-						image_string_dict.update({
-							image_label: image_string
-						})
-				records += [[label, image_string_dict]]
-
-			shuffle(records)
-			
-			with tf.io.TFRecordWriter(tfrecord_path) as writer:
-				for label, image_string_dict in records:
-					tf_example = sfio.tfrecords.multi_image_example(label, image_string_dict)
-					writer.write(tf_example.SerializeToString())
-
-		for dataset_name in self.PROJECT['datasets']:
-			log.empty(f"Working on dataset {sfutil.bold(dataset_name)}", 1)
-			slide_list = extracting_dataset.get_slide_paths(dataset=dataset_name)
-			roi_list = extracting_dataset.get_rois()
-			dataset_config = extracting_dataset.datasets[dataset_name]
-			log.info(f"Extracting tiles from {len(slide_list)} slides ({tile_um} um, {tile_px} px)", 2)
-			pb = ProgressBar(bar_length=5, counter_text='tiles')
-			pb.auto_refresh()
-
-			if self.FLAGS['num_threads'] > 1:
-				pool = DPool(self.FLAGS['num_threads'])
-				pool.map(partial(extract_tiles_from_slide, 
-								 roi_list=roi_list, 
-								 dataset_config=dataset_config, 
-								 pb=pb), 
-						 slide_list)
-				pool.close()
-			else:
-				for slide_path in slide_list:
-					extract_tiles_from_slide(slide_path, roi_list, dataset_config, pb)
-		
-		extracting_dataset.update_manifest()
-
-	def tfrecord_report(self, tile_px, tile_um, filters=None, filter_blank=None, dataset=None,
-						 destination='auto', normalizer=None, normalizer_source=None):
-		'''Creates a PDF report of TFRecords, including 10 example tiles per TFRecord.
-
-		Args:
-			tile_px:				Tile width in pixels
-			tile_um:				Tile width in microns
-			filters:				Dataset filters to use for selecting TFRecords
-			filter_blank:			List of label headers; slides that have blank entries in this label header
-								 		in the annotations file will be excluded
-			destination:			Either 'auto' or explicit filename at which to save the PDF report
-			normalizer:				Normalization strategy to use on image tiles
-			normalizer_source:		Path to normalizer source image
-			dataset:				Name of dataset from which to select TFRecords. If not provided, will use all project datasets
-		'''
-		from slideflow.slide import ExtractionReport, SlideReport
-		import tensorflow as tf
-
-		if dataset: datasets = [dataset] if not isinstance(dataset, list) else dataset
-		else:		datasets = self.PROJECT['datasets']
-
-		if normalizer: log.info(f"Using realtime {normalizer} normalization", 1)
-		normalizer = None if not normalizer else StainNormalizer(method=normalizer, source=normalizer_source)
-
-		tfrecord_dataset = self.get_dataset(filters=filters, 
-											filter_blank=filter_blank, 
-											tile_px=tile_px, 
-											tile_um=tile_um)
-		log.header("Generating TFRecords report...")
-		reports = []
-		for dataset_name in datasets:
-			tfrecord_list = tfrecord_dataset.get_tfrecords(dataset=dataset_name)
-			for tfr in tfrecord_list:
-				print(f"\r\033[KGenerating report for tfrecord {sfutil.green(sfutil.path_to_name(tfr))}...", end="")
-				dataset = tf.data.TFRecordDataset(tfr)
-				parser = sfio.tfrecords.get_tfrecord_parser(tfr, ("image_raw"), to_numpy=True, decode_images=False)
-				sample_tiles = []
-				for i, record in enumerate(dataset):
-					if i > 9: break
-					image_raw_data = parser(record)
-
-					if normalizer:
-						image_raw_data = normalizer.jpeg_to_jpeg(image_raw_data)
-
-					sample_tiles += [image_raw_data]
-				reports += [SlideReport(sample_tiles, tfr)]
-		print("\r\033[K", end="")
-		log.empty("Generating PDF (this may take some time)...", 1)
-		pdf_report = ExtractionReport(reports, tile_px=tile_px, tile_um=tile_um)
-		timestring = datetime.now().strftime("%Y%m%d-%H%M%S")
-		filename = destination if destination != 'auto' else join(self.PROJECT['root'], f'tfrecord_report-{timestring}.pdf')
-		pdf_report.save(filename)
-		log.complete(f"TFRecord report saved to {sfutil.green(filename)}", 1)
-
-	def slide_report(self, tile_px, tile_um, filters=None, filter_blank=None, dataset=None, 
-						stride_div=1, destination='auto', tma=False, enable_downsample=False, 
-						roi_method='inside', skip_missing_roi=True, normalizer=None, normalizer_source=None):
-		'''Creates a PDF report of slides, including images of 10 example extracted tiles.
-
-		Args:
-			tile_px:				Tile width in pixels
-			tile_um:				Tile width in microns
-			filters:				Dataset filters to use for selecting TFRecords
-			filter_blank:			List of label headers; slides that have blank entries in this label header
-								 		in the annotations file will be excluded
-			dataset:				Name of dataset from which to select TFRecords. If not provided, will use all project datasets
-			stride_div:				Stride divisor for tile extraction
-			destination:			Either 'auto' or explicit filename at which to save the PDF report
-			tma:					Bool, if True, interprets slides to be TMA (tumor microarrays)
-			enable_downsample:		Bool, if True, enables downsampling during tile extraction
-			roi_method:				Either 'inside', 'outside', or 'ignore'. Determines how ROIs will guide tile extraction
-			skip_missing_roi:		Bool, if True, will skip tiles that are missing ROIs
-			normalizer:				Normalization strategy to use on image tiles
-			normalizer_source:		Path to normalizer source image
-		'''
-		import slideflow.slide as sfslide
-
-		if dataset: datasets = [dataset] if not isinstance(dataset, list) else dataset
-		else:		datasets = self.PROJECT['datasets']
-
-		extracting_dataset = self.get_dataset(filters=filters, 
-											  filter_blank=filter_blank, 
-											  tile_px=tile_px, 
-											  tile_um=tile_um)
-
-		log.header("Generating slide report...")
-		reports = []
-		for dataset_name in datasets:
-			roi_dir = extracting_dataset.datasets[dataset_name]['roi']
-			slide_list = extracting_dataset.get_slide_paths(dataset=dataset_name)
-
-			# Function to extract tiles from a slide
-			def get_slide_report(slide_path):
-				print(f"\r\033[KGenerating report for slide {sfutil.green(sfutil.path_to_name(slide_path))}...", end="")
-
-				if tma:
-					whole_slide = sfslide.TMAReader(slide_path, 
-													tile_px, 
-													tile_um, 
-													stride_div, 
-													enable_downsample=enable_downsample, 
-													silent=True)
-				else:
-					whole_slide = sfslide.SlideReader(slide_path, 
-													  tile_px, 
-													  tile_um, 
-													  stride_div, 
-													  enable_downsample=enable_downsample, 
-													  roi_dir=roi_dir,
-													  roi_method=roi_method,
-													  silent=True,
-													  skip_missing_roi=skip_missing_roi)
-
-				if not whole_slide.loaded_correctly():
-					return
-
-				report = whole_slide.extract_tiles(normalizer=normalizer, normalizer_source=normalizer_source)
-				return report
-
-			for slide_path in slide_list:
-				report = get_slide_report(slide_path)
-				reports += [report]
-		print("\r\033[K", end="")
-		log.empty("Generating PDF (this may take some time)...", )
-		pdf_report = sfslide.ExtractionReport(reports, tile_px=tile_px, tile_um=tile_um)
-		timestring = datetime.now().strftime("%Y%m%d-%H%M%S")
-		filename = destination if destination != 'auto' else join(self.PROJECT['root'], f'tile_extraction_report-{timestring}.pdf')
-		pdf_report.save(filename)
-		log.complete(f"Slide report saved to {sfutil.green(filename)}", 1)
-
-	def predict_wsi(self, model_path, tile_px, tile_um, export_dir, filters=None, filter_blank=None, stride_div=1, 
-						enable_downsample=False, roi_method='inside', skip_missing_roi=False, 
-						dataset=None, normalizer=None, normalizer_source=None, 
-						whitespace_fraction=1.0, whitespace_threshold=230, grayspace_fraction=0.6, 
-						grayspace_threshold=0.05, randomize_origin=False, buffer=None, num_threads=-1):
-
-		import slideflow.slide as sfslide
-		import tensorflow as tf
-		import pickle
-
-		log.header("Generating WSI prediction / activation maps...")
-		if not exists(export_dir):
-			os.makedirs(export_dir)
-		if dataset: datasets = [dataset] if not isinstance(dataset, list) else dataset
-		else:		datasets = self.PROJECT['datasets']
-
-		# Load dataset for evaluation
-		extracting_dataset = self.get_dataset(filters=filters, 
-											  filter_blank=filter_blank, 
-											  tile_px=tile_px, 
-											  tile_um=tile_um, 
-											  verification='slides')
-		# Info logging
-		if normalizer: log.info(f"Using {sfutil.bold(normalizer)} normalization", 1)
-		if whitespace_fraction < 1: log.info(f"Filtering tiles by whitespace fraction (exclude if >={whitespace_fraction*100:.0f}% whitespace, whitespace = RGB avg > {whitespace_threshold})", 1)
-
-		for dataset_name in datasets:
-			log.empty(f"Working on dataset {sfutil.bold(dataset_name)}", 1)
-			roi_dir = extracting_dataset.datasets[dataset_name]['roi']
-			dataset_config = extracting_dataset.datasets[dataset_name]
-
-			# Prepare list of slides for extraction
-			slide_list = extracting_dataset.get_slide_paths(dataset=dataset_name)
-			log.info(f"Generating predictions for {len(slide_list)} slides ({tile_um} um, {tile_px} px)", 1)
-
-			# Verify slides and estimate total number of tiles
-			log.empty("Verifying slides...", 1)
-			total_tiles = 0
-			for slide_path in slide_list:
-				slide = sfslide.SlideReader(slide_path, 
-											tile_px, 
-											tile_um, 
-											stride_div, 
-											roi_dir=roi_dir,
-											roi_method=roi_method,
-											skip_missing_roi=False,
-											silent=True,
-											buffer=None)
-				print(f"\r\033[KVerified {sfutil.green(slide.name)} (approx. {slide.estimated_num_tiles} tiles)", end="")
-				total_tiles += slide.estimated_num_tiles
-				del(slide)
-			if log.INFO_LEVEL > 0: print("\r\033[K", end='')
-			log.complete(f"Verification complete. Total estimated tiles to extract: {total_tiles}", 1)
-			
-			if total_tiles:
-				pb = ProgressBar(total_tiles, 
-								counter_text='tiles', 
-								leadtext="Extracting tiles... ", 
-								show_counter=True, 
-								show_eta=True)
-				pb.auto_refresh()
-				pb_counter = pb.get_counter()
-				pb_lock = pb.get_lock()
-				print_fn = pb.print
-			else:
-				pb_counter, pb_lock, print_fn = None
-
-			# Function to extract tiles from a slide
-			def predict_wsi(slide_path, downsample):
-				print_func = print if not pb else pb.print
-				log.empty(f"Working on slide {sfutil.path_to_name(slide_path)}", 1, print_func)
-				whole_slide = sfslide.SlideReader(slide_path,
-													tile_px,
-													tile_um,
-													stride_div,
-													enable_downsample=downsample, 
-													roi_dir=roi_dir,
-													roi_method=roi_method,
-													randomize_origin=randomize_origin,
-													skip_missing_roi=skip_missing_roi,
-													buffer=buffer,
-													pb_counter=pb_counter,
-													counter_lock=pb_lock,
-													print_fn=print_fn)
-
-				if not whole_slide.loaded_correctly():
-					return
-
-				try:
-					wsi_grid = whole_slide.predict(model=model_path,
-												   normalizer=normalizer,
-												   normalizer_source=normalizer_source,
-												   whitespace_fraction=whitespace_fraction,
-												   whitespace_threshold=whitespace_threshold,
-												   grayspace_fraction=grayspace_fraction,
-												   grayspace_threshold=grayspace_threshold)
-
-					with open (join(export_dir, whole_slide.name+".pkl"), 'wb') as pkl_file:
-						pickle.dump(wsi_grid, pkl_file)
-
-				except sfslide.TileCorruptionError:
-					if downsample:
-						log.warn(f"Corrupt tile in {sfutil.green(sfutil.path_to_name(slide_path))}; will try re-extraction with downsampling disabled", 1, print_func)
-						predict_wsi(slide_path, downsample=False)
-					else:
-						log.error(f"Corrupt tile in {sfutil.green(sfutil.path_to_name(slide_path))}; skipping slide", 1, print_func)
-						return None
-
-			# Use multithreading if specified, extracting tiles from all slides in the filtered list
-			if num_threads == -1: num_threads = self.FLAGS['num_threads']
-			if num_threads > 1 and len(slide_list):
-				q = queue.Queue()
-				task_finished = False
-				
-				def worker():
-					while True:
-						try:
-							path = q.get()
-							if buffer and buffer != 'vmtouch':
-								buffered_path = join(buffer, os.path.basename(path))
-								predict_wsi(buffered_path, enable_downsample)
-								os.remove(buffered_path)
-							else:
-								predict_wsi(path, enable_downsample)
-							q.task_done()
-						except queue.Empty:
-							if task_finished:
-								return
-
-				threads = [threading.Thread(target=worker, daemon=True) for t in range(num_threads)]
-				for thread in threads:
-					thread.start()
-
-				for slide_path in slide_list:
-					if buffer and buffer != 'vmtouch':
-						while True:
-							try:
-								shutil.copyfile(slide_path, join(buffer, os.path.basename(slide_path)))
-								q.put(slide_path)
-								break
-							except OSError:
-								time.sleep(5)
-					else:
-						q.put(slide_path)
-				q.join()
-				task_finished = True
-				if pb: pb.end()
-			else:
-				for slide_path in slide_list:
-					predict_wsi(slide_path, enable_downsample)
-				if pb: pb.end()
-
-	def extract_tiles(self, tile_px, tile_um, filters=None, filter_blank=None, stride_div=1, 
-						tma=False, full_core=False, save_tiles=False, save_tfrecord=True,
-						enable_downsample=False, roi_method='inside', skip_missing_roi=True, 
-						skip_extracted=True, dataset=None, normalizer=None, normalizer_source=None, 
-						whitespace_fraction=1.0, whitespace_threshold=230, grayspace_fraction=0.6, 
-						grayspace_threshold=0.05, img_format='png', randomize_origin=False, buffer=None, shuffle=True,
-						num_workers=4, threads_per_worker=4):
-		'''Extract tiles from a group of slides; save a percentage of tiles for validation testing if the 
-		validation target is 'per-patient'; and generate TFRecord files from the raw images.
-		
-		Args:
-			tile_px:				Tile size in pixels.
-			tile_um:				Tile size in microns.
-			filters:				Dataset filters to use when selecting slides for tile extraction.
-			stride_div:				Stride divisor to use when extracting tiles. A stride of 1 will extract non-overlapping tiles. 
-										A stride_div of 2 will extract overlapping tiles, with a stride equal to 50% of the tile width.
-			tma:					Bool. If True, reads slides as Tumor Micro-Arrays (TMAs), detecting and extracting tumor cores.
-			full_core:				Bool. Only used if extracting from TMA. If True, will save entire TMA core as image. Otherwise, will extract sub-images
-										from each core using the given tile micron size.
-			save_tiles:				Bool. If True, will save JPEG images of extracted tiles to corresponding tile directory.
-			save_tfrecord:			Bool. If True, will save JPEG-compressed image data from extracted tiles into TFRecords in the corresponding TFRecord directory.
-			enable_downsample:		Bool. If True, enables the use of downsampling while reading slide images. This may result in corrupted image tiles
-										if downsampled slide layers are corrupted or not fully generated. Manual confirmation of tile integrity is recommended.
-			roi_method:				Either 'inside', 'outside', or 'ignore'. Whether to extract tiles inside or outside the ROIs.
-			skip_missing_roi:		Bool. If True, will skip slides that are missing ROIs
-			skip_extracted:			Bool. If True, will skip slides that have already been fully extracted
-			dataset:				Name of dataset from which to select slides for extraction. If not provided, will default to all datasets in project
-			normalizer:				Normalization strategy to use on image tiles
-			normalizer_source:		Path to normalizer source image
-			whitespace_fraction:	Float 0-1. Fraction of whitespace which causes a tile to be discarded. If 1, will not perform whitespace filtering.
-			whitespace_threshold:	Int 0-255. Threshold above which a pixel (averaged across R,G,B) is considered whitespace.
-			grayspace_fraction:		Float 0-1. Fraction of grayspace which causes a tile to be discarded. If 1, will not perform grayspace filtering.
-			grayspace_threshold:	Int 0-1. HSV (hue, saturation, value) is calculated for each pixel. If a pixel's saturation is below this threshold, it is considered grayspace.
-			buffer:					Either 'vmtouch' or path to directory. If vmtouch, will use vmtouch to preload slide into memory before extraction.
-										If a directory, slides will be copied to the directory as a buffer before extraction.
-										Either method vastly improves tile extraction for slides on HDDs by maximizing sequential read speed
-			num_workers:			Number of slides from which to be extracting tiles simultaneously.
-			threads_per_worker:		Number of processes to allocate to each slide for tile extraction.
-		'''
-
-		import slideflow.slide as sfslide
-		from PIL import Image
-
-		log.header("Extracting image tiles...")
-
-		if not save_tiles and not save_tfrecord:
-			log.error("Either save_tiles or save_tfrecord must be true to extract tiles.", 1)
-			return
-		
-		if dataset: datasets = [dataset] if not isinstance(dataset, list) else dataset
-		else:		datasets = self.PROJECT['datasets']
-
-		# Load dataset for evaluation
-		extracting_dataset = self.get_dataset(filters=filters, 
-											  filter_blank=filter_blank, 
-											  tile_px=tile_px, 
-											  tile_um=tile_um, 
-											  verification='slides')
-
-		# Prepare validation/training subsets if per-tile validation is being used
-		if self.PROJECT['validation_target'] == 'per-tile':
-			if self.PROJECT['validation_strategy'] == 'boostrap':
-				log.warn("Validation bootstrapping is not supported when the validation target is per-tile; will generate random fixed validation target", 1)
-			if self.PROJECT['validation_strategy'] in ('bootstrap', 'fixed'):
-				# Split the extracted tiles into two groups
-				split_fraction = [-1, self.PROJECT['validation_fraction']]
-				split_names = ['training', 'validation']
-			if self.PROJECT['validation_strategy'] == 'k-fold':
-				split_fraction = [-1] * self.PROJECT['validation_k_fold']
-				split_names = [f'kfold-{i}' for i in range(self.PROJECT['validation_k_fold'])]
-		else:
-			split, split_fraction, split_names = None, None, None
-
-		if normalizer: log.info(f"Extracting tiles using {sfutil.bold(normalizer)} normalization", 1)
-		if whitespace_fraction < 1: log.info(f"Filtering tiles by whitespace fraction (exclude if >={whitespace_fraction*100:.0f}% whitespace, whitespace = RGB avg > {whitespace_threshold})", 1)
-
-		for dataset_name in datasets:
-			log.empty(f"Working on dataset {sfutil.bold(dataset_name)}", 1)
-
-			tiles_dir = join(extracting_dataset.datasets[dataset_name]['tiles'], 
-								extracting_dataset.datasets[dataset_name]['label'])
-			roi_dir = extracting_dataset.datasets[dataset_name]['roi']
-			dataset_config = extracting_dataset.datasets[dataset_name]
-			tfrecord_dir = join(dataset_config["tfrecords"], dataset_config["label"])
-			if save_tfrecord and not exists(tfrecord_dir):
-				os.makedirs(tfrecord_dir)
-			if save_tiles and not os.path.exists(tiles_dir):
-				os.makedirs(tiles_dir)
-
-			# Prepare list of slides for extraction
-			slide_list = extracting_dataset.get_slide_paths(dataset=dataset_name)
-			
-			# Check for interrupted or already-extracted tfrecords
-			if skip_extracted and save_tfrecord:
-				already_extracted_tfrecords = [sfutil.path_to_name(tfr) for tfr in extracting_dataset.get_tfrecords(dataset=dataset_name)]
-				interrupted = [sfutil.path_to_name(marker) for marker in glob(join((tfrecord_dir if tfrecord_dir else tiles_dir), '*.unfinished'))]
-				if len(interrupted):
-					log.info(f'Interrupted tile extraction detected in {len(interrupted)} tfrecords, will re-extract these slides', 1)
-					for interrupted_slide in interrupted:
-						log.empty(interrupted_slide, 2)
-						if interrupted_slide in already_extracted_tfrecords:
-							del(already_extracted_tfrecords[already_extracted_tfrecords.index(interrupted_slide)])
-					
-				slide_list = [slide for slide in slide_list if sfutil.path_to_name(slide) not in already_extracted_tfrecords]
-				if len(already_extracted_tfrecords):
-					log.info(f"Skipping tile extraction for {len(already_extracted_tfrecords)} slides; TFRecords already generated.", 1)	
-			log.info(f"Extracting tiles from {len(slide_list)} slides ({tile_um} um, {tile_px} px)", 1)
-
-			# Verify slides and estimate total number of tiles
-			log.empty("Verifying slides...", 1)
-			total_tiles = 0
-			for slide_path in slide_list:
-				if tma:
-					slide = sfslide.TMAReader(slide_path, tile_px, tile_um, stride_div, silent=True)
-				else:
-					slide = sfslide.SlideReader(slide_path, 
-												tile_px, 
-												tile_um, 
-												stride_div, 
-												roi_dir=roi_dir,
-												roi_method=roi_method,
-												skip_missing_roi=False,
-												silent=True)
-				print(f"\r\033[KVerified {sfutil.green(slide.name)} (approx. {slide.estimated_num_tiles} tiles)", end="")
-				total_tiles += slide.estimated_num_tiles
-				del(slide)
-			if log.INFO_LEVEL > 0: print("\r\033[K", end='')
-			log.complete(f"Verification complete. Total estimated tiles to extract: {total_tiles}", 1)
-			
-			# Use multithreading if specified, extracting tiles from all slides in the filtered list
-			if len(slide_list):
-				q = queue.Queue()
-				task_finished = False
-				manager = multiprocessing.Manager()
-				ctx = multiprocessing.get_context('spawn')
-				reports = manager.dict()
-				counter = manager.Value('i', 0)
-				counter_lock = manager.Lock()
-
-				if total_tiles:
-					pb = ProgressBar(total_tiles, counter_text='tiles', leadtext="Extracting tiles... ", show_counter=True, show_eta=True, mp_counter=counter, mp_lock=counter_lock)
-					pb.auto_refresh()
-				else:
-					pb = None
-
-				# Worker to grab slide path from queue and start tile extraction
-				def worker():
-					while True:
-						try:
-							path = q.get()
-							process = ctx.Process(target=_tile_extractor, args=(path, roi_dir, roi_method, skip_missing_roi, randomize_origin,
-																				img_format, tma, full_core, shuffle, tile_px, tile_um, stride_div, False,
-																				whitespace_fraction, whitespace_threshold, grayspace_fraction, grayspace_threshold, normalizer, 
-																				normalizer_source, split_fraction, split_names, self.PROJECT['root'], tfrecord_dir, tiles_dir, 
-																				save_tiles, save_tfrecord, buffer, threads_per_worker, counter, counter_lock))
-
-							process.start()
-							process.join()
-							if buffer and buffer != 'vmtouch':
-								os.remove(path)
-							q.task_done()
-						except queue.Empty:
-							if task_finished:
-								return
-
-				# Start the worker threads
-				threads = [threading.Thread(target=worker, daemon=True) for t in range(num_workers)]
-				for thread in threads:
-					thread.start()
-
-				# Put each slide path into queue
-				for slide_path in slide_list:
-					warned = False
-					if buffer and buffer != 'vmtouch':
-						while True:
-							if q.qsize() < num_workers:
-								try:
-									buffered_path = join(buffer, os.path.basename(slide_path))
-									shutil.copy(slide_path, buffered_path)
-									q.put(buffered_path)
-									break
-								except OSError as e:
-									if not warned:
-										log.warn(f"OSError encountered for slide {sfutil._shortname(sfutil.path_to_name(slide_path))}: buffer likely full")
-										log.info(f"Q size: {q.qsize()}")
-										warned = True
-									time.sleep(1)
-							else:
-								time.sleep(1)
-					else:
-						q.put(slide_path)
-				q.join()
-				task_finished = True
-				if pb: pb.end()
-				log.empty("Generating PDF (this may take some time)...", )
-				pdf_report = sfslide.ExtractionReport(reports.values(), tile_px=tile_px, tile_um=tile_um)
-				timestring = datetime.now().strftime("%Y%m%d-%H%M%S")
-				pdf_report.save(join(self.PROJECT['root'], f'tile_extraction_report-{timestring}.pdf'))
-
-			# Update manifest
-			extracting_dataset.update_manifest()
-
-	def generate_activations(self, model, outcome_label_headers=None, layers=['postconv'], filters=None, filter_blank=None, 
-								focus_nodes=[], node_exclusion=False, activations_export=None,
-								activations_cache=None, normalizer=None, normalizer_source=None, 
-								max_tiles_per_slide=0, min_tiles_per_slide=None, model_format=None, include_logits=True,
-								batch_size=None, torch_export=None, isolated_thread=False):
-		'''Calculates final layer activations and displays information regarding the most significant final layer nodes.
-		Note: GPU memory will remain in use, as the Keras model associated with the visualizer is active.
-		
-		Args:
-			model:				Path to Tensorflow model
-			outcome_label_headers:		Column header in annotations file; used for category-level comparisons
-			filters:			Dataset filters for selecting TFRecords
-			filter_blank:		List of label headers; slides that have blank entries in this label header
-									in the annotations file will be excluded
-			focus_nodes:		List of int, indicates which nodes are of interest for subsequent analysis
-			activations_export:	Path to CSV file, if provided, will save activations in CSV format to this file
-			activations_cache:	Either 'default' or path to 'PKL' file; will save activations to this file in PKL format as cache
-			normalizer:			Normalization strategy to use on image tiles
-			normalizer_source:	Path to normalizer source image
-			model_format:		Optional. May supply format of saved Slideflow Keras model if the model was made with a legacy version.
-									Default value will be slideflow.model.MODEL_FORMAT_CURRENT,
-									but slideflow.model.MODEL_FORMAT_LEGACY may be supplied.
-			batch_size:			Batch size to use when calculating activations.
-		'''
-
-		if isolated_thread:
-			manager = multiprocessing.Manager()
-			results_dict = manager.dict()
-			ctx = multiprocessing.get_context('spawn')
-			
-			process = ctx.Process(target=_activations_generator, args=(self.PROJECT, model, outcome_label_headers, layers, filters, filter_blank, 
-																		focus_nodes, node_exclusion, activations_export,
-																		activations_cache, normalizer, normalizer_source, 
-																		max_tiles_per_slide, min_tiles_per_slide, model_format, 
-																		include_logits, batch_size, torch_export, results_dict))
-			process.start()
-			log.empty(f"Spawning activations process (PID: {process.pid})")
-			process.join()
-			return results_dict
-		else:
-			AV = _activations_generator(self.PROJECT, model, outcome_label_headers, layers, filters, filter_blank, 
-										focus_nodes, node_exclusion, activations_export,
-										activations_cache, normalizer, normalizer_source, 
-										max_tiles_per_slide, min_tiles_per_slide, model_format, 
-										include_logits, batch_size, torch_export, None)
-			return AV
-
-	def generate_heatmaps(self, model, filters=None, filter_blank=None, directory=None, resolution='low', 
-							interpolation='none', show_roi=True, roi_method='inside', logit_cmap=None, skip_thumb=False, 
-							normalizer=None, normalizer_source=None, buffer=True, isolated_thread=True, 
-							num_threads='auto', model_format=None):
-		'''Creates predictive heatmap overlays on a set of slides. 
-
-		Args:
-			model:				Path to Tensorflow model with which predictions will be generated.
-			filters:			Dataset filters to use when selecting slides for which to generate heatmaps.
-			filter_blank:		List of label headers; slides that have blank entries in this label header
-								 	in the annotations file will be excluded
-			directory:			Directory in which to save heatmap images.
-			resolution:			Heatmap resolution (determines stride of tile predictions). 
-									"low" uses a stride equal to tile width.
-									"medium" uses a stride equal 1/2 tile width.
-									"high" uses a stride equal to 1/4 tile width.
-			interpolation:		Interpolation strategy for smoothing heatmap predictions (matplotlib imshow interpolation options). 
-			show_roi:			Bool. If True, will show ROI on heatmaps.
-			roi_method:			'inside', 'outside', or 'none'. Determines where heatmap should be made with respect to annotated ROI.
-			logit_cmap:			Either a function or a dictionary used to create heatmap colormap.
-									If None (default), separate heatmaps will be generated for each label category, with color representing likelihood of category prediction.
-									Each image tile will generate a list of predictions of length O, 
-									where O is the number of label categories.
-									If logit_cmap is a function, then this logit prediction list will be passed to the function,
-									and the function is expected to return [R, G, B] values which will be displayed. isolated_thread must be true if a function is passed.
-									If the logit_cmap is a dictionary, it should map 'r', 'g', and 'b' to label indices;
-									The prediction for these label categories will be mapped to the corresponding colors.
-									Thus, the corresponding color will only reflect predictions of up to three label categories.
-										Example (this would map prediction for label 0 to the red colorspace, label 3 to green colorspace, etc):
-										{'r': 0, 'g': 3, 'b': 1 }
-			skip_thumb:			Bool. If True, will not display thumbnail with heatmap.
-			normalizer:			Normalization strategy to use on image tiles
-			normalizer_source:	Path to normalizer source image
-			buffer:				Either 'vmtouch' or path to directory. If vmtouch, will use vmtouch to preload slide into memory before extraction.
-									If a directory, slides will be copied to the directory as a buffer before extraction.
-									Either method vastly improves tile extraction for slides on HDDs by maximizing sequential read speed
-			isolated_thread:	Bool. If True, will wrap function in separate process, allowing GPU memory to be freed after completion.
-									If False, will perform as single thread (GPU memory may not be freed after completion). 
-									Allows use for functions being passed to logit_cmap (functions are not pickleable).
-									
-			model_format:		Optional. May supply format of saved Slideflow Keras model if the model was made with a legacy version.
-									Default value will be slideflow.model.MODEL_FORMAT_CURRENT,
-									but slideflow.model.MODEL_FORMAT_LEGACY may be supplied.
-		'''
-		log.header("Generating heatmaps...")
-
-		# Prepare dataset
-		hp_data = sfutil.load_json(join(dirname(model), 'hyperparameters.json'))
-		heatmaps_dataset = self.get_dataset(filters=filters,
-											filter_blank=filter_blank,
-											tile_px=hp_data['hp']['tile_px'],
-											tile_um=hp_data['hp']['tile_um'])
-		slide_list = heatmaps_dataset.get_slide_paths()
-		roi_list = heatmaps_dataset.get_rois()
-
-		# Attempt to auto-detect supplied model name
-		detected_model_name = sfutil.path_to_name(model)
-		hp_file = join(*model.split('/')[:-1], 'hyperparameters.json')
-		if exists(hp_file):
-			loaded_hp = sfutil.load_json(hp_file)
-			if 'model_name' in loaded_hp:
-				detected_model_name = loaded_hp['model_name']
-		
-		# Make output directory
-		heatmaps_folder = directory if directory else os.path.join(self.PROJECT['root'], 'heatmaps', detected_model_name)
-		if not exists(heatmaps_folder): os.makedirs(heatmaps_folder)
-
-		# Heatmap processes
-		ctx = multiprocessing.get_context('spawn')
-		for slide in slide_list:
-			if isolated_thread:
-				process = ctx.Process(target=_heatmap_generator, args=(slide, model, heatmaps_folder, roi_list, show_roi, roi_method,
-																		resolution, interpolation, self.PROJECT, logit_cmap, skip_thumb,
-																		buffer, normalizer, normalizer_source, model_format, num_threads, self.FLAGS))
-				process.start()
-				log.empty(f"Spawning heatmaps process (PID: {process.pid})")
-				process.join()
-			else:
-				_heatmap_generator(slide, model, heatmaps_folder, roi_list, show_roi, roi_method,
-									resolution, interpolation, self.PROJECT, logit_cmap, skip_thumb,
-									buffer, normalizer, normalizer_source, model_format, num_threads, self.FLAGS)
-
-	def generate_mosaic(self, model, mosaic_filename=None, umap_filename=None, outcome_label_headers=None, filters=None,
-						filter_blank=None, focus_filters=None, resolution="low", num_tiles_x=50, 
-						max_tiles_per_slide=100, expanded=False, map_slide=None, show_prediction=None, 
-						restrict_prediction=None, predict_on_axes=None, whitespace_on_axes=False, 
-						label_names=None, cmap=None, model_type=None, umap_cache='default', 
-						activations_cache='default', activations_export=None, umap_export=None, use_float=False, 
-						normalizer=None, normalizer_source=None, low_memory=False, model_format=None):
-
-		'''Generates a mosaic map by overlaying images onto a set of mapped tiles.
-			Image tiles are extracted from the provided set of TFRecords, and predictions + post-convolutional node activations are calculated using the specified model.
-			Tiles are mapped either with dimensionality reduction on post-convolutional layer activations (default behavior), 
-			or by using outcome predictions for two categories, mapped to X- and Y-axis (via predict_on_axes).
-		
-		Args:
-			model:					Path to Tensorflow model to use when generating layer activations.
-			mosaic_filename:		Filename for mosaic image. If not provided, mosaic will not be calculated or saved. Will be saved in project mosaic directory.
-			umap_filename:			Filename for UMAP plot image. If not provided, plot will not be saved. Will be saved in project stats directory.
-			outcome_label_headers:			Column name in annotations file from which to read category labels.
-			filters:				Dataset filters to use when selecting slides to include the mosaic.
-			filter_blank:			List of label headers; slides that have blank entries in this label header
-								 		in the annotations file will be excluded
-			focus_filters:			Dataset filters to use when selecting slides to highlight on the mosaic.
-			resolution:				Resolution of the mosaic map. Impacts size of the final figure. Either low, medium, or high.
-			num_tiles_x:			Specifies the size of the mosaic map grid.
-			max_tiles_per_slide:	Limits the number of tiles taken from each slide. Too high of a number may introduce memory issues.
-			expanded:				Bool. If False, will limit tile assignment to the corresponding grid space (strict display).
-										If True, allows for display of nearby tiles if a given grid is empty.
-			map_slide:				None (default), 'centroid', or 'average'. If provided, will map slides using slide-level calculations, either mapping centroid tiles if 'centroid',
-										or calculating node averages across all tiles in a slide and mapping slide-level node averages, if 'average'
-			show_prediction:		May be either int or string, corresponding to label category. Predictions for this category will be displayed
-										On the exported UMAP plot.
-			restrict_prediction:	List of int, if provided, will restrict predictions to only these categories
-										(final tile-level prediction is made by choosing category with highest logit)
-			predict_on_axes:		(int, int). Each int corresponds to an label category id. 
-										If provided, predictions are generated for these two labels categories;
-										tiles are then mapped with these predictions with the pattern (x, y)
-										and the mosaic is generated from this map. This replaces the default
-										dimensionality reduction mapping.
-			label_names:			Dict mapping label id (int) to string names. Saved in the hyperparameters file as "outcome_labels"
-			cmap:					Colormap mapping labels to colors for display on UMAP plot
-			model_type:				Indicates label type. May be 'categorical', 'linear', or 'cph' (Cox Proportional Hazards)
-			umap_cache:				Either 'default' or path to PKL file in which to save/cache UMAP coordinates
-			activations_cache:		Either 'default' or path to PKL file in which to save/cache nodal activations
-			activations_export:		Filename for CSV export of activations. Will be saved in project stats directory.
-			umap_export:			Filename for CSV export of UMAP coordinates. Will be saved in project stats directory.
-			use_float:				Bool, if True, assumes labels are float / linear (as opposed to categorical)
-			normalizer:				Normalization strategy to use on image tiles
-			normalizer_source:		Path to normalizer source image
-			low_memory:				Bool, if True, will attempt to limit memory during UMAP calculations at the cost of increased computational complexity
-			model_format:			Optional. May supply format of saved Slideflow Keras model if the model was made with a legacy version.
-										Default value will be slideflow.model.MODEL_FORMAT_CURRENT,
-										but slideflow.model.MODEL_FORMAT_LEGACY may be supplied.
-		'''
-		from slideflow.activations import ActivationsVisualizer
-
-		log.header("Generating mosaic map...")
-
-		# Set up paths
-		stats_root = join(self.PROJECT['root'], 'stats')
-		mosaic_root = join(self.PROJECT['root'], 'mosaic')
-		if not exists(stats_root): os.makedirs(stats_root)
-		if not exists(mosaic_root): os.makedirs(mosaic_root)
-		if umap_cache and umap_cache == 'default':
-			umap_cache = join(stats_root, 'umap_cache.pkl')
-		elif umap_cache:
-			umap_cache = join(stats_root, umap_cache)
-
-		# Prepare dataset & model
-		hp_data = sfutil.load_json(join(dirname(model), 'hyperparameters.json'))
-		mosaic_dataset = self.get_dataset(filters=filters,
-										  filter_blank=filter_blank,
-										  tile_px=hp_data['hp']['tile_px'],
-										  tile_um=hp_data['hp']['tile_um'])
-		tfrecords_list = mosaic_dataset.get_tfrecords()
-		if focus_filters:
-			mosaic_dataset.apply_filters(focus_filters)
-			focus_list = mosaic_dataset.get_tfrecords()
-		else:
-			focus_list = None
-		log.info(f"Generating mosaic from {len(tfrecords_list)} slides, with focus on {0 if not focus_list else len(focus_list)} slides.", 1)
-
-		# If a header category is supplied and we are not showing predictions, then assign slide labels from annotations
-		if model_type == 'linear': use_float = True
-		if outcome_label_headers and (show_prediction is None):
-			slide_labels = mosaic_dataset.slide_to_label(outcome_label_headers, use_float=use_float)
-		else:
-			slide_labels = {}
-
-		# If showing predictions, try to automatically load prediction labels
-		if (show_prediction is not None) and (not use_float) and (not label_names):
-			if exists(join(dirname(model), 'hyperparameters.json')):
-				model_hyperparameters = sfutil.load_json(join(dirname(model), 'hyperparameters.json'))
-				outcome_labels = model_hyperparameters['outcome_labels']
-				model_type = model_type if model_type else model_hyperparameters['model_type']
-				log.info(f'Automatically loaded prediction labels found at {sfutil.green(dirname(model))}', 1)
-			else:
-				log.info(f'Unable to auto-detect prediction labels from model hyperparameters file', 1)
-				
-		# Initialize mosaic, umap, and ActivationsVisualizer
-		mosaic, umap = None, None
-
-		AV = ActivationsVisualizer(model=model,
-								   tfrecords=tfrecords_list, 
-								   root_dir=self.PROJECT['root'],
-								   image_size=hp_data['hp']['tile_px'],
-								   focus_nodes=None,
-								   use_fp16=self.PROJECT['use_fp16'],
-								   normalizer=normalizer,
-								   normalizer_source=normalizer_source,
-								   batch_size=self.FLAGS['eval_batch_size'],
-								   activations_export=None if not activations_export else join(stats_root, activations_export),
-								   max_tiles_per_slide=max_tiles_per_slide,
-								   activations_cache=activations_cache,
-								   manifest=mosaic_dataset.get_manifest(),
-								   model_format=model_format)
-
-		if predict_on_axes:
-			# Create mosaic using x- and y- axis corresponding to label predictions
-			umap_x, umap_y, umap_meta = AV.map_to_predictions(predict_on_axes[0], predict_on_axes[1])
-			umap = TFRecordMap.from_precalculated(tfrecords=mosaic_dataset.get_tfrecords(),
-												  slides=mosaic_dataset.get_slides(),
-												  x=umap_x,
-												  y=umap_y,
-												  meta=umap_meta)
-		elif whitespace_on_axes:
-			umap_x, umap_y, umap_meta = AV.map_to_whitespace(whitespace_threshold=230)
-			umap = TFRecordMap.from_precalculated(tfrecords=mosaic_dataset.get_tfrecords(),
-												  slides=mosaic_dataset.get_slides(),
-												  x=umap_x,
-												  y=umap_y,
-												  meta=umap_meta)
-		else:
-			# Create mosaic map from dimensionality reduction on post-convolutional layer activations
-			umap = TFRecordMap.from_activations(AV, 
-												map_slide=map_slide,
-												prediction_filter=restrict_prediction,
-												cache=umap_cache,
-												low_memory=low_memory,
-												max_tiles_per_slide=max_tiles_per_slide)
-
-		# If displaying centroid AND predictions, then show slide-level predictions rather than tile-level predictions
-		if (map_slide=='centroid') and show_prediction is not None:
-			log.info("Showing slide-level predictions at point of centroid", 1)
-
-			# If not model has not been assigned, assume categorical model
-			model_type = model_type if model_type else 'categorical'
-
-			# Get predictions
-			if model_type == 'categorical':
-				slide_predictions, slide_percentages = AV.get_slide_level_categorical_predictions(prediction_filter=restrict_prediction)
-			else:
-				slide_predictions = slide_percentages = AV.get_slide_level_linear_predictions()
-
-			# If show_prediction is provided (either a number or string), then display ONLY the prediction for the provided category, as a colormap
-			if type(show_prediction) == int:
-				log.info(f"Showing prediction for label {show_prediction} as colormap", 1)
-				slide_labels = {k:v[show_prediction] for k, v in slide_percentages.items()}
-				show_prediction = None
-				use_float = True
-			elif type(show_prediction) == str:
-				log.info(f"Showing prediction for label {show_prediction} as colormap", 1)
-				reversed_labels = {v:k for k, v in outcome_labels.items()}
-				if show_prediction not in reversed_labels:
-					raise ValueError(f"Unknown label category `{show_prediction}`")
-				slide_labels = {k:v[int(reversed_labels[show_prediction])] for k, v in slide_percentages.items()}
-				show_prediction = None
-				use_float = True
-			elif use_float:
-				# Displaying linear predictions needs to be implemented here
-				raise TypeError("If showing prediction and use_float is True, please pass desired label category for prediction to `show_prediction`.")
-			# Otherwise, show_prediction is assumed to be just "True", in which case show categorical predictions
-			else:
-				try:
-					slide_labels = {k:outcome_labels[v] for (k,v) in slide_predictions.items()}
-				except KeyError:
-					# Try interpreting prediction label keys as strings
-					slide_labels = {k:outcome_labels[str(v)] for (k,v) in slide_predictions.items()}
-
-		if umap_filename:
-			if slide_labels:
-				umap.label_by_slide(slide_labels)
-			if show_prediction and (map_slide != 'centroid'):
-				umap.label_by_tile_meta('prediction', translation_dict=outcome_labels)
-			umap.filter(mosaic_dataset.get_slides())
-			umap.save_2d_plot(join(stats_root, umap_filename), cmap=cmap, use_float=use_float)
-		if umap_export:
-			umap.export_to_csv(join(stats_root, umap_export))
-
-		if mosaic_filename:
-			mosaic = Mosaic(umap, 
-							leniency=1.5,
-							expanded=expanded,
-							tile_zoom=15,
-							num_tiles_x=num_tiles_x,
-							resolution=resolution,
-							normalizer=normalizer,
-							normalizer_source=normalizer_source)
-			mosaic.focus(focus_list)
-			mosaic.save(join(mosaic_root, mosaic_filename))
-			mosaic.save_report(join(stats_root, sfutil.path_to_name(mosaic_filename)+'-mosaic_report.csv'))
-
-		return AV, mosaic, umap
-
-	def generate_mosaic_from_annotations(self, header_x, header_y, tile_px, tile_um, model=None, 
-											mosaic_filename=None, umap_filename=None, outcome_label_headers=None, 
-											filters=None, focus_filters=None, resolution='low', num_tiles_x=50,
-											max_tiles_per_slide=100, expanded=False, use_optimal_tile=False, 
-											activations_cache='default', normalizer=None, normalizer_source=None, 
-											model_format=None):
-		'''Generates a mosaic map by overlaying images onto a set of mapped tiles. 
-			Slides are mapped using slide-level annotations, with x-axis value determined from header_x, and y-axis from header_y. 
-			If use_optimal_tile is False and no model is provided, the first image tile in a slide's TFRecord is used for display.
-			If optimal_tile is True, post-convolutional layer activations for all tiles in each slide are calculated using the provided model,
-			and the tile nearest to centroid is used for display.
-		
-		Args:
-			header_x:				Column name in annotations file from which to read X-axis coordinates.
-			header_y:				Column name in annotations file from which to read Y-axis coordinates.
-			tile_px:				Tile size in pixels.
-			tile_um:				Tile size in microns.
-			model:					Path to Tensorflow model to use when generating layer activations.
-			mosaic_filename:		Filename for mosaic image. If not provided, mosaic will not be calculated or saved. Will be saved in project mosaic directory.
-			umap_filename:			Filename for UMAP plot image. If not provided, plot will not be saved. Will be saved in project stats directory.
-			outcome_label_headers:	Column name in annotations file from which to read category labels.
-			filters:				Dataset filters to use when selecting slides to include the mosaic.
-			focus_filters:			Dataset filters to use when selecting slides to highlight on the mosaic.
-			resolution:				Resolution of the mosaic map. Impacts size of the final figure. Either low, medium, or high.
-			num_tiles_x:			Specifies the size of the mosaic map grid.
-			max_tiles_per_slide:	Limits the number of tiles taken from each slide. Too high of a number may introduce memory issues.
-			expanded:				Bool. If False, will limit tile assignment to the corresponding grid space (strict display).
-										If True, allows for display of nearby tiles if a given grid is empty.
-			use_optimal_tile:		Bool. If True, will use model to create post-convolutional layer activations for all tiles in each slide,
-										and choosing tile nearest to centroid for each slide for display.
-			activations_cache:		Either 'default' or path to PKL file in which to save/cache nodal activations
-			normalizer:				Normalization strategy to use on image tiles
-			normalizer_source:		Path to normalizer source image
-			model_format:			Optional. May supply format of saved Slideflow Keras model if the model was made with a legacy version.
-										Default value will be slideflow.model.MODEL_FORMAT_CURRENT,
-										but slideflow.model.MODEL_FORMAT_LEGACY may be supplied.
-		'''
-		from slideflow.activations import ActivationsVisualizer
-		# Setup paths
-		stats_root = join(self.PROJECT['root'], 'stats')
-		mosaic_root = join(self.PROJECT['root'], 'mosaic')
-		if not exists(stats_root): os.makedirs(stats_root)
-		if not exists(mosaic_root): os.makedirs(mosaic_root)
-
-		# Setup dataset
-		dataset = self.get_dataset(filters=filters,
-								   filter_blank=[header_x, header_y],
-								   tile_px=tile_px,
-								   tile_um=tile_um)
-
-		# We are assembling a list of slides from the TFRecords path list, because we only want to use slides that have a corresponding TFRecord
-		#  (some slides did not have a large enough ROI for tile extraction, and some slides may be in the annotations but are missing a slide image)
-		slides = [sfutil.path_to_name(tfr) for tfr in dataset.get_tfrecords()]
-		slide_labels_dict, _ = dataset.get_labels_from_annotations([header_x, header_y], use_float=True)
-		slide_to_category = dataset.slide_to_label(outcome_label_headers)
-
-		umap_x = np.array([slide_labels_dict[slide]['label'][0] for slide in slides])
-		umap_y = np.array([slide_labels_dict[slide]['label'][1] for slide in slides])
-
-		if use_optimal_tile and not model:
-			log.error("Unable to calculate optimal tile if no model is specified.")
-			return
-		elif use_optimal_tile:
-			# Calculate most representative tile in each slide/TFRecord for display
-			AV = ActivationsVisualizer(model=model,
-									   tfrecords=dataset.get_tfrecords(), 
-									   root_dir=self.PROJECT['root'],
-									   image_size=tile_px,
-									   use_fp16=self.PROJECT['use_fp16'],
-									   normalizer=normalizer,
-									   normalizer_source=normalizer_source,
-									   batch_size=self.FLAGS['eval_batch_size'],
-									   max_tiles_per_slide=max_tiles_per_slide,
-									   activations_cache='default',
-									   model_format=model_format)
-
-			optimal_slide_indices, _ = calculate_centroid(AV.slide_node_dict)
-
-			# Restrict mosaic to only slides that had enough tiles to calculate an optimal index from centroid
-			successful_slides = list(optimal_slide_indices.keys())
-			num_warned = 0
-			warn_threshold = 3
-			for slide in slides:
-				print_func = print if num_warned < warn_threshold else None
-				if slide not in successful_slides:
-					log.warn(f"Unable to calculate optimal tile for slide {sfutil.green(slide)}; will not include in Mosaic", 1, print_func)
-					num_warned += 1
-			if num_warned >= warn_threshold:
-				log.warn(f"...{num_warned} total warnings, see {sfutil.green(log.logfile)} for details", 1)
-
-			umap_x = np.array([slide_labels_dict[slide]['label'][0] for slide in successful_slides])
-			umap_y = np.array([slide_labels_dict[slide]['label'][1] for slide in successful_slides])
-			umap_meta = [{'slide': slide, 'index': optimal_slide_indices[slide]} for slide in successful_slides]
-		else:
-			# Take the first tile from each slide/TFRecord
-			umap_meta = [{'slide': slide, 'index': 0} for slide in slides]
-
-		umap = TFRecordMap.from_precalculated(tfrecords=dataset.get_tfrecords(),
-											   slides=slides,
-											   x=umap_x,
-											   y=umap_y,
-											   meta=umap_meta)
-
-		mosaic_map = Mosaic(umap, 
-							leniency=1.5,
-							expanded=expanded,
-							tile_zoom=15,
-							num_tiles_x=num_tiles_x,
-							tile_select='centroid' if use_optimal_tile else 'nearest',
-							resolution=resolution,
-							normalizer=normalizer,
-							normalizer_source=normalizer_source)
-		if mosaic_filename:
-			mosaic_map.save(join(mosaic_root, mosaic_filename))
-			mosaic_map.save_report(join(stats_root, sfutil.path_to_name(mosaic_filename)+'-mosaic_report.csv'))
-		if umap_filename:
-			umap.label_by_slide(slide_to_category)
-			umap.save_2d_plot(join(stats_root, umap_filename))
-
-	def generate_thumbnails(self, size=512, filters=None, filter_blank=None, roi=False, enable_downsample=False):
-		'''Generates square slide thumbnails with black box borders of a fixed size, and saves to project folder.
-		
-		Args:
-			size:				Int. Width/height of thumbnail in pixels.
-			filters:			Dataset filters.
-			filter_blank:		Header columns in annotations by which to filter slides, if the slides are blank in this column.
-			enable_downsample:	Bool. If True and a thumbnail is not embedded in the slide file, downsampling is permitted in order
-									to accelerate thumbnail calculation.
-		'''
-		import slideflow.slide as sfslide
-		log.header('Generating thumbnails...')
-
-		thumb_folder = join(self.PROJECT['root'], 'thumbs')
-		if not exists(thumb_folder): os.makedirs(thumb_folder)
-		dataset = self.get_dataset(filters=filters, filter_blank=filter_blank, tile_px=0, tile_um=0)
-		slide_list = dataset.get_slide_paths()
-		roi_list = dataset.get_rois()
-		log.info(f"Saving thumbnails to {sfutil.green(thumb_folder)}", 1)
-
-		for slide_path in slide_list:
-			print(f"\r\033[KWorking on {sfutil.green(sfutil.path_to_name(slide_path))}...", end="")
-			whole_slide = sfslide.SlideReader(slide_path, 
-											  size_px=1000,
-											  size_um=1000,
-											  stride_div=1,
-											  enable_downsample=enable_downsample,
-											  roi_list=roi_list,
-											  skip_missing_roi=roi,
-											  buffer=None,
-											  silent=True)
-			if roi:
-				thumb = whole_slide.annotated_thumb()
-			else:
-				thumb = whole_slide.square_thumb(size)
-			thumb.save(join(thumb_folder, f'{whole_slide.name}.png'))
-		print("\r\033[KThumbnail generation complete.")
-
-	def generate_tfrecords_from_tiles(self, tile_px, tile_um, delete_tiles=True):
-		'''Create tfrecord files from a collection of raw images, as stored in project tiles directory'''
-		log.header('Writing TFRecord files...')
-
-		# Load dataset for evaluation
-		working_dataset = Dataset(config_file=self.PROJECT['dataset_config'],
-								  sources=self.PROJECT['datasets'],
-								  tile_px=tile_px,
-								  tile_um=tile_um)
-		
-		for d in working_dataset.datasets:
-			log.empty(f"Working on dataset {d}", 1)
-			config = working_dataset.datasets[d]
-			tfrecord_dir = join(config["tfrecords"], config['label'])
-			tiles_dir = join(config["tiles"], config['label'])
-			if not exists(tiles_dir):
-				log.warn(f"No tiles found for dataset {sfutil.bold(d)}", 1)
-				continue
-
-			# Check to see if subdirectories in the target folders are slide directories (contain images)
-			#  or are further subdirectories (e.g. validation and training)
-			log.info('Scanning tile directory structure...', 2)
-			if sfutil.contains_nested_subdirs(tiles_dir):
-				subdirs = [_dir for _dir in os.listdir(tiles_dir) if isdir(join(tiles_dir, _dir))]
-				for subdir in subdirs:
-					tfrecord_subdir = join(tfrecord_dir, subdir)
-					sfio.tfrecords.write_tfrecords_multi(join(tiles_dir, subdir), tfrecord_subdir)
-			else:
-				sfio.tfrecords.write_tfrecords_multi(tiles_dir, tfrecord_dir)
-
-			working_dataset.update_manifest()
-
-			if delete_tiles:
-				shutil.rmtree(tiles_dir)
-	
-	def get_dataset(self, tile_px=None, tile_um=None, filters=None, filter_blank=None, verification='both'):
-		'''Returns slideflow.io.Dataset object using project settings.
-
-		Args:
-			tile_px:		Tile size in pixels
-			tile_um:		Tile size in microns
-			filters:		Dictionary of annotations filters to use when selecting slides/TFRecords to include in dataset
-			filter_blank:	List of label headers; will only include slides that are not blank in these headers
-			verification:	'tfrecords', 'slides', or 'both'. If 'slides', will verify all annotations are mapped to slides.
-															  If 'tfrecords', will check that TFRecords exist and update manifest
-		'''
-		try:
-			dataset = Dataset(config_file=self.PROJECT['dataset_config'], 
-							  sources=self.PROJECT['datasets'],
-							  tile_px=tile_px,
-							  tile_um=tile_um,
-							  annotations=self.PROJECT['annotations'],
-							  filters=filters,
-							  filter_blank=filter_blank)
-
-		except FileNotFoundError:
-			log.warn("No datasets configured.")
-
-		if verification in ('both', 'slides'):
-			log.header("Verifying slide annotations...")
-			dataset.verify_annotations_slides()
-		if verification in ('both', 'tfrecords'):
-			log.header("Verifying tfrecords and updating manifest...")
-			dataset.update_manifest()
-
-		return dataset
-
-	def load_datasets(self, path):
-		'''Loads datasets dictionaries from a given datasets.json file.'''
-		try:
-			datasets_data = sfutil.load_json(path)
-			datasets_names = list(datasets_data.keys())
-			datasets_names.sort()
-		except FileNotFoundError:
-			datasets_data = {}
-			datasets_names = []
-		return datasets_data, datasets_names
-
-	def load_project(self, directory):
-		'''Loads a saved and pre-configured project from the specified directory.'''
-		if exists(join(directory, "settings.json")):
-			self.PROJECT = sfutil.load_json(join(directory, "settings.json"))
-			log.empty("Project configuration loaded.")
-		else:
-			raise OSError(f'Unable to locate settings.json at location "{directory}".')
-
-		# Enable logging
-		log.logfile = join(self.PROJECT['root'], "log.log")
-
-		# Auto-update slidenames for newly added slides
-		self.associate_slide_names()
-
-	def resize_tfrecords(self, source_tile_px, source_tile_um, dest_tile_px, filters=None):
-		'''Resizes images in a set of TFRecords to a given pixel size.
-
-		Args:
-			source_tile_px:		Pixel size of source images. Used to select source TFRecords.
-			source_tile_um:		Micron size of source images. Used to select source TFRecords.
-			dest_tile_px:		Pixel size of resized images.
-			filters:			Dictionary of dataset filters to use for selecting TFRecords for resizing.
-		'''
-		log.header(f"Resizing TFRecord tiles to ({dest_tile_px}, {dest_tile_px})")
-		resize_dataset = self.get_dataset(filters=filters,
-										  tile_px=source_tile_px,
-										  tile_um=source_tile_um)
-		tfrecords_list = resize_dataset.get_tfrecords()
-		log.info(f"Resizing {len(tfrecords_list)} tfrecords", 1)
-
-		for tfr in tfrecords_list:
-			sfio.tfrecords.transform_tfrecord(tfr, tfr+".transformed", resize=dest_tile_px)
-	
-	def extract_tiles_from_tfrecords(self, tile_px, tile_um, destination=None, filters=None):
-		'''Extracts all tiles from a set of TFRecords.
-		
-		Args:
-			tile_px:		Tile size in pixels
-			tile_um:		Tile size in microns
-			destination:	Destination folder in which to save tile images
-			filters:		Dataset filters to use when selecting TFRecords
-		'''
-		import slideflow.io.tfrecords
-		log.header(f"Extracting tiles from TFRecords")
-		to_extract_dataset = self.get_dataset(filters=filters,
-											  tile_px=tile_px,
-											  tile_um=tile_um)
-		
-		for dataset_name in self.PROJECT['datasets']:
-			to_extract_tfrecords = to_extract_dataset.get_tfrecords(dataset=dataset_name)
-			if destination:
-				tiles_dir = destination
-			else:
-				tiles_dir = join(to_extract_dataset.datasets[dataset_name]['tiles'], to_extract_dataset.datasets[dataset_name]['label'])
-				if not exists(tiles_dir):
-					os.makedirs(tiles_dir)
-			for tfr in to_extract_tfrecords:
-				sfio.tfrecords.extract_tiles(tfr, tiles_dir)		
-
-	def save_project(self):
-		'''Saves current project configuration as "settings.json".'''
-		sfutil.write_json(self.PROJECT, join(self.PROJECT['root'], 'settings.json'))
-
-	def train(self, model_names=None, outcome_label_headers='category', input_header=None, filters=None, filter_blank=None,
-				resume_training=None, checkpoint=None, pretrain='imagenet', pretrain_model_format=None, batch_file=None,
-				hyperparameters=None, validation_target=None, validation_strategy=None,validation_fraction=None,
-				validation_k_fold=None, k_fold_iter=None, k_fold_header=None, validation_dataset=None, validation_annotations=None,
-				validation_filters=None, validate_on_batch=512, validation_steps=200, max_tiles_per_slide=0, min_tiles_per_slide=0,
-				starting_epoch=0, steps_per_epoch_override=None, auto_extract=False, normalizer=None, 
-				normalizer_source=None, normalizer_strategy='tfrecord', use_tensorboard=False, multi_gpu=False, save_predictions=False,
-				skip_metrics=False):
-
-		'''Train model(s).
-
-		Args:
-			model_names:			Either a string representing a model name, or an array of strings containing multiple model names. 
-										Required if training to a single hyperparameter combination with the "hyperparameters" argument.
-										If performing a hyperparameter sweep, will only train models with these names in the batch_train.tsv config file.
-										May supply None if performing a hyperparameter sweep, in which case all models in the batch_train.tsv config file will be trained.
-			outcome_label_headers:	String or list. Specifies which header(s) in the annotation file to use for the output category. 
-										Defaults to 'category'.	If a list is provided, will loop through all outcomes and perform HP sweep on each.
-			filters:				Dictionary of column names mapping to column values by which to filter slides using the annotation file.
-			resume_training:		Path to Tensorflow model to continue training
-			checkpoint:				Path to cp.ckpt from which to load weights
-			pretrain:				Pretrained weights to load. Default is imagenet. May supply a compatible Tensorflow model from which to load weights.
-			pretrain_model_format:	Optional. May supply format of pretrained Slideflow Keras model if the model was made with a legacy version.
-										Default value will be slideflow.model.MODEL_FORMAT_CURRENT,
-										but slideflow.model.MODEL_FORMAT_LEGACY may be supplied.
-			batch_file:				Manually specify batch file to use for a hyperparameter sweep. If not specified, will use project default.
-			hyperparameters:		Manually specify hyperparameter combination to use for training. If specified, will ignore batch training file.
-			validation_target: 		Whether to select validation data on a 'per-patient' or 'per-tile' basis. If not specified, will use project default.
-			validation_strategy:	Validation dataset selection strategy (bootstrap, k-fold, k-fold-manual, k-fold-preserved-site, fixed, none). If not specified, will use project default.
-			validation_fraction:	Fraction of data to use for validation testing. If not specified, will use project default.
-			validation_k_fold: 		K, if using k-fold validation. If not specified, will use project default.
-			k_fold_iter:			Which iteration to train if using k-fold validation. Defaults to training all iterations.
-			k_fold_header:			Annotations file header column for manually specifying k-fold. Only used if validation_strategy is 'k-fold-manual'
-			validation_dataset:		If specified, will use a separate dataset on which to perform validation.
-			validation_annotations:	If using a separate dataset for validation, the annotations CSV must be supplied.
-			validation_filters:		If using a separate dataset for validation, these filters are used to select a subset of slides for validation.
-			validate_on_batch:		Validation will be performed every X batches.
-			validation_steps:		Number of batches to use for each instance of validation
-			max_tiles_per_slide:	Will only use up to this many tiles from each slide for training. If zero, will include all tiles.
-			min_tiles_per_slide:	Minimum number of tiles a slide must have to be included in training. 
-			starting_epoch:			Starts training at the specified epoch
-			steps_per_epoch_override:	If provided, will manually set the number of steps in an epoch (default epoch length is the number of total tiles)
-			auto_extract:			Bool. If True, will automatically extract tiles as needed for training, without needing to explicitly call extract_tiles()
-			normalizer:				Normalization strategy to use on image tiles
-			normalizer_source:		Path to normalizer source image
-			normalizer_strategy:	Either 'tfrecord' or 'realtime'. If TFrecord and auto_extract is True, then tiles will be extracted to TFRecords and stored normalized.
-										If realtime, then normalization is performed during training.
-			use_tensorboard:		Bool. If True, will add tensorboard callback during training for realtime monitoring.
-			multi_gpu:				Bool. If True, will attempt to train using multiple GPUs using Keras MirroredStrategy.
-			
-		Returns:
-			A dictionary containing model names mapped to train_acc, val_loss, and val_acc
-		'''
-
-		assert not (k_fold_header is None and validation_strategy == 'k-fold-manual'), "Must supply 'k_fold_header' if validation strategy is 'k-fold-manual'"
-
-		# Reconcile provided arguments with project defaults
-		batch_train_file = self.PROJECT['batch_train_config'] if not batch_file else join(self.PROJECT['root'], batch_file)
-		validation_strategy = self.PROJECT['validation_strategy'] if not validation_strategy else validation_strategy
-		validation_target = self.PROJECT['validation_target'] if not validation_target else validation_target
-		validation_fraction = self.PROJECT['validation_fraction'] if not validation_fraction else validation_fraction
-		validation_k_fold = self.PROJECT['validation_k_fold'] if not validation_k_fold else validation_k_fold
-		validation_log = join(self.PROJECT['root'], "validation_plans.json")
-
-		# Quickly scan for errors (duplicate model names in batch training file) and prepare models to train
-		if hyperparameters and not model_names:
-			log.error("If specifying hyperparameters, 'model_names' must be supplied. ", 1)
-			return
-		if normalizer and normalizer_strategy not in ('tfrecord', 'realtime'):
-			log.error(f"Unknown normalizer strategy {normalizer_strategy}, must be either 'tfrecord' or 'realtime'", 1)
-			return
-		if validation_strategy in ('k-fold-manual', 'k-fold-preserved-site', 'k-fold', 'bootstrap') and validation_dataset:
-			log.error(f"Unable to use {validation_strategy} if validation_dataset has been provided.", 1)
-			return
-
-		# Setup normalization
-		tfrecord_normalizer = normalizer if (normalizer and normalizer_strategy == 'tfrecord') else None
-		tfrecord_normalizer_source = normalizer_source if (normalizer and normalizer_strategy == 'tfrecord') else None
-		train_normalizer = normalizer if (normalizer and normalizer_strategy == 'realtime') else None
-		train_normalizer_source = normalizer_source if (normalizer and normalizer_strategy == 'realtime') else None
-
-		# Prepare hyperparameters
-		log.header("Performing hyperparameter sweep...")
-		
-		hyperparameter_list = self._get_hyperparameter_combinations(hyperparameters, model_names, batch_train_file)
-
-		outcome_label_headers = [outcome_label_headers] if not isinstance(outcome_label_headers, list) else outcome_label_headers
-		if len(outcome_label_headers) > 1:
-			log.info(f"Training ({len(hyperparameter_list)} models) using {len(outcome_label_headers)} variables as simultaneous outcomes:", 1)
-			for label in outcome_label_headers:
-				log.empty(label, 2)
-			if log.INFO_LEVEL > 0: print()
-
-		# Next, prepare the multiprocessing manager (needed to free VRAM after training and keep track of results)
-		manager = multiprocessing.Manager()
-		results_dict = manager.dict()
-		ctx = multiprocessing.get_context('spawn')
-
-		# For each hyperparameter combination, perform training
-		for hp, hp_model_name in hyperparameter_list:
-
-			# Prepare k-fold validation configuration
-			results_log_path = os.path.join(self.PROJECT['root'], "results_log.csv")
-			k_fold_iter = [k_fold_iter] if (k_fold_iter != None and not isinstance(k_fold_iter, list)) else k_fold_iter
-
-			if validation_strategy == 'k-fold-manual':
-				training_dataset = self.get_dataset(tile_px=hp.tile_px, 
-													tile_um=hp.tile_um,
-													filters=filters,
-													filter_blank=filter_blank)
-
-				k_fold_slide_labels, valid_k = training_dataset.slide_to_label(k_fold_header, return_unique=True)
-				k_fold = len(valid_k)
-			else:
-				k_fold = validation_k_fold if validation_strategy in ('k-fold', 'k-fold-preserved-site', 'bootstrap') else 0
-				valid_k = [] if not k_fold else [kf for kf in range(1, k_fold+1) if ((k_fold_iter and kf in k_fold_iter) or (not k_fold_iter))]
-				k_fold_slide_labels = None
-
-			if hp.model_type() != 'linear' and len(outcome_label_headers) > 1:
-				#raise Exception("Multiple outcome labels only supported for linear outcome labels.")
-				log.info("Using experimental multi-outcome approach for categorical outcome")
-
-			# Auto-extract tiles if requested
-			if auto_extract:
-				self.extract_tiles(hp.tile_px,
-									hp.tile_um,
-									filters=filters,
-									filter_blank=filter_blank,
-									normalizer=tfrecord_normalizer,
-									normalizer_source=tfrecord_normalizer_source)
-
-			label_string = "-".join(outcome_label_headers)
-			model_name = f"{label_string}-{hp_model_name}"
-			model_iterations = [model_name] if not k_fold else [f"{model_name}-kfold{k}" for k in valid_k]
-
-			def start_training_process(k):
-				# Using a separate process ensures memory is freed once training has completed
-				process = ctx.Process(target=_trainer, args=(outcome_label_headers, model_name, self.PROJECT,
-															results_dict, hp, validation_strategy,  validation_target,
-															validation_fraction, validation_k_fold,  validation_log, validation_dataset, validation_annotations,
-															validation_filters, k, k_fold_slide_labels, input_header, filters, filter_blank, pretrain,
-															pretrain_model_format, resume_training, checkpoint, validate_on_batch, validation_steps,
-															max_tiles_per_slide, min_tiles_per_slide, starting_epoch, steps_per_epoch_override, train_normalizer, 
-															train_normalizer_source, use_tensorboard, multi_gpu, save_predictions, skip_metrics, self.FLAGS))
-				process.start()
-				log.empty(f"Spawning training process (PID: {process.pid})")
-				process.join()
-
-			# Perform training
-			log.header("Training model...")
-			if k_fold:
-				for k in valid_k:
-					start_training_process(k)
-					
-			else:
-				start_training_process(None)
-
-			# Record results
-			for mi in model_iterations:
-				if mi not in results_dict:
-					log.error(f"Training failed for model {model_name}")
-				else:
-					sfutil.update_results_log(results_log_path, mi, results_dict[mi]['epochs'])
-			log.complete(f"Training complete for model {model_name}, results saved to {sfutil.green(results_log_path)}")
-
-		# Print summary of all models
-		log.complete("Training complete; validation accuracies:", 0)
-		for model in results_dict:
-			try:
-				last_epoch = max([int(e.split('epoch')[-1]) for e in results_dict[model]['epochs'].keys() if 'epoch' in e ])
-				final_train_metrics = results_dict[model]['epochs'][f'epoch{last_epoch}']['train_metrics']
-				final_val_metrics = results_dict[model]['epochs'][f'epoch{last_epoch}']['val_metrics']
-				log.empty(f"{sfutil.green(model)} training metrics:", 1)
-				for m in final_train_metrics:
-					log.empty(f"{m}: {final_train_metrics[m]}", 2)
-				log.empty(f"{sfutil.green(model)} validation metrics:", 1)
-				for m in final_val_metrics:
-					log.empty(f"{m}: {final_val_metrics[m]}", 2)
-			except ValueError:
-				pass
-
-		return results_dict
-
-	def train_clam(self, exp_name, outcome_label_headers, model=None, pt_files='auto', num_features=None, filters=None, filter_blank=None, 
-					activation_layers=['postconv'],	max_tiles_per_slide=0, min_tiles_per_slide=16, train_slides='same', validation_slides='same',
-					tile_px=None, tile_um=None, k=1, k_start=-1, k_end=-1, max_epochs=20, lr=1e-4, label_frac=1, reg=1e-5, early_stopping=False, opt='adam',
-					drop_out=False, bag_loss='ce', bag_weight=0.7, model_type='clam_sb', weighted_sample=False, no_inst_cluster=False, inst_loss=None,
-					subtyping=False, B=8, attention_heatmaps=True, force_regenerate_features=False):
-
-		'''Using a trained model, generate feature activations and train a CLAM model.
-		
-		Args:
-			exp_name
-			model
-			outcome_label_headers
-			pt_files
-			filters
-			filter_blank
-			max_tiles_per_slide
-			min_tiles_per_slide
-			train_src
-			val_src
-			k
-			k_start
-			k_end
-			max_epochs
-			lr
-			label_frac
-			reg
-			early_stopping
-			opt
-			drop_out
-			bag_loss
-			bag_weight
-			model_type
-			weighted_sample
-			no_inst_cluster
-			inst_loss
-			subtyping
-			B
-			
-		Returns:
-			None
-		
-		New requirements:
-			torch
-			torchvision
-		'''
-
-		import slideflow.clam as clam
-		from slideflow.clam.datasets.dataset_generic import Generic_MIL_Dataset
-		from slideflow.clam.create_attention import export_attention
-		from slideflow.io.tfrecords import get_tfrecords_from_model_manifest
-
-		assert min_tiles_per_slide > 8, "Slides must have at least 8 tiles to train CLAM."
-		assert model is not None or pt_files != 'auto', 'Must supply either a valid model to generate activations, or a path to pt_files'
-		assert not (model is None and num_features is None), 'If supplying pre-generated activations via pt_files, must specify "num_features"'
-		assert not (model is None and (train_slides == 'same' or validation_slides == 'same')), 'Must supply valid slide list with "train_slides" and "validation_slides" if not supplying a model.'
-		assert not (model is None and (tile_px is None or tile_um is None)), 'If supplying pre-generated activations via pt_files, must specify "tile_px" and "tile_um"'
-
-		# Set up CLAM experiment data directory
-		clam_dir = join(self.PROJECT['root'], 'clam', exp_name)
-		results_dir = join(clam_dir, 'results')
-		if not exists(results_dir): os.makedirs(results_dir)
-
-		if model is not None:
-			# First, ensure the model is valid with a hyperparameters file
-			try:
-				hp_data = sfutil.load_json(join(dirname(model), 'hyperparameters.json'))
-				tile_px = hp_data['tile_px']
-				tile_um = hp_data['tile_um']
-			except FileNotFoundError:
-				raise Exception('Unable to find model hyperparameters file.')
-
-			# Set up the pt_files directory for storing model activations
-			if pt_files.lower() == 'auto':
-				model_name_end = '' if 'k_fold_i' not in hp_data else f'_kfold{hp_data["k_fold_i"]}'
-				pt_files = join(self.PROJECT['root'], 'pt_files', hp_data['model_name']+model_name_end)
-			if not exists(pt_files):
-				os.makedirs(pt_files)
-
-			# Detect already generated pt files
-			already_generated = [sfutil.path_to_name(f) for f in os.listdir(pt_files) if sfutil.path_to_ext(join(pt_files, f)) == 'pt']
-			if force_regenerate_features or not len(already_generated):
-				activation_filters = filters
-			else:
-				pt_dataset = self.get_dataset(tile_px, tile_um, filters=filters, filter_blank=filter_blank)
-				all_slides = pt_dataset.get_slides()
-				slides_to_generate = [s for s in all_slides if s not in already_generated]
-				activation_filters = filters.copy()
-				activation_filters['slide'] = slides_to_generate
-				filtered_dataset = self.get_dataset(tile_px, tile_um, filters=activation_filters, filter_blank=filter_blank)
-				filtered_slides_to_generate = filtered_dataset.get_slides()
-				log.info(f'Activations already generated for {len(already_generated)} files, will not regenerate for these.', 1)
-				log.info(f'Attempting to generate for {len(filtered_slides_to_generate)} slides', 1)
-
-			# Set up activations interface
-			activations_results = self.generate_activations(model,
-															filters=activation_filters,
-															filter_blank=filter_blank,
-															layers=activation_layers,
-															max_tiles_per_slide=max_tiles_per_slide,
-															min_tiles_per_slide=min_tiles_per_slide,
-															torch_export=pt_files,
-															isolated_thread=True,
-															activations_cache=None)
-
-			# Export activations to pt_files folder in torch format
-			num_features = activations_results['num_features']
-
-		model_size = [num_features,256,128]
-
-		# Set up training/validation splits (mirror base model)
-		split_dir = join(clam_dir, 'splits')
-		if not exists(split_dir): os.makedirs(split_dir)
-
-		# Auto-detect training/validation slides from model if desired
-		if train_slides == 'same':
-			try:
-				train_slides = get_tfrecords_from_model_manifest(join(dirname(model), 'slide_manifest.log'), dataset='training')
-				train_slides = [s for s in train_slides if exists(join(pt_files, s+'.pt'))]
-			except FileNotFoundError:
-				raise Exception("Unable to auto-detect training/validation split from source model, 'slide_manifest.log' not found in model directory.")
-
-		if validation_slides == 'same':
-			try:
-				validation_slides = get_tfrecords_from_model_manifest(join(dirname(model), 'slide_manifest.log'), dataset='validation')
-				validation_slides = [s for s in validation_slides if exists(join(pt_files, s+'.pt'))]
-			except FileNotFoundError:
-				raise Exception("Unable to auto-detect training/validation split from source model, 'slide_manifest.log' not found in model directory.")
-
-		header = ['','train','val','test']
-		with open(join(split_dir, 'splits_0.csv'), 'w') as splits_file:
-			writer = csv.writer(splits_file)
-			writer.writerow(header)
-			for i in range(max(len(train_slides), len(validation_slides))):
-				row = [i]
-				if i < len(train_slides): 		row += [train_slides[i]]
-				else: 							row += ['']
-				if i < len(validation_slides):	row += [validation_slides[i], validation_slides[i]]	# Currently, this sets the validation & test sets in CLAM to be the same
-				else:							row += ['', '']
-				writer.writerow(row)
-
-		# Set up outcomes for CLAM model
-		dataset = self.get_dataset(tile_px=tile_px,
-								   tile_um=tile_um,
-								   filters=filters,
-								   filter_blank=filter_blank)
-
-		slide_labels, unique_labels = dataset.get_labels_from_annotations(outcome_label_headers, 
-																		  use_float=False,		 # CLAM only supports categorical outcomes
-																		  key='outcome_label')		
-		# Set up CLAM args/settings
-		args_dict = {
-			'num_splits': k,
-			'k': k,
-			'k_start': k_start,
-			'k_end': k_end,
-			'max_epochs': max_epochs,
-			'lr': lr,
-			'reg': reg,
-			'label_frac': label_frac,
-			'bag_loss': bag_loss,
-			'bag_weight': bag_weight,
-			'model_type': model_type,
-			'model_size': model_size,
-			'use_drop_out': drop_out,
-			'drop_out': drop_out,
-			'weighted_sample': weighted_sample,
-			'opt': opt,
-			'inst_loss': inst_loss,
-			'no_inst_cluster': no_inst_cluster,
-			'B': B,								 
-			'split_dir': split_dir,
-			'data_root_dir': pt_files,
-			'log_data': False,
-			'testing': False,
-			'early_stopping': early_stopping,
-			'subtyping': subtyping,
-			'seed': 1,
-			'results_dir': results_dir,
-			'n_classes': len(unique_labels)
-		}
-		args = types.SimpleNamespace(**args_dict)
-		sfutil.write_json(args_dict, join(clam_dir, 'experiment.json'))
-
-		# Create CLAM dataset
-		clam_dataset = Generic_MIL_Dataset(csv_path=self.PROJECT['annotations'],
-										   data_dir=pt_files,
-										   shuffle=False,
-										   seed=args.seed,
-										   print_info=True,
-										   label_col = outcome_label_headers,
-										   label_dict = dict(zip(unique_labels, range(len(unique_labels)))),
-										   patient_strat=False,
-										   ignore=[])
-
-		# Run CLAM
-		clam.main(args, clam_dataset)
-
-		# Get attention from trained model on validation set
-		attention_tfrecords = [tfr for tfr in dataset.get_tfrecords() if sfutil.path_to_name(tfr) in validation_slides]
-		for ki in range(k):
-			attention_dir = join(clam_dir, 'attention', str(ki))
-			if not exists(attention_dir): os.makedirs(attention_dir)
-			export_attention(args_dict, 
-							 ckpt_path=join(results_dir, f's_{ki}_checkpoint.pt'),
-							 export_dir=attention_dir,
-							 pt_files=pt_files,
-							 slides=validation_slides,
-							 reverse_label_dict = dict(zip(range(len(unique_labels)), unique_labels)),
-							 slide_to_label = {s:slide_labels[s]['outcome_label'] for s in slide_labels})
-			if attention_heatmaps:
-				heatmaps_dir = join(clam_dir, 'attention_heatmaps', str(ki))
-				if not exists(heatmaps_dir): os.makedirs(heatmaps_dir)
-				
-				for tfr in attention_tfrecords:
-					attention_dict = {}
-					slide = sfutil.path_to_name(tfr)
-					try:
-						with open(join(attention_dir, slide+'.csv'), 'r') as csv_file:
-							reader = csv.reader(csv_file)
-							for row in reader:
-								attention_dict.update({int(row[0]): float(row[1])})
-					except FileNotFoundError:
-						print(f"Unable to find attention scores for slide {slide}, skipping")
-						continue
-					self.generate_tfrecord_heatmap(tfr, attention_dict, heatmaps_dir, tile_px=tile_px, tile_um=tile_um)
-		
-	def evaluate_clam(self, trained_exp, outcome_label_headers, eval_tag=None, pt_files='auto', num_features=None, filters=None, filter_blank=None,
-						activation_layers=['postconv'], max_tiles_per_slide=0, min_tiles_per_slide=16, attention_heatmaps=True, tile_px=None, tile_um=None):
-		
-		import slideflow.clam as clam
-		from slideflow.clam.datasets.dataset_generic import Generic_MIL_Dataset
-		from slideflow.clam.create_attention import export_attention
-
-		# Detect source CLAM experiment which we are evaluating.
-		# First, assume it lives in this project's clam folder
-		if exists(join(self.PROJECT['root'], 'clam', trained_exp, 'experiment.json')):
-			trained_exp = join(self.PROJECT['root'], 'clam', trained_exp)
-		elif exists(join(trained_exp, 'experiment.json')):
-			pass
-		else:
-			raise Exception(f"Unable to find the experiment '{trained_exp}'")
-		
-		log.info(f"Loading trained experiment from {sfutil.green(trained_exp)}", 1)
-		eval_dir = join(trained_exp, 'eval')
-		if not exists(eval_dir): os.makedirs(eval_dir)
-
-		# Set up evaluation directory with unique evaluation tag
-		existing_tags = [int(d) for d in os.listdir(eval_dir) if d.isdigit()]
-		if eval_tag is None:
-			eval_tag = '0' if not existing_tags else str(max(existing_tags))
-
-		# Ensure evaluation tag will not overwrite existing results
-		if eval_tag in existing_tags:
-			unique, base_tag = 1, eval_tag
-			eval_tag = f'{base_tag}_{unique}'
-			while exists(join(eval_dir, eval_tag)):
-				eval_tag = f'{base_tag}_{unique}'
-				unique += 1
-			log.info(f"Eval tag {base_tag} already exists, will save evaluation under 'eval_tag'")
-
-		# Load or generate activations:
-		if pt_files == 'auto':
-			...
-
-		# Load trained model checkpoint
-		ckpt_path = join(trained_exp, 'results', 's_0_checkpoint.pt')
-		eval_dir = join(eval_dir, eval_tag)
-		if not exists(eval_dir): os.makedirs(eval_dir)
-		args_dict = sfutil.load_json(join(trained_exp, 'experiment.json'))
-		args = types.SimpleNamespace(**args_dict)
-		args.save_dir = eval_dir
-
-		dataset = self.get_dataset(tile_px=tile_px,
-								   tile_um=tile_um,
-								   filters=filters,
-								   filter_blank=filter_blank)
-
-		evaluation_slides = [s for s in dataset.get_slides() if exists(join(pt_files, s+'.pt'))]
-		dataset.apply_filters({'slide': evaluation_slides})
-
-		slide_labels, unique_labels = dataset.get_labels_from_annotations(outcome_label_headers,
-																		  use_float=False,
-																		  key='outcome_label')
-		
-		# Set up evaluation annotations file based off existing pt_files
-		outcome_dict = dict(zip(range(len(unique_labels)), unique_labels))
-		with open(join(eval_dir, 'eval_annotations.csv'), 'w') as eval_file:
-			writer = csv.writer(eval_file)
-			header = ['submitter_id', 'slide', outcome_label_headers]
-			writer.writerow(header)
-			for slide in evaluation_slides:
-				row = [slide, slide, outcome_dict[slide_labels[slide]['outcome_label']]]
-				writer.writerow(row)
-
-		clam_dataset = Generic_MIL_Dataset(csv_path=join(eval_dir, 'eval_annotations.csv'),
-										   data_dir=pt_files,
-										   shuffle=False,
-										   seed=args.seed,
-										   print_info=True,
-										   label_col=outcome_label_headers,
-										   label_dict = dict(zip(unique_labels, range(len(unique_labels)))),
-										   patient_strat=False,
-										   ignore=[])
-		
-		clam.evaluate(ckpt_path, args, clam_dataset)
-
-		# Get attention from trained model on validation set
-		attention_tfrecords = dataset.get_tfrecords()
-		attention_dir = join(eval_dir, 'attention')
-		if not exists(attention_dir): os.makedirs(attention_dir)
-		export_attention(args_dict, 
-							ckpt_path=ckpt_path,
-							export_dir=attention_dir,
-							pt_files=pt_files,
-							slides=dataset.get_slides(),
-							reverse_label_dict = dict(zip(range(len(unique_labels)), unique_labels)),
-							slide_to_label = {s:slide_labels[s]['outcome_label'] for s in slide_labels})
-		if attention_heatmaps:
-			heatmaps_dir = join(eval_dir, 'attention_heatmaps')
-			if not exists(heatmaps_dir): os.makedirs(heatmaps_dir)
-			
-			for tfr in attention_tfrecords:
-				attention_dict = {}
-				slide = sfutil.path_to_name(tfr)
-				try:
-					with open(join(attention_dir, slide+'.csv'), 'r') as csv_file:
-						reader = csv.reader(csv_file)
-						for row in reader:
-							attention_dict.update({int(row[0]): float(row[1])})
-				except FileNotFoundError:
-					print(f"Unable to find attention scores for slide {slide}, skipping")
-					continue
-				self.generate_tfrecord_heatmap(tfr, attention_dict, heatmaps_dir, tile_px=tile_px, tile_um=tile_um)
-
-	def generate_tfrecord_heatmap(self, tfrecord, tile_dict, export_dir, tile_px, tile_um):
-		'''Creates a tfrecord-based WSI heatmap using a dictionary of tile values for heatmap display. '''
-		
-		from slideflow.io.tfrecords import get_locations_from_tfrecord
-		from slideflow.slide import SlideReader
-		from statistics import mean, median
-		import matplotlib.pyplot as plt
-		import matplotlib.colors as mcol
-
-		slide_name = sfutil.path_to_name(tfrecord)
-		loc_dict = get_locations_from_tfrecord(tfrecord)
-		dataset = self.get_dataset(tile_px=tile_px, tile_um=tile_um)
-		slide_paths = {sfutil.path_to_name(sp):sp for sp in dataset.get_slide_paths()}
-		
-		try:
-			slide_path = slide_paths[slide_name]
-		except KeyError:
-			raise Exception(f"Unable to locate slide {slide_name}")
-
-		if tile_dict.keys() != loc_dict.keys():
-			raise Exception(f"Length of provided tile_dict ({len(list(tile_dict.keys()))}) does not match number of tiles stored in the TFRecord ({len(list(loc_dict.keys()))}).")
-
-		print(f"Generating TFRecord heatmap for {sfutil.green(tfrecord)}...")
-		slide = SlideReader(slide_path, tile_px, tile_um, skip_missing_roi=False)
-
-		stats = {}
-
-		# Loaded CSV coordinates:
-		x = [int(loc_dict[l][0]) for l in loc_dict]
-		y = [int(loc_dict[l][1]) for l in loc_dict]
-		vals = [tile_dict[l] for l in loc_dict]
-
-		stats.update({
-			slide_name: {
-				'mean':mean(vals),
-				'median':median(vals),
-				'above_0':len([v for v in vals if v > 0]),
-				'above_1':len([v for v in vals if v > 1]),
-			}
-		})
-
-		print("\nLoaded tile values")
-		print(f"Min: {min(vals)}\t Max:{max(vals)}")
-
-		scaled_x = [(xi * slide.ROI_SCALE) - slide.full_extract_px/2 for xi in x]
-		scaled_y = [(yi * slide.ROI_SCALE) - slide.full_extract_px/2 for yi in y]
-
-		print("\nLoaded CSV coordinates:")
-		print(f"Min x: {min(x)}\t Max x: {max(x)}")
-		print(f"Min y: {min(y)}\t Max y: {max(y)}")
-
-		print("\nScaled CSV coordinates:")
-		print(f"Min x: {min(scaled_x)}\t Max x: {max(scaled_x)}")
-		print(f"Min y: {min(scaled_y)}\t Max y: {max(scaled_y)}")
-
-		print("\nSlide properties:")
-		print(f"Raw size (x): {slide.full_shape[0]}\t Raw size (y): {slide.full_shape[1]}")
-
-		# Slide coordinate information
-		max_coord_x = max([c[0] for c in slide.coord])
-		max_coord_y = max([c[1] for c in slide.coord])
-		num_x = len(set([c[0] for c in slide.coord]))
-		num_y = len(set([c[1] for c in slide.coord]))
-
-		print("\nSlide tile grid:")
-		print(f"Number of tiles (x): {num_x}\t Max coord (x): {max_coord_x}")
-		print(f"Number of tiles (y): {num_y}\t Max coord (y): {max_coord_y}")
-
-		# Calculate dead space (un-extracted tiles) in x and y axes
-		dead_x = slide.full_shape[0] - max_coord_x
-		dead_y = slide.full_shape[1] - max_coord_y
-		fraction_dead_x = dead_x / slide.full_shape[0]
-		fraction_dead_y = dead_y / slide.full_shape[1]
-
-		print("\nSlide dead space")
-		print(f"x: {dead_x}\t y:{dead_y}")
-
-		# Work on grid
-		x_grid_scale = max_coord_x / (num_x-1)
-		y_grid_scale = max_coord_y / (num_y-1)
-
-		print("\nCoordinate grid scale:")
-		print(f"x: {x_grid_scale}\t y: {y_grid_scale}")
-
-		grid = np.zeros((num_y, num_x))
-
-		indexed_x = [round(xi / x_grid_scale) for xi in scaled_x]
-		indexed_y = [round(yi / y_grid_scale) for yi in scaled_y]
-
-		for i, (xi,yi,v) in enumerate(zip(indexed_x,indexed_y,vals)):
-			grid[yi][xi] = v
-
-		fig = plt.figure(figsize=(18, 16))
-		ax = fig.add_subplot(111)
-		fig.subplots_adjust(bottom = 0.25, top=0.95)
-		gca = plt.gca()
-		gca.tick_params(axis="x", top=True, labeltop=True, bottom=False, labelbottom=False)
-
-		print("Generating thumbnail...")
-		thumb = slide.thumb(mpp=5)
-		print("Saving thumbnail....")
-		thumb.save(join(export_dir, f'{slide_name}' + '.png'))
-		print("Generating figure...")
-		implot = ax.imshow(thumb, zorder=0)
-
-		extent = implot.get_extent()
-		extent_x = extent[1]
-		extent_y = extent[2]
-		grid_extent = (extent[0], extent_x * (1-fraction_dead_x), extent_y * (1-fraction_dead_y), extent[3])
-
-		print("\nImage extent:")
-		print(extent)
-		print("\nGrid extent:")
-		print(grid_extent)
-
-		divnorm=mcol.TwoSlopeNorm(vmin=min(-0.01, min(vals)), vcenter=0, vmax=max(0.01, max(vals)))
-		heatmap = ax.imshow(grid, zorder=10, alpha=0.6, extent=grid_extent, interpolation='bicubic', cmap='coolwarm', norm=divnorm)
-
-		print("Saving figure...")
-		plt.savefig(join(export_dir, f'{slide_name}_attn.png'), bbox_inches='tight')
-
-		# Clean up
-		print("Cleaning up...")
-		plt.clf()
-		del slide
-		del thumb
-
-		return stats
-
-	def visualize_tiles(self, model, node, tfrecord_dict=None, directory=None, mask_width=None, 
-						normalizer=None, normalizer_source=None, model_format=None):
-		'''Visualizes node activations across a set of image tiles through progressive convolutional masking.
-
-		Args:
-			model:				Path to Tensorflow model
-			node:				Int, node to analyze
-			tfrecord_dict:		Dictionary mapping tfrecord paths to tile indices. Visualization will be performed on these tiles.
-			directory:			Directory in which to save images.
-			mask_width:			Width of mask to convolutionally apply. Defaults to 1/6 of tile_px
-			normalizer:				Normalization strategy to use on image tiles.
-			normalizer_source:		Path to normalizer source image.
-			model_format:		Optional. May supply format of saved Slideflow Keras model if the model was made with a legacy version.
-									Default value will be slideflow.model.MODEL_FORMAT_CURRENT,
-									but slideflow.model.MODEL_FORMAT_LEGACY may be supplied.
-		'''
-		from slideflow.activations import TileVisualizer
-		hp_data = sfutil.load_json(join(dirname(model), 'hyperparameters.json'))
-		tile_px = hp_data['hp']['tile_px']
-		TV = TileVisualizer(model=model, 
-							node=node,
-							tile_px=tile_px,
-							mask_width=mask_width,
-							normalizer=normalizer,
-							normalizer_source=normalizer_source,
-							model_format=model_format)
-
-		if tfrecord_dict:
-			for tfrecord in tfrecord_dict:
-				for tile_index in tfrecord_dict[tfrecord]:
-					TV.visualize_tile(tfrecord=tfrecord, index=tile_index, export_folder=directory)
-=======
 #TODO: use hyperparameters file in saved model folder, rather than the parent folder
 #TODO: either fix or deprecate dual tile extraction
 #TODO: relative paths in projects
 #TODO: property tags for SlideflowProject rather than SFP.PROJECT
 #TODO: remove/rework SFP flags -> properties
->>>>>>> dcb0ef6f
 
 __version__ = "1.11.0-dev6"