import os
import sys
import shutil
import logging
import warnings
logging.getLogger("tensorflow").setLevel(logging.ERROR)
os.environ['TF_CPP_MIN_LOG_LEVEL'] = '3'
import multiprocessing
import tensorflow as tf

from os.path import join, isfile, exists, isdir, dirname
from pathlib import Path
from glob import glob
from random import shuffle, choice
from string import ascii_lowercase
from multiprocessing.dummy import Pool as DPool
from functools import partial
import csv

import gc
import atexit
import itertools

import slideflow.trainer.model as sfmodel
import slideflow.util as sfutil
from slideflow.util import TCGA, ProgressBar, log
from slideflow.util.datasets import Dataset
from slideflow.activations import ActivationsVisualizer, TileVisualizer, Heatmap
from comet_ml import Experiment

# TODO: allow datasets to have filters (would address evaluate() function)

__version__ = "1.6.1"

NO_LABEL = 'no_label'
SILENT = 'SILENT'
SOURCE_DIR = os.path.dirname(os.path.realpath(__file__))
COMET_API_KEY = "A3VWRcPaHgqc4H5K0FoCtRXbp"

DEFAULT_FLAGS = {
	'test_mode': False,
	'use_comet': False,
	'skip_verification': False,
	'eval_batch_size': 64,
	'num_threads': 4
}

def evaluator(outcome_header, model_file, project_config, results_dict,
				filters=None, hyperparameters=None, checkpoint=None, eval_k_fold=None, 
				min_tiles_per_slide=0, flags=None):

	if not flags: flags = DEFAULT_FLAGS

	model_root = dirname(model_file)

	# Load hyperparameters from saved model
	hp_file = hyperparameters if hyperparameters else join(model_root, 'hyperparameters.json')
	hp_data = sfutil.load_json(hp_file)
	hp = sfmodel.HyperParameters()
	hp._load_dict(hp_data['hp'])
	model_name = f"eval-{hp_data['model_name']}-{sfutil.path_to_name(model_file)}"
	model_type = hp_data['model_type']

	# Filter out slides that are blank in the outcome category
	filter_blank = [outcome_header] if type(outcome_header) != list else outcome_header

	# Load dataset and annotations for evaluation
	eval_dataset = Dataset(config_file=project_config['dataset_config'], sources=project_config['datasets'])
	eval_dataset.load_annotations(project_config['annotations'])
	outcomes, unique_outcomes = eval_dataset.get_outcomes_from_annotations(outcome_header, filters=filters, filter_blank=filter_blank, use_float=(model_type=='linear'))

	# If using a specific k-fold, load validation plan
	if eval_k_fold:
		log.info(f"Using {sfutil.bold('k-fold iteration ' + str(eval_k_fold))}", 1)
		validation_log = join(project_config['root'], "validation_plans.json")
		_, eval_tfrecords = sfutil.tfrecords.get_training_and_validation_tfrecords(eval_dataset, validation_log, outcomes, model_type,
																									validation_target=hp_data['validation_target'],
																									validation_strategy=hp_data['validation_strategy'],
																									validation_fraction=hp_data['validation_fraction'],
																									validation_k_fold=hp_data['validation_k_fold'],
																									k_fold_iter=eval_k_fold)
	# Otherwise use all TFRecords
	else:
		eval_tfrecords = eval_dataset.filter_tfrecords_paths(eval_dataset.get_tfrecords(ask_to_merge_subdirs=True), filters=filters)

	# Set up model for evaluation
	# Using the project annotation file, assemble list of slides for training, as well as the slide annotations dictionary (output labels)
	model_dir = join(project_config['models_dir'], model_name)

	# Build a model using the slide list as input and the annotations dictionary as output labels
	SFM = sfmodel.SlideflowModel(model_dir, project_config['tile_px'], outcomes, 
																		train_tfrecords=None,
																		validation_tfrecords=eval_tfrecords,
																		manifest=eval_dataset.get_manifest(),
																		use_fp16=project_config['use_fp16'],
																		model_type=model_type,
																		test_mode=flags['test_mode'])

	# Log model settings and hyperparameters
	hp_file = join(model_dir, 'hyperparameters.json')
	hp_data = {
		"model_name": model_name,
		"model_path": model_file,
		"stage": "evaluation",
		"tile_px": project_config['tile_px'],
		"tile_um": project_config['tile_um'],
		"model_type": model_type,
		"outcome_headers": outcome_header,
		"outcome_labels": None if model_type != 'categorical' else dict(zip(range(len(unique_outcomes)), unique_outcomes)),
		"dataset_config": project_config['dataset_config'],
		"datasets": project_config['datasets'],
		"annotations": project_config['annotations'],
		"validation_target": hp_data['validation_target'],
		"validation_strategy": hp_data['validation_strategy'],
		"validation_fraction": hp_data['validation_fraction'],
		"validation_k_fold": hp_data['validation_k_fold'],
		"k_fold_i": eval_k_fold,
		"filters": filters,
		"pretrain": None,
		"resume_training": None,
		"checkpoint": checkpoint,
		"comet_experiment": None,
		"hp": hp._get_dict()
	}
	sfutil.write_json(hp_data, hp_file)

	# Perform evaluation
	log.info(f"Evaluating {sfutil.bold(len(eval_tfrecords))} tfrecords", 1)
	
	results = SFM.evaluate(tfrecords=eval_tfrecords, 
						   hp=hp,
						   model=model_file,
						   model_type=model_type,
						   checkpoint=checkpoint,
						   batch_size=flags['eval_batch_size'],
						   min_tiles_per_slide=min_tiles_per_slide)

	# Load results into multiprocessing dictionary
	results_dict['results'] = results
	return results_dict

def heatmap_generator(slide, model_name, model_path, save_folder, roi_list, resolution, project_config, export_activations=False, flags=None):
	import slideflow.slide as sfslide
	if not flags: flags = DEFAULT_FLAGS

	resolutions = {'low': 1, 'medium': 2, 'high': 4}
	try:
		stride_div = resolutions[resolution]
	except KeyError:
		log.error(f"Invalid resolution '{resolution}': must be either 'low', 'medium', or 'high'.")
		return

	#for slide in slide_list:
	log.empty(f"Working on slide {sfutil.green(sfutil.path_to_name(slide))}", 1)
	heatmap = Heatmap(slide, model_path, project_config['tile_px'], project_config['tile_um'], 
																	use_fp16=project_config['use_fp16'],
																	stride_div=stride_div,
																	save_folder=save_folder,
																	roi_list=roi_list)
	heatmap.generate(batch_size=flags['eval_batch_size'], export_activations=export_activations)
	heatmap.save()

def mosaic_generator(model, filters, focus_filters, resolution, num_tiles_x, max_tiles_per_slide, project_config, export_activations=False, flags=None):
	if not flags: flags = DEFAULT_FLAGS

	mosaic_dataset = Dataset(config_file=project_config['dataset_config'], sources=project_config['datasets'])
	mosaic_dataset.load_annotations(project_config['annotations'])
	mosaic_tfrecords = mosaic_dataset.get_tfrecords(ask_to_merge_subdirs=True)
	model_path = model if model[-3:] == ".h5" else join(project_config['models_dir'], model, 'trained_model.h5')

	tfrecords_list = mosaic_dataset.filter_tfrecords_paths(mosaic_tfrecords, filters=filters)
	if focus_filters:
		focus_list = mosaic_dataset.filter_tfrecords_paths(mosaic_tfrecords, filters=focus_filters)
	else:
		focus_list = None
	log.info(f"Generating mosaic from {len(tfrecords_list)} slides, with focus on {0 if not focus_list else len(focus_list)} slides.", 1)

	AV = ActivationsVisualizer(model=model_path,
								tfrecords=tfrecords_list, 
								root_dir=project_config['root'],
								image_size=project_config['tile_px'],
								focus_nodes=None,
								use_fp16=project_config['use_fp16'],
								batch_size=flags['eval_batch_size'],
								export_csv=export_activations)

	AV.generate_mosaic(focus=focus_list,
						num_tiles_x=num_tiles_x,
						resolution=resolution,
						expanded=True)

def trainer(outcome_headers, model_name, model_type, project_config, results_dict, hp, validation_strategy, 
<<<<<<< HEAD
			validation_target, validation_fraction, validation_k_fold, validation_log, validation_dataset=None, 
			validation_annotations=None, validation_filters=None, k_fold_i=None, filters=None, pretrain=None, 
			resume_training=None, checkpoint=None, supervised=True, min_tiles_per_slide=0, flags=None):
=======
			validation_target, validation_fraction, validation_k_fold, validation_log, k_fold_i=None, filters=None, 
			pretrain=None, resume_training=None, checkpoint=None, supervised=True, flags=None):
             
>>>>>>> e8ee2988
	if not flags: flags = DEFAULT_FLAGS

	# First, clear prior Tensorflow graph to free memory
	tf.keras.backend.clear_session()

	# Log current model name and k-fold iteration, if applicable
	if supervised:
		k_fold_msg = "" if not k_fold_i else f" ({validation_strategy} iteration #{k_fold_i})"
		log.empty(f"Training model {sfutil.bold(model_name)}{k_fold_msg}...", 1)
		log.info(hp, 1)
	full_model_name = model_name if not k_fold_i else model_name+f"-kfold{k_fold_i}"

	# Initialize Comet experiment
	if flags['use_comet']:
		experiment = Experiment(COMET_API_KEY, project_name=project_config['name'])
		experiment.log_parameters(hp._get_dict())
		experiment.log_other('model_name', model_name)
		if k_fold_i:
			experiment.log_other('k_fold_iter', k_fold_i)

	# Load dataset and annotations for training
	training_dataset = Dataset(config_file=project_config['dataset_config'], sources=project_config['datasets'])
	training_dataset.load_annotations(project_config['annotations'])

	# Load outcomes
	outcomes, unique_outcomes = training_dataset.get_outcomes_from_annotations(outcome_headers, filters=filters, 
																	 				  			filter_blank=outcome_headers,
																	 				  			use_float=(model_type == 'linear'))
	if model_type == 'categorical': 
		outcome_labels = dict(zip(range(len(unique_outcomes)), unique_outcomes))
	else:
		outcome_labels = dict(zip(range(len(outcome_headers)), outcome_headers))

	# Get TFRecords for training and validation
	manifest = training_dataset.get_manifest()
	training_tfrecords, validation_tfrecords = sfutil.tfrecords.get_training_and_validation_tfrecords(training_dataset, validation_log, outcomes, model_type,
																									validation_target=validation_target,
																									validation_strategy=validation_strategy,
																									validation_fraction=validation_fraction,
																									validation_k_fold=validation_k_fold,
																									k_fold_iter=k_fold_i)
	# Use external validation dataset if specified
	if validation_dataset:
		validation_dataset = Dataset(config_file=project_config['dataset_config'], sources=validation_dataset)
		validation_dataset.load_annotations(validation_annotations)
		validation_tfrecords = validation_dataset.get_filtered_tfrecords(filters)
		manifest.update(validation_dataset.get_manifest())
		validation_outcomes, _ = validation_dataset.get_outcomes_from_annotations(outcome_headers, filters=validation_filters, 
																	 				  			   filter_blank=outcome_headers,
																	 				  			   use_float=(model_type == 'linear'))
		outcomes.update(validation_outcomes)

	# Initialize model
	# Using the project annotation file, assemble list of slides for training, as well as the slide annotations dictionary (output labels)
	model_dir = join(project_config['models_dir'], full_model_name)

	# Build a model using the slide list as input and the annotations dictionary as output labels
	SFM = sfmodel.SlideflowModel(model_dir, project_config['tile_px'], outcomes, training_tfrecords, validation_tfrecords,
																			manifest=manifest,
																			use_fp16=project_config['use_fp16'],
																			model_type=model_type,
																			test_mode=flags['test_mode'])

	# Log model settings and hyperparameters
	hp_file = join(project_config['models_dir'], full_model_name, 'hyperparameters.json')
	hp_data = {
		"model_name": model_name,
		"stage": "training",
		"tile_px": project_config['tile_px'],
		"tile_um": project_config['tile_um'],
		"model_type": model_type,
		"outcome_headers": outcome_headers,
		"outcome_labels": outcome_labels,
		"dataset_config": project_config['dataset_config'],
		"datasets": project_config['datasets'],
		"annotations": project_config['annotations'],
		"validation_target": validation_target,
		"validation_strategy": validation_strategy,
		"validation_fraction": validation_fraction,
		"validation_k_fold": validation_k_fold,
		"k_fold_i": k_fold_i,
		"filters": filters,
		"pretrain": pretrain,
		"resume_training": resume_training,
		"checkpoint": checkpoint,
		"comet_experiment": None if not flags['use_comet'] else experiment.get_key(),
		"hp": hp._get_dict()
	}
	sfutil.write_json(hp_data, hp_file)

	# Execute training
	try:
		results, history = SFM.train(hp, pretrain=pretrain, 
										 resume_training=resume_training, 
										 checkpoint=checkpoint,
										 supervised=supervised,
										 min_tiles_per_slide=min_tiles_per_slide)
		results['history'] = history
		results_dict.update({full_model_name: results})
		logged_epochs = [int(e[5:]) for e in results['epochs'].keys() if e[:5] == 'epoch']
		
		if flags['use_comet']: experiment.log_metrics(results['epochs'][f'epoch{max(logged_epochs)}'])
		del(SFM)
		return history
	except tf.errors.ResourceExhaustedError:
		log.error(f"Training failed for {sfutil.bold(model_name)}, GPU memory exceeded.", 0)
		del(SFM)
		return None

class SlideflowProject:
	FLAGS = DEFAULT_FLAGS
	GPU_LOCK = None

	def __init__(self, project_folder, interactive=True):
		'''Initializes project by creating project folder, prompting user for project settings, and project
		settings to "settings.json" within the project directory.'''
		os.environ["TF_CPP_MIN_LOG_LEVEL"] = "3"
		log.header(f"Slideflow v{__version__}\n================")
		log.header("Loading project...")
		if project_folder and not os.path.exists(project_folder):
			if interactive:
				if sfutil.yes_no_input(f'Directory "{project_folder}" does not exist. Create directory and set as project root? [Y/n] ', default='yes'):
					os.makedirs(project_folder)
				else:
					project_folder = sfutil.dir_input("Where is the project root directory? ", None, create_on_invalid=True, absolute=True)
			else:
				log.info(f"Project directory {project_folder} not found; will create.")
				os.makedirs(project_folder)
		if not project_folder:
			project_folder = sfutil.dir_input("Where is the project root directory? ", None, create_on_invalid=True, absolute=True)

		if exists(join(project_folder, "settings.json")):
			self.load_project(project_folder)
		elif interactive:
			self.create_project(project_folder)

		atexit.register(self.release_gpu)

	def autoselect_gpu(self, number_available, reverse=True):
		'''Automatically claims a free GPU and creates a lock file to prevent 
		other instances of slideflow from using the same GPU.'''

		physical_devices = tf.config.experimental.list_physical_devices('GPU')
		if not len(physical_devices):
			print("No GPUs detected.")
			return
		gpus = range(number_available) if not reverse else reversed(range(number_available))

		for n in gpus:
			if not exists(join(SOURCE_DIR, f"gpu{n}.lock")):
				log.empty(f"Requesting GPU #{n}")
				os.environ["CUDA_VISIBLE_DEVICES"]=str(n)
				open(join(SOURCE_DIR, f"gpu{n}.lock"), 'a').close()
				self.GPU_LOCK = n
				return
		log.error(f"No free GPUs detected; try deleting 'gpu[#].lock' files in the slideflow directory if GPUs are not in use.")

	def release_gpu(self):
		log.empty("Cleaning up...")
		if self.GPU_LOCK != None and exists(join(SOURCE_DIR, f"gpu{self.GPU_LOCK}.lock")):
			log.empty(f"Freeing GPU {self.GPU_LOCK}...")
			os.remove(join(SOURCE_DIR, f"gpu{self.GPU_LOCK}.lock"))

	def select_gpu(self, number):
		log.empty(f"Requesting GPU #{number}")
		self.GPU_LOCK = number
		os.environ["CUDA_VISIBLE_DEVICES"]=str(number)
		
	def _get_hp(self, row, header):
		'''Internal function used to convert a row in the batch_train CSV file into a HyperParameters object.'''
		model_name_i = header.index('model_name')
		args = header[0:model_name_i] + header[model_name_i+1:]
		model_name = row[model_name_i]
		hp = sfmodel.HyperParameters()
		for arg in args:
			value = row[header.index(arg)]
			if arg in hp._get_args():
				if arg != 'finetune_epochs':
					arg_type = type(getattr(hp, arg))
					if arg_type == bool:
						if value.lower() in ['true', 'yes', 'y', 't']:
							bool_val = True
						elif value.lower() in ['false', 'no', 'n', 'f']:
							bool_val = False
						else:
							log.warn(f'Unable to parse arg "{arg}" with value "{value}" in batch training file into true/false; will default to True', 1)
							bool_val = True
						setattr(hp, arg, bool_val)
					else:
						setattr(hp, arg, arg_type(value))
				else:
					epochs = [int(i) for i in value.split(',')]
					setattr(hp, arg, epochs)
			else:
				log.error(f"Unknown argument '{arg}' found in training config file.", 0)
		return hp, model_name

	def _get_valid_models(self, batch_train_file, models):
		'''Internal function used to scan a batch_train file for valid, trainable models.'''
		models_to_train = []
		with open(batch_train_file) as csv_file:
			reader = csv.reader(csv_file, delimiter="\t")
			header = next(reader)
			try:
				model_name_i = header.index('model_name')
			except:
				log.error("Unable to find column 'model_name' in the batch training config file.", 0)
				sys.exit() 
			for row in reader:
				model_name = row[model_name_i]
				# First check if this row is a valid model
				if (not models) or (type(models)==str and model_name==models) or model_name in models:
					# Now verify there are no duplicate model names
					if model_name in models_to_train:
						log.error(f"Duplicate model names found in {sfutil.green(batch_train_file)}.", 0)
						sys.exit()
					models_to_train += [model_name]
		return models_to_train

	def _valid_hp(self, hp):
		if (hp.model_type() != 'categorical' and ((hp.balanced_training == sfmodel.BALANCE_BY_CATEGORY) or 
											    (hp.balanced_validation == sfmodel.BALANCE_BY_CATEGORY))):
			log.error(f'Invalid hyperparameter combination: balancing type "{sfmodel.BALANCE_BY_CATEGORY}" and model type "{hp.model_type()}".', 1)
			return False
		return True

	def add_dataset(self, name, slides, roi, tiles, tfrecords, label, path=None):
		if not path:
			path = self.PROJECT['dataset_config']
		try:
			datasets_data = sfutil.load_json(path)
		except FileNotFoundError:
			datasets_data = {}
		datasets_data.update({name: {
			'slides': slides,
			'roi': roi,
			'tiles': tiles,
			'tfrecords': tfrecords,
			'label': label
		}})
		sfutil.write_json(datasets_data, path)
		log.info(f"Saved dataset {name} to {path}")

	def associate_slide_names(self):
		'''Experimental function used to automatically associated patient names with slide filenames in the annotations file.'''
		# Load dataset
		dataset = Dataset(config_file=self.PROJECT['dataset_config'], sources=self.PROJECT['datasets'])

		dataset.update_annotations_with_slidenames(self.PROJECT['annotations'])
		dataset.load_annotations(self.PROJECT['annotations'])

	def create_blank_annotations_file(self, outfile=None):
		'''Creates an example blank annotations file.'''
		if not outfile: 
			outfile = self.PROJECT['annotations']
		with open(outfile, 'w') as csv_outfile:
			csv_writer = csv.writer(csv_outfile, delimiter=',')
			header = [TCGA.patient, 'dataset', 'category']
			csv_writer.writerow(header)

	def create_blank_train_config(self, filename=None):
		'''Creates a CSV file with the batch training structure.'''
		if not filename:
			filename = self.PROJECT['batch_train_config']
		with open(filename, 'w') as csv_outfile:
			writer = csv.writer(csv_outfile, delimiter='\t')
			# Create headers and first row
			header = ['model_name']
			firstrow = ['model1']
			default_hp = sfmodel.HyperParameters()
			for arg in default_hp._get_args():
				header += [arg]
				firstrow += [getattr(default_hp, arg)]
			writer.writerow(header)
			writer.writerow(firstrow)

	def create_hyperparameter_sweep(self, finetune_epochs, toplayer_epochs, model, pooling, loss, learning_rate, batch_size, hidden_layers,
									optimizer, early_stop, early_stop_patience, balanced_training, balanced_validation, augment, filename=None):
		'''Prepares a hyperparameter sweep using the batch train config file.'''
		log.header("Preparing hyperparameter sweep...")
		# Assemble all possible combinations of provided hyperparameters
		pdict = locals()
		del(pdict['self'])
		del(pdict['filename'])
		del(pdict['finetune_epochs'])
		args = list(pdict.keys())
		for arg in args:
			if type(pdict[arg]) != list:
				pdict[arg] = [pdict[arg]]
		argsv = list(pdict.values())
		sweep = list(itertools.product(*argsv))

		if not filename:
			filename = self.PROJECT['batch_train_config']
		with open(filename, 'w') as csv_outfile:
			writer = csv.writer(csv_outfile, delimiter='\t')
			# Create headers
			header = ['model_name', 'finetune_epochs']
			for arg in args:
				header += [arg]
			writer.writerow(header)
			# Iterate through sweep
			for i, params in enumerate(sweep):
				row = [f'HPSweep{i}', ','.join([str(f) for f in finetune_epochs])]
				full_params = dict(zip(['finetune_epochs'] + args, [finetune_epochs] + list(params)))
				hp = sfmodel.HyperParameters(**full_params)
				for arg in args:
					row += [getattr(hp, arg)]
				writer.writerow(row)
		log.complete(f"Wrote {len(sweep)} combinations for sweep to {sfutil.green(filename)}")

	def create_project(self, project_folder):
		'''Prompts user to provide all relevant project configuration and saves configuration to "settings.json".'''
		# General setup and slide configuration
		project = {
			'root': project_folder,
			'slideflow_version': __version__
		}
		project['name'] = input("What is the project name? ")
		
		# Ask for annotations file location; if one has not been made, offer to create a blank template and then exit
		if not sfutil.yes_no_input("Has an annotations (CSV) file already been created? [y/N] ", default='no'):
			if sfutil.yes_no_input("Create a blank annotations file? [Y/n] ", default='yes'):
				project['annotations'] = sfutil.file_input("Where will the annotation file be located? [./annotations.csv] ", 
									root=project['root'], default='./annotations.csv', filetype="csv", verify=False)
				self.create_blank_annotations_file(project['annotations'])
		else:
			project['annotations'] = sfutil.file_input("Where is the project annotations (CSV) file located? [./annotations.csv] ", 
									root=project['root'], default='./annotations.csv', filetype="csv")

		# Dataset configuration
		project['dataset_config'] = sfutil.file_input("Where is the dataset configuration file located? [./datasets.json] ",
													root=project['root'], default='./datasets.json', filetype='json', verify=False)

		project['datasets'] = []
		while not project['datasets']:
			datasets_data, datasets_names = self.load_datasets(project['dataset_config'])

			print(sfutil.bold("Detected datasets:"))
			if not len(datasets_names):
				print(" [None]")
			else:
				for i, name in enumerate(datasets_names):
					print(f" {i+1}. {name}")
				print(f" {len(datasets_names)+1}. ADD NEW")
				dataset_selection = sfutil.choice_input(f"Which datasets should be used? (choose {len(datasets_names)+1} to add a new dataset) ", valid_choices=[str(l) for l in list(range(1, len(datasets_names)+2))], multi_choice=True)

			if not len(datasets_names) or str(len(datasets_names)+1) in dataset_selection:
				# Create new dataset
				print(f"{sfutil.bold('Creating new dataset')}")
				dataset_name = input("What is the dataset name? ")
				dataset_slides = sfutil.dir_input("Where are the slides stored? [./slides] ",
										root=project['root'], default='./slides', create_on_invalid=True)
				dataset_roi = sfutil.dir_input("Where are the ROI files (CSV) stored? [./slides] ",
										root=project['root'], default='./slides', create_on_invalid=True)
				dataset_tiles = sfutil.dir_input("Where will the tessellated image tiles be stored? (recommend SSD) [./tiles] ",
										root=project['root'], default='./tiles', create_on_invalid=True)
				dataset_tfrecords = sfutil.dir_input("Where should the TFRecord files be stored? (recommend HDD) [./tfrecord] ",
										root=project['root'], default='./tfrecord', create_on_invalid=True)

				self.add_dataset(name=dataset_name,
								 slides=dataset_slides,
								 roi=dataset_roi,
								 tiles=dataset_tiles,
								 tfrecords=dataset_tfrecords,
								 label=NO_LABEL,
								 path=project['dataset_config'])

				print("Updated dataset configuration file.")
			else:
				try:
					project['datasets'] = [datasets_names[int(j)-1] for j in dataset_selection]
				except TypeError:
					print(f'Invalid selection: {dataset_selection}')
					continue

		# Training
		project['models_dir'] = sfutil.dir_input("Where should the saved models be stored? [./models] ",
									root=project['root'], default='./models', create_on_invalid=True)
		project['tile_um'] = sfutil.int_input("What is the tile width in microns? [280] ", default=280)
		project['tile_px'] = sfutil.int_input("What is the tile width in pixels? [224] ", default=224)
		project['use_fp16'] = sfutil.yes_no_input("Should FP16 be used instead of FP32? (recommended) [Y/n] ", default='yes')
		project['batch_train_config'] = sfutil.file_input("Location for the batch training TSV config file? [./batch_train.tsv] ",
													root=project['root'], default='./batch_train.tsv', filetype='tsv', verify=False)
		
		if not exists(project['batch_train_config']):
			print("Batch training file not found, creating blank")
			self.create_blank_train_config(project['batch_train_config'])
		
		# Validation strategy
		project['validation_fraction'] = sfutil.float_input("What fraction of training data should be used for validation testing? [0.2] ", valid_range=[0,1], default=0.2)
		project['validation_target'] = sfutil.choice_input("How should validation data be selected by default, per-tile or per-patient? [per-patient] ", valid_choices=['per-tile', 'per-patient'], default='per-patient')
		if project['validation_target'] == 'per-patient':
			project['validation_strategy'] = sfutil.choice_input("Which validation strategy should be used by default, k-fold, bootstrap, or fixed? [k-fold]", valid_choices=['k-fold', 'bootstrap', 'fixed', 'none'], default='k-fold')
		else:
			project['validation_strategy'] = sfutil.choice_input("Which validation strategy should be used by default, k-fold or fixed? ", valid_choices=['k-fold', 'fixed', 'none'])
		if project['validation_strategy'] == 'k-fold':
			project['validation_k_fold'] = sfutil.int_input("What is K? [3] ", default=3)
		elif project['validation_strategy'] == 'bootstrap':
			project['validation_k_fold'] = sfutil.int_input("How many iterations should be performed when bootstrapping? [3] ", default=3)
		else:
			project['validation_k_fold'] = 0

		sfutil.write_json(project, join(project_folder, 'settings.json'))
		self.PROJECT = project

		# Write a sample actions.py file
		with open(join(SOURCE_DIR, 'sample_actions.py'), 'r') as sample_file:
			sample_actions = sample_file.read()
			with open(os.path.join(project_folder, 'actions.py'), 'w') as actions_file:
				actions_file.write(sample_actions)

		print("\nProject configuration saved.\n")
		self.load_project(project_folder)

	def evaluate(self, outcome_header, model_file="trained_model.h5", hyperparameters=None, filters=None, checkpoint=None, eval_k_fold=None, min_tiles_per_slide=0):
		'''Evaluates a saved model on a given set of tfrecords.'''
		log.header(f"Evaluating model {sfutil.green(model_file)}...")

		manager = multiprocessing.Manager()
		results_dict = manager.dict()
		ctx = multiprocessing.get_context('spawn')
		
		process = ctx.Process(target=evaluator, args=(outcome_header, model_file, self.PROJECT, results_dict, filters, hyperparameters, 
														checkpoint, eval_k_fold, min_tiles_per_slide, self.FLAGS))
		process.start()
		log.info(f"Spawning evaluation process (PID: {process.pid})", 1)
		process.join()

		return results_dict

	def extract_tiles(self, tile_um=None, tile_px=None, filters=None, skip_validation=False, generate_tfrecords=True, stride_div=1, tma=False, augment=False, delete_tiles=True, enable_downsample=False):
		'''Extract tiles from a group of slides; save a percentage of tiles for validation testing if the 
		validation target is 'per-patient'; and generate TFRecord files from the raw images.'''
		import slideflow.slide as sfslide
		from PIL import Image

		log.header("Extracting image tiles...")
		tile_um = self.PROJECT['tile_um'] if not tile_um else tile_um
		tile_px = self.PROJECT['tile_px'] if not tile_px else tile_px

		# Load dataset for evaluation
		extracting_dataset = Dataset(config_file=self.PROJECT['dataset_config'], sources=self.PROJECT['datasets'])
		extracting_dataset.load_annotations(self.PROJECT['annotations'])

		for dataset_name in self.PROJECT['datasets']:
			log.empty(f"Working on dataset {sfutil.bold(dataset_name)}", 1)
			slide_list = extracting_dataset.filter_slide_paths(extracting_dataset.get_slides_by_dataset(dataset_name), filters=filters)
			log.info(f"Extracting tiles from {len(slide_list)} slides ({tile_um} um, {tile_px} px)", 1)
			
			save_folder = join(extracting_dataset.datasets[dataset_name]['tiles'], extracting_dataset.datasets[dataset_name]['label'])
			roi_dir = extracting_dataset.datasets[dataset_name]['roi']

			if not os.path.exists(save_folder):
				os.makedirs(save_folder)

			# Filter out warnings and allow loading large images
			warnings.simplefilter('ignore', Image.DecompressionBombWarning)
			Image.MAX_IMAGE_PIXELS = 100000000000

			log.info("Exporting tiles only", 1)
			pb = ProgressBar(bar_length=5, counter_text='tiles')

			# Function to extract tiles from a slide
			def extract_tiles_from_slide(slide_path, pb):
				log.empty(f"Exporting tiles for slide {sfutil.path_to_name(slide_path)}", 1, pb.print)

				if not tma:
					whole_slide = sfslide.SlideReader(slide_path, tile_px, tile_um, stride_div, enable_downsample=enable_downsample, 
																								export_folder=save_folder,
																								roi_dir=roi_dir,
																								roi_list=None, pb=pb)
				else:
					whole_slide = sfslide.TMAReader(slide_path, tile_px, tile_um, stride_div, enable_downsample=enable_downsample,
																							  export_folder=save_folder, 
																							  pb=pb)

				if not whole_slide.loaded_correctly():
					return

				whole_slide.export_tiles(augment=augment)

			# Use multithreading if specified, extracting tiles from all slides in the filtered list
			if self.FLAGS['num_threads'] > 1:
				pool = DPool(self.FLAGS['num_threads'])
				pool.map(partial(extract_tiles_from_slide, pb=pb), slide_list)
				pool.close()
			else:
				for slide_path in slide_list:
					extract_tiles_from_slide(slide_path, pb)

			# Now, split extracted tiles into validation/training subsets if per-tile validation is being used
			if not skip_validation and self.PROJECT['validation_target'] == 'per-tile':
				if self.PROJECT['validation_target'] == 'per-tile':
					if self.PROJECT['validation_strategy'] == 'boostrap':
						log.warn("Validation bootstrapping is not supported when the validation target is per-tile; will generate random fixed validation target", 1)
					if self.PROJECT['validation_strategy'] in ('bootstrap', 'fixed'):
						# Split the extracted tiles into two groups
						sfutil.datasets.split_tiles(save_folder, fraction=[-1, self.PROJECT['validation_fraction']], names=['training', 'validation'])
					if self.PROJECT['validation_strategy'] == 'k-fold':
						sfutil.datasets.split_tiles(save_folder, fraction=[-1] * self.PROJECT['validation_k_fold'], names=[f'kfold-{i}' for i in range(self.PROJECT['validation_k_fold'])])

		# Generate TFRecords from the extracted tiles
		if generate_tfrecords:
			self.generate_tfrecords_from_tiles(delete_tiles)

	def generate_activations_analytics(self, model, outcome_header, filters=None, focus_nodes=[], node_exclusion=False):
		'''Calculates final layer activations and displays information regarding the most significant final layer nodes.
		
		Note: GPU memory will remain in use, as the Keras model associated with the visualizer is active.'''
		log.header("Generating final layer activation analytics...")

		# Load dataset for evaluation
		activations_dataset = Dataset(config_file=self.PROJECT['dataset_config'], sources=self.PROJECT['datasets'])
		activations_dataset.load_annotations(self.PROJECT['annotations'])
		activations_tfrecords = activations_dataset.get_tfrecords(ask_to_merge_subdirs=True)
		model_path = model if model[-3:] == ".h5" else join(self.PROJECT['models_dir'], model, 'trained_model.h5')

		tfrecords_list = activations_dataset.filter_tfrecords_paths(activations_tfrecords, filters=filters)
		log.info(f"Visualizing activations from {len(tfrecords_list)} slides", 1)

		AV = ActivationsVisualizer(model=model_path,
								   tfrecords=tfrecords_list,
								   root_dir=self.PROJECT['root'],
								   image_size=self.PROJECT['tile_px'],
								   annotations=self.PROJECT['annotations'],
								   category_header=outcome_header,
								   focus_nodes=focus_nodes,
								   use_fp16=self.PROJECT['use_fp16'])

		return AV

	def generate_heatmaps(self, model_name, filters=None, resolution='low', export_activations=False):
		'''Creates predictive heatmap overlays on a set of slides. 

		Args:
			model_name:			Which model to use for generating predictions
			filter_header:		Column name for filtering input slides based on the project annotations file. 
			filter_values:		List of values to include when filtering slides according to filter_header.
			export_activations: If True, will export calculated activations to a CSV file.
			resolution:			Heatmap resolution (determines stride of tile predictions). 
									"low" uses a stride equal to tile width.
									"medium" uses a stride equal 1/2 tile width.
									"high" uses a stride equal to 1/4 tile width.
		'''
		log.header("Generating heatmaps...")

		# Prepare dataset
		heatmaps_dataset = Dataset(config_file=self.PROJECT['dataset_config'], sources=self.PROJECT['datasets'])
		heatmaps_dataset.load_annotations(self.PROJECT['annotations'])
		slide_list = heatmaps_dataset.filter_slide_paths(heatmaps_dataset.get_slide_paths(), filters=filters)
		roi_list = heatmaps_dataset.get_rois()
		model_path = model_name if model_name[-3:] == ".h5" else join(self.PROJECT['models_dir'], model_name, 'trained_model.h5')

		# Attempt to auto-detect supplied model name
		detected_model_name = sfutil.path_to_name(model_path)
		hp_file = join(*model_path.split('/')[:-1], 'hyperparameters.json')
		if exists(hp_file):
			loaded_hp = sfutil.load_json(hp_file)
			if 'model_name' in loaded_hp:
				detected_model_name = loaded_hp['model_name']
		
		# Make output directory
		heatmaps_folder = os.path.join(self.PROJECT['root'], 'heatmaps', detected_model_name)
		if not exists(heatmaps_folder): os.makedirs(heatmaps_folder)

		# Heatmap processes
		ctx = multiprocessing.get_context('spawn')
		for slide in slide_list:
			process = ctx.Process(target=heatmap_generator, args=(slide, model_name, model_path, heatmaps_folder, roi_list, resolution, self.PROJECT, export_activations, self.FLAGS))
			process.start()
			log.info(f"Spawning heatmaps process (PID: {process.pid})", 1)
			process.join()

	def generate_mosaic(self, model, filters=None, focus_filters=None, resolution="low", num_tiles_x=50, max_tiles_per_slide=100, export_activations=False):
		'''Generates a mosaic map with dimensionality reduction on penultimate layer activations. Tile data is extracted from the provided
		set of TFRecords and predictions are calculated using the specified model.'''
		log.header("Generating mosaic map...")

		ctx = multiprocessing.get_context('spawn')
		process = ctx.Process(target=mosaic_generator, args=(model, filters, focus_filters, resolution, num_tiles_x, max_tiles_per_slide, self.PROJECT, export_activations, self.FLAGS))
		process.start()
		log.info(f"Spawning mosaic process (PID: {process.pid})", 1)
		process.join()

	def generate_tfrecords_from_tiles(self, delete_tiles=True):
		'''Create tfrecord files from a collection of raw images'''
		log.header('Writing TFRecord files...')

		# Load dataset for evaluation
		working_dataset = Dataset(config_file=self.PROJECT['dataset_config'], sources=self.PROJECT['datasets'])
		
		for d in working_dataset.datasets:
			log.empty(f"Working on dataset {d}", 1)
			config = working_dataset.datasets[d]
			tfrecord_dir = join(config["tfrecords"], config["label"])
			tiles_dir = join(config["tiles"], config["label"])

			# Check to see if subdirectories in the target folders are slide directories (contain images)
			#  or are further subdirectories (e.g. validation and training)
			log.info('Scanning tile directory structure...', 2)
			if sfutil.contains_nested_subdirs(tiles_dir):
				subdirs = [_dir for _dir in os.listdir(tiles_dir) if isdir(join(tiles_dir, _dir))]
				for subdir in subdirs:
					tfrecord_subdir = join(tfrecord_dir, subdir)
					sfutil.tfrecords.write_tfrecords_multi(join(tiles_dir, subdir), tfrecord_subdir)
			else:
				sfutil.tfrecords.write_tfrecords_multi(tiles_dir, tfrecord_dir)

			self.update_manifest()

			if delete_tiles:
				shutil.rmtree(tiles_dir)

	def get_hyperparameter_combinations(self, hyperparameters, models, batch_train_file):
		'''Returns list of hyperparameters ojects and associated models names, either from specified hyperparameters or from a batch_train file
		if hyperparameters is None.'''
		if not hyperparameters:
			hp_models_to_train = self._get_valid_models(batch_train_file, models)
		else:
			hp_models_to_train = [models]

		hyperparameter_list = []	
		if not hyperparameters:
			# Assembling list of models and hyperparameters from batch_train.tsv file
			batch_train_rows = []
			with open(batch_train_file) as csv_file:
				reader = csv.reader(csv_file, delimiter='\t')
				header = next(reader)
				for row in reader:
					batch_train_rows += [row]
				
			for row in batch_train_rows:
				# Read hyperparameters
				hp, hp_model_name = self._get_hp(row, header)
				if hp_model_name not in hp_models_to_train: continue

				# Verify HP combinations are valid
				if not self._valid_hp(hp):
					return

				hyperparameter_list += [[hp, hp_model_name]]
		elif (type(hyperparameters) == list) and (type(models) == list):
			if len(models) != len(hyperparameters):
				log.error(f"Unable to iterate through hyperparameters provided; length of hyperparameters ({len(hyperparameters)}) much match length of models ({len(models)})", 1)
				return
			for i in range(len(models)):
				if not self._valid_hp(hyperparameters[i]):
					return
				hyperparameter_list += [[hyperparameters[i], models[i]]]
		else:
			if not self._valid_hp(hyperparameters):
				return
			hyperparameter_list = [[hyperparameters, models]]
		return hyperparameter_list

	def load_datasets(self, path):
		try:
			datasets_data = sfutil.load_json(path)
			datasets_names = list(datasets_data.keys())
			datasets_names.sort()
		except FileNotFoundError:
			datasets_data = {}
			datasets_names = []
		return datasets_data, datasets_names

	def load_project(self, directory):
		'''Loads a saved and pre-configured project.'''
		if exists(join(directory, "settings.json")):
			self.PROJECT = sfutil.load_json(join(directory, "settings.json"))
			log.empty("Project configuration loaded.\n")
		else:
			raise OSError(f'Unable to locate settings.json at location "{directory}".')

		# Enable logging
		log.logfile = join(self.PROJECT['root'], "log.log")

		# Load dataset for evaluation
		try:
			dataset = Dataset(config_file=self.PROJECT['dataset_config'], sources=self.PROJECT['datasets'])
			dataset.load_annotations(self.PROJECT['annotations'])

			if not self.FLAGS['skip_verification']:
				log.header("Verifying Annotations...")
				dataset.verify_annotations_slides()
				log.header("Verifying TFRecord manifest...")
				self.update_manifest()
		except FileNotFoundError:
			log.warn("No datasets configured.")

	def resize_tfrecords(self, size, filters=None):
		log.header(f"Resizing TFRecord tiles to ({size}, {size})")
		resize_dataset = Dataset(config_file=self.PROJECT['dataset_config'], sources=self.PROJECT['datasets'])
		resize_dataset.load_annotations(self.PROJECT['annotations'])
		resize_tfrecords = resize_dataset.get_tfrecords()
		tfrecords_list = resize_dataset.filter_tfrecords_paths(resize_tfrecords, filters=filters)

		log.info(f"Resizing {len(tfrecords_list)} tfrecords", 1)

		for tfr in tfrecords_list:
			sfutil.tfrecords.transform_tfrecord(tfr, tfr+".transformed", resize=size)

	def save_project(self):
		'''Saves current project configuration as "settings.json".'''
		sfutil.write_json(self.PROJECT, join(self.PROJECT['root'], 'settings.json'))

	def train(self, models=None, outcome_header='category', multi_outcome=False, filters=None, resume_training=None, checkpoint=None, 
				pretrain='imagenet', supervised=True, batch_file=None, hyperparameters=None, model_type='categorical',
				validation_target=None, validation_strategy=None, validation_fraction=None, validation_k_fold=None, k_fold_iter=None,
				validation_dataset=None, validation_annotations=None, validation_filters=None, min_tiles_per_slide=0):
		'''Train model(s) given configurations found in batch_train.tsv.

		Args:
			models				(optional): Either string representing a model name or an array of strings containing model names. 
									Will train models with these names in the batch_train.tsv config file.
									Defaults to None, which will train all models in the batch_train.tsv config file.
			outcome_header		(optional): String or list. Specifies which header(s) in the annotation file to use for the output category. 
									Defaults to 'category'.	If a list is provided, will loop through all outcomes and perform HP sweep on each.
			multi_outcome		(optional): If True, will train to multiple outcomes simultaneously instead of looping through the
									list of outcomes in "outcome_header". Defaults to False.
			filters				(optional): Dictionary of column names mapping to column values by which to filter slides using the annotation file.
			resume_training		(optional): Path to .h5 model to continue training
			checkpoint			(optional): Path to cp.ckpt from which to load weights
			supervised			(optional): Whether to use verbose output and save training progress to Tensorboard
			batch_file			(optional): Manually specify batch file to use for a hyperparameter sweep. If not specified, will use project default.
			hyperparameters		(optional): Manually specify hyperparameter combination to use for training. If specified, will ignore batch training file.
			model_type			(optional): Type of output variable, either categorical (default) or linear.
			validation_target 	(optional): Whether to select validation data on a 'per-patient' or 'per-tile' basis. If not specified, will use project default.
			validation_strategy	(optional): Validation dataset selection strategy (bootstrap, k-fold, fixed, none). If not specified, will use project default.
			validation_fraction	(optional): Fraction of data to use for validation testing. If not specified, will use project default.
			validation_k_fold 	(optional): K, if using k-fold validation. If not specified, will use project default.
			k_fold_iter			(optional): Which iteration to train if using k-fold validation. Defaults to training all iterations.

		Returns:
			A dictionary containing model names mapped to train_acc, val_loss, and val_acc
		'''
		# Reconcile provided arguments with project defaults
		batch_train_file = self.PROJECT['batch_train_config'] if not batch_file else join(self.PROJECT['root'], batch_file)
		validation_strategy = self.PROJECT['validation_strategy'] if not validation_strategy else validation_strategy
		validation_target = self.PROJECT['validation_target'] if not validation_target else validation_target
		validation_fraction = self.PROJECT['validation_fraction'] if not validation_fraction else validation_fraction
		validation_k_fold = self.PROJECT['validation_k_fold'] if not validation_k_fold else validation_k_fold
		validation_log = join(self.PROJECT['root'], "validation_plans.json")

		# Quickly scan for errors (duplicate model names in batch training file) and prepare models to train
		if multi_outcome and model_type != "linear":
			log.error("Multiple outcome variables only supported for linear outcome variables.")
			sys.exit()

		if hyperparameters and not models:
			log.error("If specifying hyperparameters, 'models' must be supplied. ", 1)
			return

		# Prepare hyperparameters
		log.header("Performing hyperparameter sweep...")
		
		hyperparameter_list = self.get_hyperparameter_combinations(hyperparameters, models, batch_train_file)

		outcome_header = [outcome_header] if type(outcome_header) != list else outcome_header
		if multi_outcome:
			log.info(f"Training ({len(hyperparameter_list)} models) using {len(outcome_header)} variables as simultaneous input:", 1)
		else:
			log.header(f"Training ({len(hyperparameter_list)} models) for each of {len(outcome_header)} outcome variables:", 1)
		for outcome in outcome_header:
			log.empty(outcome, 2)
		outcome_header = [outcome_header] if multi_outcome else outcome_header

		# Prepare k-fold validation configuration
		results_log_path = os.path.join(self.PROJECT['root'], "results_log.csv")
		k_fold_iter = [k_fold_iter] if (k_fold_iter != None and type(k_fold_iter) != list) else k_fold_iter
		k_fold = validation_k_fold if validation_strategy in ('k-fold', 'bootstrap') else 0
		valid_k = [] if not k_fold else [kf for kf in range(1, k_fold+1) if ((k_fold_iter and kf in k_fold_iter) or (not k_fold_iter))]

		# Next, prepare the multiprocessing manager (needed to free VRAM after training and keep track of results)
		manager = multiprocessing.Manager()
		results_dict = manager.dict()
		ctx = multiprocessing.get_context('spawn')

		# If using multiple outcomes, initiate hyperparameter sweep for each outcome category specified
		# If not training to multiple outcome, perform full hyperparameter sweep of the combined outcomes
		for selected_outcome_headers in outcome_header:
			# For each hyperparameter combination, perform training
			for hp, hp_model_name in hyperparameter_list:
				# Generate model name
				outcome_string = "-".join(selected_outcome_headers) if type(selected_outcome_headers) == list else selected_outcome_headers
				model_name = f"{outcome_string}-{hp_model_name}"
				model_iterations = [model_name] if not k_fold else [f"{model_name}-kfold{k}" for k in valid_k]

				def start_training_process(k):
					# Using a separate process ensures memory is freed once training has completed
					process = ctx.Process(target=trainer, args=(selected_outcome_headers, model_name, model_type, 
																			self.PROJECT, results_dict, hp, validation_strategy, 
																			validation_target, validation_fraction, validation_k_fold, 
																			validation_log, validation_dataset, validation_annotations,
																			validation_filters, k, filters, pretrain, resume_training, 
																			checkpoint, supervised, min_tiles_per_slide, self.FLAGS))
					process.start()
					log.info(f"Spawning training process (PID: {process.pid})", 1)
					process.join()

				# Perform training
				if k_fold:
					for k in valid_k:
						start_training_process(k)
						
				else:
					start_training_process(None)

				# Record results
				for mi in model_iterations:
					if mi not in results_dict:
						log.error(f"Training failed for model {model_name} for an unknown reason")
					else:
						sfutil.update_results_log(results_log_path, mi, results_dict[mi]['epochs'])
				log.complete(f"Training complete for model {model_name}, results saved to {sfutil.green(results_log_path)}")

			# Print summary of all models
			log.complete("Training complete; validation accuracies:", 0)
			for model in results_dict:
				try:
					last_epoch = max([int(e.split('epoch')[-1]) for e in results_dict[model]['epochs'].keys() if 'epoch' in e ])
					final_metrics = results_dict[model]['epochs'][f'epoch{last_epoch}']
					log.empty(f" - {sfutil.green(model)}: Train_Acc={str(final_metrics['train_acc'])}, " +
						f"Val_loss={final_metrics['val_loss']}, Val_Acc={final_metrics['val_acc']}" )
				except ValueError:
					pass

		return results_dict

	def update_manifest(self, force_update=False):
		'''Updates manifest file in the TFRecord directory, used to track number of records and verify annotations.
		
		Args:
			force_update:	If True, will re-validate contents of all TFRecords. If False, will only validate
								contents of TFRecords not yet in the manifest
		'''
		dataset = Dataset(config_file=self.PROJECT['dataset_config'], sources=self.PROJECT['datasets'])
		dataset.load_annotations(self.PROJECT['annotations'])
		tfrecords_folders = dataset.get_tfrecords_folders()
		for tfr_folder in tfrecords_folders:
			dataset.update_tfrecord_manifest(directory=tfr_folder, 
											 force_update=force_update)

	def update_tfrecords(self):
		log.header('Updating TFRecords...')
		working_dataset = Dataset(config_file=self.PROJECT['dataset_config'], sources=self.PROJECT['datasets'])
		working_dataset.load_annotations(self.PROJECT['annotations'])

		for d in working_dataset.datasets:
			config = working_dataset.datasets[d]
			tfrecord_folder = join(config["tfrecords"], config["label"])
			num_updated = 0
			log.info(f"Updating TFRecords in {sfutil.green(tfrecord_folder)}...")
			num_updated += sfutil.tfrecords.update_tfrecord_dir(tfrecord_folder, slide='case', image_raw='image_raw')
		log.complete(f"Updated {sfutil.bold(num_updated)} TFRecords files")
	
	def visualize_tiles(self, model, directory, node, num_to_visualize=20, window=None):
		tiles = [o for o in os.listdir(directory) if not isdir(join(directory, o))]
		tiles.sort(key=lambda x: int(x.split('-')[0]))
		tiles.reverse()

		TV = TileVisualizer(model=model, 
							node=node,
							shape=[self.PROJECT['tile_px'], self.PROJECT['tile_px'], 3],
							tile_width=window)

		for tile in tiles[:20]:
			tile_loc = join(directory, tile)
			TV.visualize_tile(tile_loc, save_dir=directory)<|MERGE_RESOLUTION|>--- conflicted
+++ resolved
@@ -190,15 +190,10 @@
 						expanded=True)
 
 def trainer(outcome_headers, model_name, model_type, project_config, results_dict, hp, validation_strategy, 
-<<<<<<< HEAD
 			validation_target, validation_fraction, validation_k_fold, validation_log, validation_dataset=None, 
 			validation_annotations=None, validation_filters=None, k_fold_i=None, filters=None, pretrain=None, 
 			resume_training=None, checkpoint=None, supervised=True, min_tiles_per_slide=0, flags=None):
-=======
-			validation_target, validation_fraction, validation_k_fold, validation_log, k_fold_i=None, filters=None, 
-			pretrain=None, resume_training=None, checkpoint=None, supervised=True, flags=None):
-             
->>>>>>> e8ee2988
+
 	if not flags: flags = DEFAULT_FLAGS
 
 	# First, clear prior Tensorflow graph to free memory
