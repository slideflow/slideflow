import sys
import os
import csv
import pickle
import time
import logging
import h5py

logging.getLogger("tensorflow").setLevel(logging.ERROR)
os.environ['TF_CPP_MIN_LOG_LEVEL'] = '3'

import tensorflow as tf
import numpy as np
import matplotlib.pyplot as plt
import matplotlib.cm as cm
import matplotlib.patches as patches
import matplotlib.colors as mcol
import seaborn as sns
import scipy.stats as stats
import slideflow.util as sfutil
import slideflow.io as sfio
import shapely.geometry as sg

from slideflow.util import log, ProgressBar, TCGA, StainNormalizer
from slideflow.util.fastim import FastImshow
from slideflow.model import ModelActivationsInterface
from os.path import join, exists
from statistics import mean
from math import isnan
from copy import deepcopy
from matplotlib.widgets import Slider
from functools import partial
from multiprocessing.dummy import Process as DProcess
from multiprocessing.dummy import Pool as DPool
from sklearn.neighbors import NearestNeighbors
from PIL import Image

# TODO: add check that cached PKL corresponds to current and correct model & slides

def create_bool_mask(x, y, w, sx, sy):
	l = max(0,  int(x-(w/2.)))
	r = min(sx, int(x+(w/2.)))
	t = max(0,  int(y-(w/2.)))
	b = min(sy, int(y+(w/2.)))
	m = np.array([[[True]*3]*sx]*sy)
	for yi in range(m.shape[1]):
		for xi in range(m.shape[0]):
			if (t < yi < b) and (l < xi < r):
				m[yi][xi] = [False, False, False]
	return m

class ActivationsError(Exception):
	pass

class ActivationsVisualizer:
	'''Loads annotations, saved layer activations, and prepares output saving directories.
		Will also read/write processed activations to a PKL cache file to save time in future iterations.'''
	
	def __init__(self, model, tfrecords, root_dir, image_size, annotations=None, outcome_label_header=None, 
					focus_nodes=[], use_fp16=True, normalizer=None, normalizer_source=None, 
					activations_cache='default', batch_size=32,
					activations_export=None, max_tiles_per_slide=100, manifest=None, model_format=None):
		'''Object initializer.

		Args:
			model:					Path to model from which to calculate activations
			tfrecords:				List of tfrecords paths
			root_dir:				Root directory in which to save cache files and output files
			image_size:				Int, width/height of input images in pixels
			annotations:			Path to CSV file containing slide annotations
			outcome_label_header:			String, name of outcome header in annotations file, used to compare activations between categories
			focus_nodes:			List of int, nodes on which to focus when generating cross-category statistics
			use_fp16:				Bool, whether to use FP16 (rather than FP32)
			normalizer:				String, which real-time normalization to use on images taken from TFRecords
			noramlizer_source:		String, path to image to use as source for real-time normalization
			activations_cache:		File in which to store activations PKL cache
			batch_size:				Batch size to use during activations calculations
			activations_export:		Filename for CSV export of activations
			max_tiles_per_slide:	Maximum number of tiles from which to generate activations for each slide
			manifest:				Optional, dict mapping tfrecords to number of tiles contained. Used for progress bars.
		'''
		self.categories = []
		self.used_categories = []
		self.slide_category_dict = {}
		self.slide_node_dict = {}
		self.slide_logits_dict = {}
		self.umap = None
		
		self.focus_nodes = focus_nodes
		self.manifest = manifest
		self.MAX_TILES_PER_SLIDE = max_tiles_per_slide
		self.IMAGE_SIZE = image_size
		self.tfrecords = np.array(tfrecords)
		self.slides = sorted([sfutil.path_to_name(tfr) for tfr in self.tfrecords])

		self.STATS_CSV_FILE = join(root_dir, "stats", "slide_level_summary.csv")
		self.STATS_ROOT = join(root_dir, "stats")

		if activations_cache is None:
			self.ACTIVATIONS_CACHE = None
		elif activations_cache=='default':
			self.ACTIVATIONS_CACHE = join(root_dir, "stats", "activations_cache.pkl")
		else:
			self.ACTIVATIONS_CACHE = join(root_dir, 'stats', activations_cache)

		if not exists(join(root_dir, "stats")):
			os.makedirs(join(root_dir, "stats"))

		# Load annotations if provided
		if annotations and outcome_label_header:
			self.load_annotations(annotations, outcome_label_header)

		# Load activations
		# Load from PKL (cache) if present
		if self.ACTIVATIONS_CACHE and exists(self.ACTIVATIONS_CACHE): 
			# Load saved PKL cache
			log.empty(f"Loading pre-calculated predictions and activations from {self.ACTIVATIONS_CACHE}...", 1)
			with open(self.ACTIVATIONS_CACHE, 'rb') as pt_pkl_file:
				
				self.slide_node_dict, self.slide_logits_dict = pickle.load(pt_pkl_file)
				first_slide = list(self.slide_node_dict.keys())[0]
				logits = 	  list(self.slide_logits_dict[first_slide].keys())
				self.nodes =  list(self.slide_node_dict[first_slide].keys())
				if max_tiles_per_slide:
					log.info(f"Filtering activations to maximum {max_tiles_per_slide} tiles per slide", 1)
					for slide in self.slide_node_dict.keys():
						for n in self.nodes:
							if len(self.slide_node_dict[slide][n]) > max_tiles_per_slide:
								self.slide_node_dict[slide][n] = self.slide_node_dict[slide][n][:max_tiles_per_slide]
						for l in logits:
							if len(self.slide_logits_dict[slide][l]) > max_tiles_per_slide:
								self.slide_logits_dict[slide][l] = self.slide_logits_dict[slide][l][:max_tiles_per_slide]

		# Otherwise will need to generate new activations from a given model
		else:
			self.generate_activations_from_model(model, 
												tfrecords, 
												model_format=model_format, 
												use_fp16=use_fp16,
												batch_size=batch_size,
												export=activations_export,
												normalizer=normalizer,
												normalizer_source=normalizer_source)
			self.nodes = list(self.slide_node_dict[list(self.slide_node_dict.keys())[0]].keys())

		# Now delete slides not included in our filtered TFRecord list
		loaded_slides = list(self.slide_node_dict.keys())
		for loaded_slide in loaded_slides:
			if loaded_slide not in self.slides:
				del self.slide_node_dict[loaded_slide]
				del self.slide_logits_dict[loaded_slide]

		# Now screen for missing slides in activations
		missing_slides = []
		for slide in self.slides:
			if slide not in self.slide_node_dict:
				missing_slides += [slide]
			elif self.slide_node_dict[slide][0] == []:
				missing_slides += [slide]
		log.info(f"Loaded activations from {(len(self.slides)-len(missing_slides))}/{len(self.slides)} slides ({len(missing_slides)} missing)", 2)
		if len(missing_slides):
			missing_tfrecords = [tfr for tfr in self.tfrecords if sfutil.path_to_name(tfr) in missing_slides]
			log.empty(f"Generating activations for {len(missing_slides)} missing slides...", 1)
			self.generate_activations_from_model(model, 
												 missing_tfrecords, 
												 use_fp16=use_fp16, 
												 batch_size=batch_size, 
												 export=activations_export, 
												 normalizer=normalizer, 
												 normalizer_source=normalizer_source)
		
		# Record which categories have been included in the specified tfrecords
		if self.categories:
			self.used_categories = list(set([self.slide_category_dict[slide] for slide in self.slides]))
			self.used_categories.sort()
		log.info(f"Observed categories (total: {len(self.used_categories)}):", 2)
		for c in self.used_categories:
			log.empty(f"\t{c}", 2)

	def _save_node_statistics_to_csv(self, sorted_nodes, slide_node_dict, filename, tile_stats=None, slide_stats=None):
		'''Internal function to exports statistics (ANOVA p-values and slide-level averages) to CSV.
		
		Args:
			sorted_nodes:		List of node IDs (int) sorted in order of significance.
			slide_node_dict:	Dict mapping slides to dict of nodes mapping to slide-level values as calculated elsewhere.
									Slide-level node values could be mean, median, thresholded, or other.
			filename:			Filename
			tile_stats:			Dictionary mapping nodes to a dict of tile-level stats 
									containing 'p' (ANOVA P-value) and 'f' (ANOVA F-value) for each node
									As calculated elsewhere by comparing node activations between categories
			slide_stats:		Dictionary mapping nodes to a dict of slide-level stats 
									containing 'p' (ANOVA P-value), 'f' (ANOVA F-value),
									and 'num_above_threshold' for each node,
									as calculated elsewhere by comparing node activations between categories
		'''
		# Save results to CSV
		log.empty(f"Writing results to {sfutil.green(filename)}...", 1)
		with open(filename, 'w') as outfile:
			csv_writer = csv.writer(outfile)
			header = ['slide', 'category'] + [f"FLNode{n}" for n in sorted_nodes]
			csv_writer.writerow(header)
			for slide in self.slides:
				category = self.slide_category_dict[slide]
				row = [slide, category] + [slide_node_dict[slide][n] for n in sorted_nodes]
				csv_writer.writerow(row)
			if tile_stats:
				csv_writer.writerow(['Tile-level statistic', 'ANOVA P-value'] + [tile_stats[n]['p'] for n in sorted_nodes])
				csv_writer.writerow(['Tile-level statistic', 'ANOVA F-value'] + [tile_stats[n]['f'] for n in sorted_nodes])
			if slide_stats:
				csv_writer.writerow(['Slide-level statistic', 'ANOVA P-value'] + [slide_stats[n]['p'] for n in sorted_nodes])
				csv_writer.writerow(['Slide-level statistic', 'ANOVA F-value'] + [slide_stats[n]['f'] for n in sorted_nodes])
				#csv_writer.writerow(['Slide-level statistic', 'Num above threshold'] + [slide_stats[n]['num_above_thresh'] for n in sorted_nodes])

	def slide_tile_dict(self):
		'''Generates dictionary mapping slides to list of node activations for each tile.

		Example (3 nodes):
			{ 'Slide1': [[0.1, 0.2, 0.4], # Slide1, node activations for tile1
						 [0.5, 0.1, 0.7], # Slide1, node activations for tile2
						 [0.6, 0.9, 0.1]] # Slide1, node activations for tile3
			}
		'''
		result = {}
		for slide in self.slides:
			num_tiles = len(self.slide_node_dict[slide][0])
			result.update({slide: [[self.slide_node_dict[slide][node][tile_index] for node in self.nodes] 
																				  for tile_index in range(num_tiles)]})
		return result

	def map_to_whitespace(self, whitespace_threshold=230, num_threads=16):

		def _parse_function(record):
			features = tf.io.parse_single_example(record, sfio.tfrecords.FEATURE_DESCRIPTION)
			slide = features['slide']
			image_string = features['image_raw']
			raw_image = tf.image.decode_jpeg(image_string, channels=3)
			return raw_image, slide

		def map_to_tfrecord(tfrecord, pb=None):
			umap_x, umap_y, umap_meta = [], [], []
			dataset = tf.data.TFRecordDataset(tfrecord)
			dataset = dataset.map(_parse_function, num_parallel_calls=8)
			for i, data in enumerate(dataset):
				if self.MAX_TILES_PER_SLIDE and i >= self.MAX_TILES_PER_SLIDE: break
				image, slide = data
				if pb: pb.increase_bar_value()
				#fraction = (np.mean(image.numpy(), axis=2) > whitespace_threshold).sum() / (self.IMAGE_SIZE**2)
				#avg = np.mean(image)
				#umap_x += [fraction]
				#umap_y += [avg]
				grayspace_threshold = 0.05
				hsv_image = mcol.rgb_to_hsv(image.numpy())
				fraction = (hsv_image[:,:,1] < grayspace_threshold).sum() / (self.IMAGE_SIZE**2)
				hue = np.mean(hsv_image[:,:,0])
				umap_x += [fraction]
				umap_y += [hue]

				umap_meta += [{
					'slide': slide.numpy().decode('utf-8'),
					'index': i
				}]
			return np.array(umap_x), np.array(umap_y), np.array(umap_meta)

		total_tiles = 0
		if self.manifest:
			try:
				total_tiles = sum([min(self.manifest[tfrecord]['total'], self.MAX_TILES_PER_SLIDE) if self.MAX_TILES_PER_SLIDE 
																								   else self.manifest[tfrecord]['total'] 
																								   for tfrecord in self.tfrecords])
			except:
				pass
		
		if total_tiles:
			pb = ProgressBar(total_tiles,
							counter_text='tiles', 
							leadtext="Calculating whitespace... ", 
							show_counter=True, 
							show_eta=True)
		else:
			pb = None
		
		pool = DPool(num_threads)
		result = pool.map(partial(map_to_tfrecord, pb=pb), self.tfrecords)
		pool.close()
		print("\r\033[K", end="")
		log.empty("Finished whitespace calculations", 1)
		umap_x = np.concatenate([r[0] for r in result])
		umap_y = np.concatenate([r[1] for r in result])
		umap_meta = np.concatenate([r[2] for r in result]).tolist()
		return umap_x, umap_y, umap_meta

	def map_to_predictions(self, x=0, y=0):
		'''Returns coordinates and metadata for tile-level predictions for all tiles,
		which can be used to create a TFRecordMap.
		
		Args:
			x:			Int, identifies the outcome category id for which predictions will be mapped to the X-axis
			y:			Int, identifies the outcome category id for which predictions will be mapped to the Y-axis
		
		Returns:
			mapped_x:	List of x-axis coordinates (predictions for the category 'x')
			mapped_y:	List of y-axis coordinates (predictions for the category 'y')
			umap_meta:	List of dictionaries containing tile-level metadata (used for TFRecordMap)
		'''
		umap_x, umap_y, umap_meta = [], [], []
		for slide in self.slides:
			for tile_index in range(len(self.slide_logits_dict[slide][0])):
				umap_x += [self.slide_logits_dict[slide][x][tile_index]]
				umap_y += [self.slide_logits_dict[slide][y][tile_index]]
				umap_meta += [{
					'slide': slide,
					'index': tile_index
				}]
		return np.array(umap_x), np.array(umap_y), umap_meta

	def get_activations(self):
		'''Returns dictionary mapping slides to tile-level node activations.

		Example (3 nodes):
			{ 'Slide1': [[0.1, 0.5, 0.6], # Slide1, node1 activations for all tiles
						 [0.2, 0.1, 0.7], # Slide1, node2 activations for all tiles
						 [0.4, 0.7, 0.1]] # Slide1, node3 activations for all tiles
			}
		'''
		return self.slide_node_dict

	def get_predictions(self):
		'''Returns dictionary mapping slides to tile-level logit predictions.

		Example (2 outcome categories):
			{ 'Slide1': [[0.1, 0.9, 0.6], # Slide1, logit predictions for category 1 for all tiles
						 [0.9, 0.1, 0.4], # Slide1, logit predictions for category 2 for all tiles
			}
		'''
		return self.slide_logits_dict

	def get_slide_level_linear_predictions(self):
		'''Returns slide-level predictions assuming the model is predicting a linear outcome.

		Returns:
			dict:		Dictionary mapping slide names to final slide-level predictions
							for each outcome cateogry, calculated as the average predicted value
							in the outcome category for all tiles in the slide.
							Example:
								{ 'slide1': {
									0: 0.24,	# Outcome category 0
									1: 0.15,	# Outcome category 1
									2: 0.61 }}	# Outcome category 2
		'''
		first_slide = list(self.slide_logits_dict.keys())[0]
		outcome_labels = sorted(list(self.slide_logits_dict[first_slide].keys()))
		slide_predictions = {slide: {o: mean(self.slide_logits_dict[slide][o]) for o in outcome_labels}
																			   for slide in self.slide_logits_dict}
		return slide_predictions

	def get_slide_level_categorical_predictions(self, prediction_filter=None):
		'''Returns slide-level predictions assuming the model is predicting a categorical outcome.

		Args:
			prediction_filter:	(optional) List of int. If provided, will restrict predictions to only these
									categories, with final prediction being based based on highest logit
									among these categories.

		Returns:
			slide_predictions:	Dictionary mapping slide names to final slide-level predictions.
			slide_percentages:	This is a dictionary mapping slide names to a dictionary for each category,
									which maps the category id to the percent of tiles in the slide
									predicted to be this category.
									Example:
										{ 'slide1': {
											0: 0.24,
											1: 0.15,
											2: 0.61 }}
								If linear model, this is the same as slide_predictions.
		'''
		slide_predictions = {}
		slide_percentages = {}
		first_slide = list(self.slide_logits_dict.keys())[0]
		outcome_labels = sorted(list(self.slide_logits_dict[first_slide].keys()))
		for slide in self.slide_logits_dict:
			num_tiles = len(self.slide_logits_dict[slide][0])
			tile_predictions = []
			for i in range(num_tiles):
				calculated_logits = [self.slide_logits_dict[slide][o][i] for o in outcome_labels]
				if prediction_filter:
					filtered_calculated_logits = [calculated_logits[o] for o in prediction_filter]
				else:
					filtered_calculated_logits = calculated_logits
				tile_predictions += [calculated_logits.index(max(filtered_calculated_logits))]
			slide_prediction_values = {o: (tile_predictions.count(o)/len(tile_predictions)) for o in outcome_labels}
			slide_percentages.update({slide: slide_prediction_values})
			slide_predictions.update({slide: max(slide_prediction_values, key=lambda l: slide_prediction_values[l])})
		return slide_predictions, slide_percentages

	def load_annotations(self, annotations, outcome_label_header):
		'''Loads annotations from a given file with the specified outcome header.
		
		Args:
			annotations:		Path to CSV annotations file.
			outcome_label_header:		String, name of column header from which to read outcome variables.
		'''
		with open(annotations, 'r') as ann_file:
			log.info("Reading annotations...", 1)
			ann_reader = csv.reader(ann_file)
			header = next(ann_reader)
			slide_i = header.index(TCGA.slide)
			category_i = header.index(outcome_label_header)
			for row in ann_reader:
				slide = row[slide_i]
				category = row[category_i]
				if slide not in self.slides: continue
				self.slide_category_dict.update({slide:category})

		self.categories = list(set(self.slide_category_dict.values()))

		if self.slide_node_dict:
			# If initial loading has been completed already, make note of observed categories in given header
			for slide in self.slides:
				try:
					if self.slide_node_dict[slide][0] != []:
						self.used_categories = list(set(self.used_categories + [self.slide_category_dict[slide]]))
						self.used_categories.sort()
				except KeyError:
					# Skip unknown slide
					pass
			log.info(f"Observed categories (total: {len(self.used_categories)}):", 1)
			for c in self.used_categories:
				log.empty(f"\t{c}", 2)

	def get_tile_node_activations_by_category(self, node):
		'''For each outcome category, calculates activations of a given node across all tiles in the category.
		Requires annotations to have been loaded with load_annotations()

		Args:
			node:		Int, id of node.
		
		Returns:
			List of node activations separated by category.
				Example:
				[[0.1, 0.2, 0.7, 0.1, 0.0], # Activations for node "N" across all tiles from slides in category 1
				 [0.8, 0.2, 0.1]] 			# Activations for node "N" across all tiles from slides in category 2
		'''
		if not self.categories: 
			log.warn("Unable to calculate node activations by category; annotations not loaded. Please load with load_annotations()")
			return
		tile_node_activations_by_category = []
		for c in self.used_categories:
			nodelist = [self.slide_node_dict[pt][node] for pt in self.slides if self.slide_category_dict[pt] == c]
			tile_node_activations_by_category += [[nodeval for nl in nodelist for nodeval in nl]]
		return tile_node_activations_by_category

	def get_top_nodes_by_slide(self):
		'''First, slide-level average node activations are calculated for all slides. 
			Then, the significance of the difference in average node activations between for slides
			belonging to the different outcome categories is calculated using ANOVA.
			This function then returns a list of all nodes, sorted by ANOVA p-value (most significant first).
		'''
		# First ensure basic stats have been calculated
		if not hasattr(self, 'sorted_nodes'):
			self.calculate_activation_averages_and_stats()
		
		return self.sorted_nodes

	def get_top_nodes_by_tile(self):
		'''First, tile-level average node activations are calculated for all tiles.
			Then, the significance of the difference in node activations for tiles
			belonging to the different outcome categories is calculated using ANOVA.
			This function then returns a list of all nodes, sorted by ANOVA p-value (most significant first).
		'''
		# First ensure basic stats have been calculated
		if not hasattr(self, 'sorted_nodes'):
			self.calculate_activation_averages_and_stats()
		
		return self.nodes

	def find_neighbors(self, neighbor_AV, neighbor_slides, n_neighbors, algorithm='ball_tree'):
		'''Finds neighboring tiles for a given ActivationsVisualizer and list of slides.

		Args:
			neighbor_AV:		ActivationsVisualizer, will be used to look for neighbors
			neighbor_slides:	Either a single slide name or a list of slide names. 
									Corresponds to slides in the provided neighboring AV.
									Will look for neighbors to all tiles in these slides.
			n_neighbors:		Number of neighbors to find for each tile
			algorithm:			NearestNeighbors algorithm, either 'kd_tree', 'ball_tree', or 'brute'

		Returns:
			Dict mapping slide names (from self.slides) to tile indices for tiles 
				that were found to be neighbors to the provided neighbor_AV and neighbor_slides.
		'''
		if type(neighbor_slides) != list: neighbor_slides = [neighbor_slides]
		
		# Setup source slide-tile indices
		slide_tile_indices = []
		for slide in self.slide_node_dict:
			for tile_index in range(len(self.slide_node_dict[slide][0])):
				slide_tile_indices += [(slide, tile_index)]

		# Setup neighbor slide-tile indices
		neighbor_slide_tile_indices = []
		for slide in neighbor_slides:
			if slide not in neighbor_AV.slide_node_dict:
				raise ActivationsError(f"Slide {slide} not found in neighboring ActivationsVisualizer")
			for tile_index in range(len(neighbor_AV.slide_node_dict[slide][0])):
				neighbor_slide_tile_indices += [(slide, tile_index)]
		
		log.empty("Initializing nearest neighbor search...", 1)
		X = np.array([[self.slide_node_dict[slide][n][tile_index] for n in self.nodes] for (slide, tile_index) in slide_tile_indices])
		nbrs = NearestNeighbors(n_neighbors=5, algorithm=algorithm, n_jobs=-1).fit(X)
		neighbors = {}

		log.empty("Searching for nearest neighbors...", 1)
		neighbor_activations = [[neighbor_AV.slide_node_dict[slide][n][tile_index] for n in neighbor_AV.nodes] 
																				   for (slide, tile_index) in neighbor_slide_tile_indices]
		distances, all_indices = nbrs.kneighbors(neighbor_activations)

		for indices_by_tile in all_indices:
			for index in indices_by_tile:
				neighboring_slide, tile_index = slide_tile_indices[index]
				if neighboring_slide in neighbors and tile_index not in neighbors[neighboring_slide]:
					neighbors[neighboring_slide] += [tile_index]
				else:
					neighbors.update({neighboring_slide: [tile_index]})

		#filtered_predictions = {}
		#filtered_predictions[neighbor_slide] = []
		#sentinel = {}
		
		#for tile_index, neighbor_indices in enumerate(all_indices):
			#neighbor_indices = neighbor_indices[:50]
			#prediction = 'Ras-like' if self.slide_logits_dict[slide][0][tile_index] > 0.5 else ('Braf-like' if self.slide_logits_dict[slide][0][tile_index] < -0.5 else 'None')
			#neighbor_categories = [tumap.slide_labels[tumap.point_meta[_i]['slide']] for _i in neighbor_indices]
			#most_common_category_in_neighbors = max(set(neighbor_categories), key=neighbor_categories.count)
			#percent_matching_categories = len([_i for _i in neighbor_indices if tumap.slide_labels[tumap.point_meta[_i]['slide']] == most_common_category_in_neighbors])/len(neighbor_indices)
		#	for neighbor_index in neighbor_indices:
		#		neighbor_slide = tumap.point_meta[neighbor_index]['slide']
		#		neighbor_index = tumap.point_meta[neighbor_index]['index']
		#		if neighbor_slide in neighbors:
		#			neighbors[neighbor_slide] += [neighbor_index]
		#		else:
		#			neighbors.update({neighbor_slide: [neighbor_index]})
			
			# Hotspot / sentinel zone defined by:
			#  - 99% of neighbors belong to the category that the tile is predicted to be
			#  - At least 10 different slides in this category can be found among the neighbors
			
			#if percent_matching_categories > 0.95 and most_common_category_in_neighbors == prediction:
			#	filtered_predictions[slide] += [self.slide_logits_dict[slide][0][tile_index]]
			#	num_unique_matching_slides = len(list(set([tumap.point_meta[_i]['slide'] for _i in neighbor_indices if tumap.slide_labels[tumap.point_meta[_i]['slide']] == prediction])))
			#	if num_unique_matching_slides >= 10:
			#		if slide in sentinel:
			#			if prediction in sentinel[slide]:
			#				sentinel[slide][prediction] += 1
			#			else:
			#				sentinel[slide].update({prediction: 1})
			#		else:
			#			sentinel.update({slide: {prediction: 1}})

		#if not exists('neighbor_dump.pkl'):
		#	with open('neighbor_dump.pkl', 'wb') as dumpfile:
		#		pickle.dump(neighbors, dumpfile)

		#for slide in sentinel:
		#	for cat in sentinel[slide]:
		#		print(slide, cat, sentinel[slide][cat])
		#for slide in filtered_predictions:
		#	if not filtered_predictions[slide]: continue
		#	print(slide, mean(filtered_predictions[slide]))
		return neighbors

	def generate_activations_from_model(self, model, tfrecords, use_fp16=True, batch_size=16, 
										export=None, normalizer=None, normalizer_source=None, model_format=None):
		'''Calculates activations from a given model.

		Args:
			model:		Path to .h5 file from which to calculate final layer activations.
			use_fp16:	If true, uses Float16 (default) instead of Float32.
			batch_size:	Batch size for model predictions.
			export:		String (default: None). If provided, will export CSV of activations with this filename.'''

		# Rename tfrecord_array to tfrecords
		log.info(f"Calculating layer activations from {sfutil.green(model)}, max {self.MAX_TILES_PER_SLIDE} tiles per slide.", 1)

		# Load model
		combined_model = ModelActivationsInterface(model, model_format=model_format)

		unique_slides = list(set([sfutil.path_to_name(tfr) for tfr in tfrecords]))

		# Prepare normalizer
		if normalizer: log.info(f"Using realtime {normalizer} normalization", 1)
		normalizer = None if not normalizer else StainNormalizer(method=normalizer, source=normalizer_source)

		# Prepare PKL export dictionary
		for slide in unique_slides:
			if slide not in self.slide_node_dict:
				self.slide_node_dict.update({slide: {}})
			if slide not in self.slide_logits_dict:
				self.slide_logits_dict.update({slide: {}})

		def _parse_function(record):
			features = tf.io.parse_single_example(record, sfio.tfrecords.FEATURE_DESCRIPTION)
			slide = features['slide']
			image_string = features['image_raw']
			raw_image = tf.image.decode_jpeg(image_string, channels=3)

			if normalizer:
				raw_image = tf.py_function(normalizer.tf_to_rgb, [raw_image], tf.int32)

			processed_image = tf.image.per_image_standardization(raw_image)
			processed_image = tf.image.convert_image_dtype(processed_image, tf.float32)
			processed_image.set_shape([self.IMAGE_SIZE, self.IMAGE_SIZE, 3])
			return processed_image, slide

		# Calculate final layer activations for each tfrecord
		fla_start_time = time.time()
		nodes_names, logits_names = [], []
		detected_logit_structure=False
		if export:
			outfile = open(export, 'w')
			csvwriter = csv.writer(outfile)

		for t, tfrecord in enumerate(tfrecords):
			dataset = tf.data.TFRecordDataset(tfrecord)

			dataset = dataset.map(_parse_function, num_parallel_calls=8)
			dataset = dataset.batch(batch_size, drop_remainder=False)
			
			fl_activations_combined, logits_combined, slides_combined = [], [], []

			for i, data in enumerate(dataset):
				batch_processed_images, batch_slides = data
				batch_slides = batch_slides.numpy()
				batch_slides = np.array([unique_slides.index(bs.decode('utf-8')) for bs in batch_slides], dtype=np.uint32)

				fl_activations, logits = combined_model.predict(batch_processed_images)

				fl_activations_combined = fl_activations if fl_activations_combined == [] else np.concatenate([fl_activations_combined, fl_activations])
				logits_combined = logits if logits_combined == [] else np.concatenate([logits_combined, logits])
				slides_combined = batch_slides if slides_combined == [] else np.concatenate([slides_combined, batch_slides])

				if log.INFO_LEVEL > 0:
					sys.stdout.write(f"\r(TFRecord {t+1:>3}/{len(tfrecords):>3}) (Batch {i+1:>3}) ({len(fl_activations_combined):>5} images): {sfutil.green(sfutil.path_to_name(tfrecord))}")
					sys.stdout.flush()

				if self.MAX_TILES_PER_SLIDE and (len(fl_activations_combined) >= self.MAX_TILES_PER_SLIDE):
					break
			
			# Check if TFRecord was empty
			if fl_activations_combined == []:
				log.warn(f"Unable to calculate activations from {sfutil.green(sfutil.path_to_name(tfrecord))}; is the TFRecord empty?", 1)
				continue

			if not detected_logit_structure:
				nodes_names = [f"FLNode{f}" for f in range(fl_activations_combined.shape[1])]
				logits_names = [f"Logits{l}" for l in range(logits_combined.shape[1])]
				if export:
					header = ["Slide"] + logits_names + nodes_names
					csvwriter.writerow(header)
				for n in range(len(nodes_names)):
					for slide in unique_slides:
						self.slide_node_dict[slide].update({n: []})
				for l in range(len(logits_names)):
					for slide in unique_slides:
						self.slide_logits_dict[slide].update({l: []})
				detected_logit_structure=True

			if self.MAX_TILES_PER_SLIDE and len(fl_activations_combined) > self.MAX_TILES_PER_SLIDE:
				slides_combined = slides_combined[:self.MAX_TILES_PER_SLIDE]
				logits_combined = logits_combined[:self.MAX_TILES_PER_SLIDE]
				fl_activations_combined = fl_activations_combined[:self.MAX_TILES_PER_SLIDE]

			# Export to memory and CSV
			for i in range(len(fl_activations_combined)):
				slide = unique_slides[slides_combined[i]]
				activations_vals = fl_activations_combined[i].tolist()
				logits_vals = logits_combined[i].tolist()
				# Write to CSV
				if export:
					row = [slide] + logits_vals + activations_vals
					csvwriter.writerow(row)
				# Write to memory
				for n in range(len(nodes_names)):
					val = activations_vals[n]
					self.slide_node_dict[slide][n] += [val]
				for l in range(len(logits_names)):
					val = logits_vals[l]
					self.slide_logits_dict[slide][l] += [val]

		if export:
			outfile.close()

		fla_calc_time = time.time()
		log.info(f"Activation calculation time: {fla_calc_time-fla_start_time:.0f} sec", 1)
		if export:
			log.complete(f"Final layer activations saved to {sfutil.green(export)}", 1)
		
		# Dump PKL dictionary to file
		if self.ACTIVATIONS_CACHE:
			with open(self.ACTIVATIONS_CACHE, 'wb') as pt_pkl_file:
				pickle.dump([self.slide_node_dict, self.slide_logits_dict], pt_pkl_file)
			log.complete(f"Predictions and activations cached to {sfutil.green(self.ACTIVATIONS_CACHE)}", 1)

		return self.slide_node_dict, self.slide_logits_dict

	def export_to_csv(self, filename, nodes=None):
		'''Exports calculated activations to csv.

		Args:
			filename:	Path to CSV file for export.
			nodes:		(optional) List of int. Activations of these nodes will be exported. 
							If None, activations for all nodes will be exported.
		'''
		with open(filename, 'w') as outfile:
			csvwriter = csv.writer(outfile)
			nodes = self.nodes if not nodes else nodes
			header = ["Slide"] + [f"FLNode{f}" for f in nodes]
			csvwriter.writerow(header)
			for slide in self.slide_node_dict:
				row = [slide]
				for n in nodes:
					row += [self.slide_node_dict[slide][n]]
				csvwriter.writewrow(row)

	def export_to_torch(self, output_directory):
		import torch

		for slide in self.slide_node_dict:
			sys.stdout.write(f"\rWorking on {sfutil.green(slide)}...")
			sys.stdout.flush()
			slide_activations = []
			number_tiles = len(self.slide_node_dict[slide][self.nodes[0]])
			for tile in range(number_tiles):
				tile_activations = [self.slide_node_dict[slide][n][tile] for n in self.nodes]
				slide_activations += [tile_activations]
			slide_activations = np.array(slide_activations)
			torch.save(slide_activations, join(output_directory, f'{slide}.pt'))
		log.complete("Activations exported in Torch format.", 1)

	def calculate_activation_averages_and_stats(self, filename=None, node_method='avg', threshold=0.5):
		'''Calculates activation averages across categories, 
			as well as tile-level and patient-level statistics using ANOVA, 
			exporting to CSV if desired.
			
		Args:
			filename:		Path to CSV file for export.
			node_method:	Either 'avg' (default) or 'threshold'. If avg, slide-level node data is calculated by averaging
								node activations across all tiles. If threshold, slide-level node data is calculated by counting
								the number of tiles with node activations > threshold and dividing by the total number of tiles.

		Returns:
			Dict mapping slides to dict of nodes mapping to slide-level node values;
			Dict mapping nodes to tile-level dict of statistics ('p', 'f');
			Dict mapping nodes to slide-level dict of statistics ('p', 'f');
		'''
		if not self.categories:
			log.warn("Unable to calculate activations statistics; annotations not loaded. Please load with load_annotations().'")
			return
		if node_method not in ('avg', 'threshold'):
			raise ActivationsError(f"'node_method' must be either 'avg' or 'threshold', not {node_method}")
		#if node_method == 'threshold' and not threshold_category:
		#	raise ActivationsError(f"If 'node_method' is threshold, then threshold_category must be supplied.")

		empty_category_dict = {}
		self.node_cat_dict = {}
		slide_node_dict = {}
		tile_node_stats = {}
		slide_node_stats = {}
		for category in self.categories:
			empty_category_dict.update({category: []})
		if not hasattr(self, 'nodes'):
			log.error("Activations have not been generated, unable to calculate averages")
			return
		for node in self.nodes:
			self.node_cat_dict.update({node: deepcopy(empty_category_dict)})

		self.categories = self.categories[::-1]

		log.empty("Calculating activation averages & stats across nodes...", 1)
		for node in self.nodes:
			# For each node, calculate average across tiles found in a slide
			for slide in self.slides:
				if slide not in slide_node_dict: slide_node_dict.update({slide: {}})
				pt_cat = self.slide_category_dict[slide]
				if node_method == 'avg':
					node_val = mean(self.slide_node_dict[slide][node])
				elif node_method == 'threshold':
					node_val = sum([1 for t in self.slide_node_dict[slide][node] if t > threshold]) / len(self.slide_node_dict[slide][node])
				self.node_cat_dict[node][pt_cat] += [node_val]
				slide_node_dict[slide][node] = node_val
			
			# Tile-level ANOVA
			fvalue, pvalue = stats.f_oneway(*self.get_tile_node_activations_by_category(node))
			if not isnan(fvalue) and not isnan(pvalue): 
				tile_node_stats.update({node: {'f': fvalue,
										  'p': pvalue} })
			else:
				tile_node_stats.update({node: {'f': -1,
										  'p': 1} })

			# Patient-level ANOVA
			fvalue, pvalue = stats.f_oneway(*[self.node_cat_dict[node][c] for c in self.used_categories])
			if not isnan(fvalue) and not isnan(pvalue): 
				slide_node_stats.update({node: {'f': fvalue,
												 'p': pvalue} })
			else:
				slide_node_stats.update({node: {'f': -1,
												   'p': 1} })

			# Thresholding
			#if threshold_category:
			#	pt_vals = []
			#	for c in [c for c in self.used_categories if c != threshold_category]:
			#		pt_vals += self.node_cat_dict[node][c]
			#	if not pt_vals:
			#		slide_node_stats[node]['num_above_thresh'] = 0
			#	else:
			#		cat_thresh = max(pt_vals)
			#		num_above_thresh = len([v for v in self.node_cat_dict[node][threshold_category] if v > cat_thresh])

		try:
			self.nodes = sorted(self.nodes, key=lambda n: tile_node_stats[n]['p'])
			#if node_method == 'avg':
			self.sorted_nodes = sorted(self.nodes, key=lambda n: slide_node_stats[n]['p'])
			#elif node_method == 'threshold':
			#	self.sorted_nodes = sorted(self.nodes, key=lambda n: slide_node_stats[n]['num_above_thresh'], reverse=True)
		except:
			log.warn("No stats calculated; unable to sort nodes.", 1)
			self.sorted_nodes = self.nodes
			
		for i, node in enumerate(self.nodes):
			if self.focus_nodes and (node not in self.focus_nodes): continue
			try:
				log.info(f"Tile-level P-value ({node}): {tile_node_stats[node]['p']}", 1)
				log.info(f"Patient-level P-value: ({node}): {slide_node_stats[node]['p']}", 1)
			except:
				log.warn(f"No stats calculated for node {node}", 1)
			if (not self.focus_nodes) and i>9: break

		# Export results
		export_file = self.STATS_CSV_FILE if not filename else filename
		self._save_node_statistics_to_csv(self.sorted_nodes, 
										  slide_node_dict, 
										  filename=export_file, 
										  tile_stats=tile_node_stats, 
										  slide_stats=slide_node_stats)
		return slide_node_dict, tile_node_stats, slide_node_stats

	def logistic_regression(self, slide_method='avg', node_threshold=0.5):
		'''Experimental function, creates a logistic regression model 
			to generate slide-level predictions from slide-level statistics.'''

		from sklearn.linear_model import LogisticRegression
		from sklearn.metrics import classification_report, confusion_matrix

		slide_node_dict, _, _ = self.calculate_activation_averages_and_stats(None, slide_method, node_threshold)

		log.empty("Working on logistic regression...", 1)
		x = np.array([[slide_node_dict[slide][n] for n in self.nodes] for slide in self.slides])
		y = np.array([self.categories.index(self.slide_category_dict[slide]) for slide in self.slides])
		
		model = LogisticRegression(solver='lbfgs', max_iter=100, multi_class='ovr').fit(x, y)
		yhat = model.predict(x)
		log.complete(f"Regression complete, accuracy: {model.score(x, y):.3f}", 1)
		return model

	def generate_box_plots(self, export_folder=None):
		'''Generates box plots comparing nodal activations at the slide-level and tile-level.
		
		Args:
			export_folder:	(optional) Path to directory in which to save box plots.
								If None, will save boxplots to STATS_ROOT directory.
		'''

		if not self.categories:
			log.warn("Unable to generate box plots; annotations not loaded. Please load with load_annotations().")
			return

		# First ensure basic stats have been calculated
		if not hasattr(self, 'sorted_nodes'):
			self.calculate_activation_averages_and_stats()
		if not export_folder: export_folder = self.STATS_ROOT

		# Display tile-level box plots & stats
		log.empty("Generating box plots...")
		for i, node in enumerate(self.nodes):
			if self.focus_nodes and (node not in self.focus_nodes): continue
			plt.clf()
			snsbox = sns.boxplot(data=self.get_tile_node_activations_by_category(node))
			title = f"{node} (tile-level)"
			snsbox.set_title(title)
			snsbox.set(xlabel="Category", ylabel="Activation")
			plt.xticks(plt.xticks()[0], self.used_categories)
			boxplot_filename = join(export_folder, f"boxplot_{title}.png")
			plt.gcf().canvas.start_event_loop(sys.float_info.min)
			plt.savefig(boxplot_filename, bbox_inches='tight')
			if (not self.focus_nodes) and i>4: break

		# Print slide_level box plots & stats
		for i, node in enumerate(self.sorted_nodes):
			if self.focus_nodes and (node not in self.focus_nodes): continue
			plt.clf()
			snsbox = sns.boxplot(data=[self.node_cat_dict[node][c] for c in self.used_categories])
			title = f"{node} (slide-level)"
			snsbox.set_title(title)
			snsbox.set(xlabel="Category",ylabel="Average tile activation")
			plt.xticks(plt.xticks()[0], self.used_categories)
			boxplot_filename = join(export_folder, f"boxplot_{title}.png")
			plt.gcf().canvas.start_event_loop(sys.float_info.min)
			plt.savefig(boxplot_filename, bbox_inches='tight')
			if (not self.focus_nodes) and i>4: break

	def save_example_tiles_gradient(self, nodes=None, export_folder=None, tile_filter=None):
		'''For a given set of activation nodes, saves image tiles named according 
			to their corresponding node activations, for easy sorting and visualization.
			Duplicate image tiles will be saved for each node, organized into subfolders named according to node id.

		Args:
			nodes:			List of int, nodes to evaluate
			export_folder:	Path to folder in which to save examples tiles
			tile_filter:	(optional) Dict mapping slide names to tile indices.
								If provided, will only save image tiles from this list.
								Example:
								{'slide1': [0, 16, 200]}
		'''
		if not export_folder: export_folder = self.SORTED_DIR = join(self.STATS_ROOT, "sorted_tiles")
		if not nodes: nodes = self.focus_nodes

		for node in nodes:
			if not exists(join(export_folder, node)):
				os.makedirs(join(export_folder, node))
			
			gradient = []
			for slide in self.slides:
				for i, tile in enumerate(self.slide_node_dict[slide][node]):
					if tile_filter and (slide not in tile_filter) or (i not in tile_filter[slide]):
						continue
					gradient += [{
									'val': tile,
									'slide': slide,
									'index': i
					}]
			gradient = sorted(gradient, key=lambda k: k['val'])
			for i, g in enumerate(gradient):
				print(f"Extracting tile {i} of {len(gradient)} for node {node}...", end="\r")
				for tfr in self.tfrecords:
					if sfutil.path_to_name(tfr) == g['slide']:
						tfr_dir = tfr
				if not tfr_dir:
					log.warn(f"TFRecord location not found for slide {g['slide']}", 1)
				slide, image = sfio.tfrecords.get_tfrecord_by_index(tfr_dir, g['index'], decode=False)
				tile_filename = f"{i}-tfrecord{g['slide']}-{g['index']}-{g['val']:.2f}.jpg"
				image_string = open(join(export_folder, node, tile_filename), 'wb')
				image_string.write(image.numpy())
				image_string.close()
			print()

	def save_example_tiles_high_low(self, nodes, slides, export_folder=None):
		'''For a given set of activation nodes, saves images of tiles with the highest and lowest
		activations in these nodes, restricted to the set of slides designated.

		Args:
			nodes:			List of int. Nodes with which to perform this function.
			slides:			List of slide names. Will load tile images from these slides. 
			export_folder:	Path to directory in which to save image tiles.
		'''
		if not export_folder: export_folder = join(self.STATS_ROOT, "example_tiles")
		for node in nodes:
			for slide in slides:
				sorted_index = np.argsort(self.slide_node_dict[slide][node])
				lowest = sorted_index[:10]
				highest = sorted_index[-10:]
				lowest_dir = join(export_folder, node, slide, 'lowest')
				highest_dir = join(export_folder, node, slide, 'highest')
				if not exists(lowest_dir): os.makedirs(lowest_dir)
				if not exists(highest_dir): os.makedirs(highest_dir)

				for tfr in self.tfrecords:
					if sfutil.path_to_name(tfr) == slide:
						tfr_dir = tfr
				if not tfr_dir:
					log.warn(f"TFRecord location not found for slide {slide}", 1)

				def extract_by_index(indices, directory):
					for index in indices:
						slide, image = sfio.tfrecords.get_tfrecord_by_index(tfr_dir, index, decode=False)
						tile_filename = f"tfrecord{slide.numpy()}-tile{index}.jpg"
						image_string = open(join(directory, tile_filename), 'wb')
						image_string.write(image.numpy())
						image_string.close()

				extract_by_index(lowest, lowest_dir)
				extract_by_index(highest, highest_dir)

class TileVisualizer:
	'''Class to supervize visualization of node activations across an image tile.
	Visualization is accomplished by performing sequential convolutional masking 
		and determining impact of masking on node activation. In this way,
		the masking reveals spatial importance with respect to activation of the given node.
	'''

	def __init__(self, model, node, tile_px, mask_width=None, 
					normalizer=None, normalizer_source=None, model_format=None):
		'''Object initializer.

		Args:
			model:				Path to .h5 model file
			node:				Int, activation node to analyze
			tile_px:			Int, width/height of image tiles
			mask_width:			Width of mask to convolutionally apply. Defaults to 1/6 of tile_px
			normalizer:			String, normalizer to apply to tiles in real-time.
			normalizer_source:	Path to normalizer source image.
		'''
		self.NODE = node
		self.IMAGE_SHAPE = (tile_px, tile_px, 3)
		self.MASK_WIDTH = mask_width if mask_width else int(self.IMAGE_SHAPE[0]/6)
		self.normalizer = None if not normalizer else StainNormalizer(method=normalizer, source=normalizer_source)

		log.info("Initializing tile visualizer", 1)
		log.info(f"Node: {sfutil.bold(str(node))} | Shape: ({self.IMAGE_SHAPE}) | Window size: {self.MASK_WIDTH}", 1)
		log.info(f"Loading Tensorflow model at {sfutil.green(model)}...", 1)

		self.loaded_model = ModelActivationsInterface(model, model_format=model_format)

	def _calculate_activation_map(self, stride_div=4):
		'''Creates map of importance through convolutional masking and
		examining changes in node activations.'''
		sx = self.IMAGE_SHAPE[0]
		sy = self.IMAGE_SHAPE[1]
		w  = self.MASK_WIDTH
		stride = int(self.MASK_WIDTH / stride_div)
		min_x  = int(w/2)
		max_x  = int(sx - w/2)
		min_y  = int(w/2)
		max_y  = int(sy - w/2)

		act_array = []
		for yi in range(min_y, max_y, stride):
			for xi in range(min_x, max_x, stride):
				mask = create_bool_mask(xi, yi, w, sx, sy)
				masked = self.tf_processed_image.numpy() * mask
				act, _ = self.loaded_model.predict(np.array([masked]))
				act_array += [act[0][self.NODE]]
				print(f"Calculating activations at x:{xi}, y:{yi}; act={act[0][self.NODE]}", end='\033[K\r')
		max_center_x = max(range(min_x, max_x, stride))
		max_center_y = max(range(min_y, max_y, stride))
		reshaped_array = np.reshape(np.array(act_array), [len(range(min_x, max_x, stride)), 
														  len(range(min_y, max_y, stride))])
		print()
		return reshaped_array, max_center_x, max_center_y

	def _predict_masked(self, x, y, index):
		mask = create_bool_mask(x, y, self.MASK_WIDTH, self.IMAGE_SHAPE[0], self.IMAGE_SHAPE[1])
		masked = self.tf_processed_image.numpy() * mask
		act, _ = self.loaded_model.predict(np.array([masked]))
		return act[0][index]	

	def visualize_tile(self, tfrecord=None, index=None, image_jpg=None, 
						export_folder=None, zoomed=True, interactive=False):
		'''Visualizes tiles, either interactively or saving to directory.
		
		Args:
			tfrecord:			If provided, will visualize tile from the designated tfrecord.
									Must supply either a tfrecord and index or image_jpg
			index:				Index of tile to visualize within tfrecord, if provided
			image_jpeg:			JPG image to perform analysis on
			export_folder:		Folder in which to save heatmap visualization
			zoomed:				Bool. If true, will crop image to space containing heatmap (otherwise a small border will be seen)
			interactive:		If true, will display as interactive map using matplotlib
		'''
		if not (image_jpg or tfrecord):
			raise ActivationsError("Must supply either tfrecord or image_jpg")

		if image_jpg:
			log.info(f"Processing tile at {sfutil.green(image_jpg)}...", 1)
			tilename = sfutil.path_to_name(image_jpg)
			self.tile_image = Image.open(image_jpg)
			image_file = open(image_jpg, 'rb')
			tf_decoded_image = tf.image.decode_jpeg(image_file.read(), channels=3)
		else:
			slide, tf_decoded_image = sfio.tfrecords.get_tfrecord_by_index(tfrecord, index, decode=True)
			tilename = f'{slide.numpy().decode("utf-8")}-{index}'
			self.tile_image = Image.fromarray(tf_decoded_image.numpy())

		# Normalize PIL image & TF image
		if self.normalizer: 
			self.tile_image = self.normalizer.pil_to_pil(self.tile_image)
			tf_decoded_image = tf.py_function(self.normalizer.tf_to_rgb, [self.tile_image], tf.int32)

		# Next, process image with Tensorflow
		self.tf_processed_image = tf.image.per_image_standardization(tf_decoded_image)
		self.tf_processed_image = tf.image.convert_image_dtype(self.tf_processed_image, tf.float16)
		self.tf_processed_image.set_shape(self.IMAGE_SHAPE)

		# Now create the figure
		self.fig = plt.figure()
		self.ax = self.fig.add_subplot(111)
		self.implot = plt.imshow(self.tile_image)

		if interactive:
			self.rect = patches.Rectangle((0, 0), self.MASK_WIDTH, self.MASK_WIDTH, facecolor='white', zorder=20)
			self.ax.add_patch(self.rect)

		activation_map, max_center_x, max_center_y = self._calculate_activation_map()

		# Prepare figure
		filename = join(export_folder, f'{tilename}-heatmap.png')

		def hover(event):
			if event.xdata:
				self.rect.set_xy((event.xdata-self.MASK_WIDTH/2, event.ydata-self.MASK_WIDTH/2))
				print(self._predict_masked(event.xdata, event.ydata, index=self.NODE), end='\r')
				self.fig.canvas.draw_idle()

		def click(event):
			if event.button == 1:
				self.MASK_WIDTH = min(min(self.IMAGE_SHAPE[0], self.IMAGE_SHAPE[1]), self.MASK_WIDTH + 25)
				self.rect.set_width(self.MASK_WIDTH)
				self.rect.set_height(self.MASK_WIDTH)
			else:
				self.MASK_WIDTH = max(0, self.MASK_WIDTH - 25)
				self.rect.set_width(self.MASK_WIDTH)
				self.rect.set_height(self.MASK_WIDTH)
			self.fig.canvas.draw_idle()	

		if interactive:
			self.fig.canvas.mpl_connect('motion_notify_event', hover)
			self.fig.canvas.mpl_connect('button_press_event', click)
		
		if activation_map is not None:
			# Define color map
			jetMap = np.flip(np.linspace(0.45, 0.95, 255))
			cmMap = cm.nipy_spectral(jetMap)
			newMap = mcol.ListedColormap(cmMap)

			# Calculate boundaries of heatmap
			hw = int(self.MASK_WIDTH/2)
			if zoomed:
				extent = (hw, max_center_x, max_center_y, hw)
			else:
				extent = (0, max_center_x+hw, max_center_y+hw, 0)
			
			# Heatmap
			self.ax.imshow(activation_map, extent=extent,
										   cmap=newMap,
										   alpha=0.6 if not interactive else 0.0,
										   interpolation='bicubic',
										   zorder=10)
		if filename:
			plt.savefig(filename, bbox_inches='tight')
			log.complete(f"Heatmap saved to {filename}", 1)
		if interactive:
			plt.show()

class Heatmap:
	'''Generates heatmap by calculating predictions from a sliding scale window across a slide.'''

	def __init__(self, slide_path, model_path, size_px, size_um, use_fp16=True, stride_div=2, roi_dir=None, 
					roi_list=None, roi_method='inside', buffer=True, normalizer=None, normalizer_source=None,
					batch_size=16, skip_thumb=False, model_format=None):
		'''Convolutes across a whole slide, calculating logits and saving predictions internally for later use.

		Args:
			slide_path:			Path to slide
			model_path:			Path to .h5 model file
			size_px:			Size of image tiles, in pixels
			size_um:			Size of image tiles, in microns
			use_fp16:			Bool, whether to use FP16 (vs FP32)
			stride_div:			Divisor for stride when convoluting across slide
			roi_dir:			Directory in which slide ROI is contained
			roi_list:			If a roi_dir is not supplied, a list of paths to ROI CSVs can be provided
			roi_method:			Either 'inside', 'outside', or 'ignore'. If inside, tiles will be extracted inside ROI region
									If outside, tiles will be extracted outside ROI region
			buffer:				Either 'vmtouch' or path to directory to use for buffering slides
									Significantly improves performance for slides on HDDs
			normalizer:			Normalization strategy to use on image tiles
			normalizer_source:	Path to normalizer source image
			batch_size:			Batch size when calculating predictions
			skip_thumb:			If true, will skip thumbnail generation (can save time if saving heatmap without thumbnail image)
		'''
		from slideflow.slide import SlideReader

		#self.DTYPE = tf.float16 if use_fp16 else tf.float32
		self.logits = None

		# Setup normalization
		self.normalizer = normalizer
		self.normalizer_source = normalizer_source

		# Create progress bar
		pb = ProgressBar(1, counter_text='tiles', leadtext="Generating heatmap... ", show_counter=True, show_eta=True)
		self.print = pb.print

		# Load the slide
		self.slide = SlideReader(slide_path,
								 size_px, 
								 size_um, 
								 stride_div, 
								 enable_downsample=False, 
								 roi_dir=roi_dir, 
								 roi_list=roi_list,
								 roi_method=roi_method,
								 silent=True,
								 buffer=buffer,
								 pb=pb)

		pb.BARS[0].end_value = self.slide.estimated_num_tiles

		# First, load the designated model
		self.model = ModelActivationsInterface(model_path, model_format=model_format)

		# Record the number of classes in the model
		self.NUM_CLASSES = self.model.NUM_CLASSES#_model.layers[-1].output_shape[-1]

		if not self.slide.loaded_correctly():
			raise ActivationsError(f"Unable to load slide {self.slide.name} for heatmap generation")

		# Pre-load thumbnail in separate thread
		if not skip_thumb:
			thumb_process = DProcess(target=self.slide.thumb)
			thumb_process.start()

		# Create tile coordinate generator
		gen_slice = self.slide.build_generator(normalizer=self.normalizer,
											   normalizer_source=self.normalizer_source)

		if not gen_slice:
			log.error(f"No tiles extracted from slide {sfutil.green(self.slide.name)}", 1)

		# Generate dataset from the generator
		with tf.name_scope('dataset_input'):
			tile_dataset = tf.data.Dataset.from_generator(gen_slice, (tf.uint8))
			tile_dataset = tile_dataset.map(self._parse_function, num_parallel_calls=8)
			tile_dataset = tile_dataset.batch(batch_size, drop_remainder=False)
			tile_dataset = tile_dataset.prefetch(8)

		# Iterate through generator to calculate logits +/- final layer activations for all tiles
		logits_arr = []		# Logits (predictions)
		postconv_arr = []	# Post-convolutional layer (post-convolutional activations)
		for batch_images in tile_dataset:
			postconv, logits = self.model.predict(batch_images)
			logits_arr = logits if logits_arr == [] else np.concatenate([logits_arr, logits])
			postconv_arr = postconv if postconv_arr == [] else np.concatenate([postconv_arr, postconv])

		num_postconv_nodes = postconv_arr.shape[1]

		if not skip_thumb:
			print('\r\033[KFinished predictions. Waiting on thumbnail...', end="")
			thumb_process.join()

		if ((self.slide.tile_mask is not None) and
			 (self.slide.extracted_x_size) and
			 (self.slide.extracted_y_size) and
			 (self.slide.full_stride)):

			# Expand logits back to a full 2D map spanning the whole slide,
			#  supplying values of "0" where tiles were skipped by the tile generator
			x_logits_len = int(self.slide.extracted_x_size / self.slide.full_stride) + 1
			y_logits_len = int(self.slide.extracted_y_size / self.slide.full_stride) + 1
			expanded_logits = [[-1] * self.NUM_CLASSES] * len(self.slide.tile_mask)
			expanded_postconv = [[-1] * num_postconv_nodes] * len(self.slide.tile_mask)
			li = 0
			for i in range(len(expanded_logits)):
				if self.slide.tile_mask[i] == 1:
					expanded_logits[i] = logits_arr[li]
					expanded_postconv[i] = postconv_arr[li]
					li += 1
			try:
				expanded_logits = np.asarray(expanded_logits, dtype=float)
				expanded_postconv = np.asarray(expanded_postconv, dtype=float)
			except ValueError:
				raise ActivationsError("Mismatch with number of categories in model output and expected number of categories")

			# Resize logits array into a two-dimensional array for heatmap display
			self.logits = np.resize(expanded_logits, [y_logits_len, x_logits_len, self.NUM_CLASSES])
			self.postconv = np.resize(expanded_postconv, [y_logits_len, x_logits_len, num_postconv_nodes])
		else:
			self.logits = logits_arr
			self.postconv = postconv_arr

		if (type(self.logits) == bool) and (not self.logits):
			log.error(f"Unable to create heatmap for slide {sfutil.green(self.slide.name)}", 1)

	def _parse_function(self, image):
		parsed_image = tf.image.per_image_standardization(image)
		parsed_image = tf.image.convert_image_dtype(parsed_image, tf.float32)
		parsed_image.set_shape([299, 299, 3])
		return parsed_image

	def _prepare_figure(self, show_roi=True):
		self.fig = plt.figure(figsize=(18, 16))
		self.ax = self.fig.add_subplot(111)
		self.fig.subplots_adjust(bottom = 0.25, top=0.95)
		gca = plt.gca()
		gca.tick_params(axis="x", top=True, labeltop=True, bottom=False, labelbottom=False)
		jetMap = np.linspace(0.45, 0.95, 255)
		cmMap = cm.nipy_spectral(jetMap)
		self.newMap = mcol.ListedColormap(cmMap)
		
		# Plot ROIs
		if show_roi:
			print("\r\033[KPlotting ROIs...", end="")
			ROI_SCALE = self.slide.full_shape[0]/2048
			annPolys = [sg.Polygon(annotation.scaled_area(ROI_SCALE)) for annotation in self.slide.rois]
			for poly in annPolys:
				x,y = poly.exterior.xy
				plt.plot(x, y, zorder=20, color='k', linewidth=5)

	def display(self, show_roi=True, interpolation='none', logit_cmap=None, skip_thumb=False):
		'''Interactively displays calculated logits as a heatmap.
		
		Args:
			show_roi:			Bool, whether to overlay ROIs onto heatmap image
			interpolation:		Interpolation strategy to use for smoothing heatmap
			logit_cmap:			Either function or a dictionary use to create heatmap colormap.
									Each image tile will generate a list of predictions of length O, 
									where O is the number of outcome categories.
									If logit_cmap is a function, then this logit prediction list will be passed to the function,
										and the function is expected to return [R, G, B] values which will be displayed.
									If the logit_cmap is a dictionary, it should map 'r', 'g', and 'b' to outcome indices;
										The prediction for these outcome categories will be mapped to the corresponding colors.
										Thus, the corresponding color will only reflect predictions of up to three outcome categories.
										Example (this would map prediction for outcome 0 to the red colorspace, outcome 3 to green colorspace, and so on):
										{
											'r': 0,
											'g': 3,
											'b': 1
										}
			skip_thumb:			Bool, whether to skip thumbnail (vs displaying with heatmap)
		'''
		self._prepare_figure(show_roi=False)
		heatmap_dict = {}

		if not skip_thumb:
			if show_roi: thumb = self.slide.annotated_thumb()
			else: thumb = self.slide.thumb()
			implot = FastImshow(thumb, self.ax, extent=None, tgt_res=1024)

		def slider_func(val):
			for h, s in heatmap_dict.values():
				h.set_alpha(s.val)

		if logit_cmap:
			if callable(logit_cmap):
				map_logit = logit_cmap
			else:
				def map_logit(l): 
					# Make heatmap with specific logit predictions mapped to r, g, and b
					return (l[logit_cmap['r']], l[logit_cmap['g']], l[logit_cmap['b']])
			extent = None if skip_thumb else implot.extent
			heatmap = self.ax.imshow([[map_logit(l) for l in row] for row in self.logits], 
									 extent=extent, 
									 interpolation=interpolation, 
									 zorder=10)
		else:
			for i in range(self.NUM_CLASSES):
				heatmap = self.ax.imshow(self.logits[:, :, i], 
										 extent=implot.extent, 
										 cmap=self.newMap, 
										 alpha = 0.0, 
										 interpolation=interpolation, 
										 zorder=10) #bicubic

				ax_slider = self.fig.add_axes([0.25, 0.2-(0.2/self.NUM_CLASSES)*i, 0.5, 0.03], facecolor='lightgoldenrodyellow')
				slider = Slider(ax_slider, f'Class {i}', 0, 1, valinit = 0)
				heatmap_dict.update({f"Class{i}": [heatmap, slider]})
				slider.on_changed(slider_func)

		self.fig.canvas.set_window_title(self.slide.name)
		implot.show()
		plt.show()

	def save(self, save_folder, show_roi=True, interpolation='none', logit_cmap=None, skip_thumb=False):
		'''Saves calculated logits as heatmap overlays.
		
		Args:
			show_roi:			Bool, whether to overlay ROIs onto heatmap image
			interpolation:		Interpolation strategy to use for smoothing heatmap
			logit_cmap:			Either function or a dictionary use to create heatmap colormap.
									Each image tile will generate a list of predictions of length O, 
									where O is the number of outcome categories.
									If logit_cmap is a function, then this logit prediction list will be passed to the function,
										and the function is expected to return [R, G, B] values which will be displayed.
									If the logit_cmap is a dictionary, it should map 'r', 'g', and 'b' to outcome indices;
										The prediction for these outcome categories will be mapped to the corresponding colors.
										Thus, the corresponding color will only reflect predictions of up to three outcome categories.
										Example (this would map prediction for outcome 0 to the red colorspace, outcome 3 to green colorspace, and so on):
										{
											'r': 0,
											'g': 3,
											'b': 1
										}
			skip_thumb:			Bool, whether to skip thumbnail (vs displaying with heatmap)
		'''
		print("\r\033[KPreparing figure...", end="")
		self._prepare_figure(show_roi=False)

		if not skip_thumb:
			# Save plot without heatmaps
			print("\r\033[KSaving base figure...", end="")
			if show_roi: thumb = self.slide.annotated_thumb()
			else: thumb = self.slide.thumb()
			implot = self.ax.imshow(thumb, zorder=0)
			plt.savefig(os.path.join(save_folder, f'{self.slide.name}-raw.png'), bbox_inches='tight')

		if logit_cmap:
			if callable(logit_cmap):
				map_logit = logit_cmap
			else:
				def map_logit(l): 
					# Make heatmap with specific logit predictions mapped to r, g, and b
					return (l[logit_cmap['r']], l[logit_cmap['g']], l[logit_cmap['b']])
			extent = None if skip_thumb else implot.get_extent()

			heatmap = self.ax.imshow([[map_logit(l) for l in row] for row in self.logits],
									 extent=extent, 
									 interpolation=interpolation, 
									 zorder=10)

			plt.savefig(os.path.join(save_folder, f'{self.slide.name}-custom.png'), bbox_inches='tight')
		else:
			# Make heatmap plots and sliders for each outcome category
			for i in range(self.NUM_CLASSES):
				print(f"\r\033[KMaking heatmap {i+1} of {self.NUM_CLASSES}...", end="")
<<<<<<< HEAD
				heatmap = self.ax.imshow(self.logits[:, :, i], 
=======
				heatmap = self.ax.imshow(self.logits[:, :, i],
>>>>>>> 6eda474f
										 extent=implot.get_extent(),
										 cmap=self.newMap,
										 vmin=0,
										 vmax=1,
										 alpha=0.6,
										 interpolation=interpolation, #bicubic
										 zorder=10)
<<<<<<< HEAD
=======

>>>>>>> 6eda474f
				plt.savefig(os.path.join(save_folder, f'{self.slide.name}-{i}.png'), bbox_inches='tight')
				heatmap.remove()

		plt.close()
		print("\r\033[K", end="")
		log.complete(f"Saved heatmaps for {sfutil.green(self.slide.name)}", 1)<|MERGE_RESOLUTION|>--- conflicted
+++ resolved
@@ -1421,11 +1421,7 @@
 			# Make heatmap plots and sliders for each outcome category
 			for i in range(self.NUM_CLASSES):
 				print(f"\r\033[KMaking heatmap {i+1} of {self.NUM_CLASSES}...", end="")
-<<<<<<< HEAD
 				heatmap = self.ax.imshow(self.logits[:, :, i], 
-=======
-				heatmap = self.ax.imshow(self.logits[:, :, i],
->>>>>>> 6eda474f
 										 extent=implot.get_extent(),
 										 cmap=self.newMap,
 										 vmin=0,
@@ -1433,10 +1429,6 @@
 										 alpha=0.6,
 										 interpolation=interpolation, #bicubic
 										 zorder=10)
-<<<<<<< HEAD
-=======
-
->>>>>>> 6eda474f
 				plt.savefig(os.path.join(save_folder, f'{self.slide.name}-{i}.png'), bbox_inches='tight')
 				heatmap.remove()
 
