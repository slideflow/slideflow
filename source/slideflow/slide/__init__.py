--- conflicted
+++ resolved
@@ -46,7 +46,7 @@
 from multiprocessing import Process, Pool, Queue
 from matplotlib.widgets import Slider
 from matplotlib import pyplot as plt
-from slideflow.util import log, StainNormalizer
+from slideflow.util import log
 from slideflow.util.fastim import FastImshow
 from slideflow.io.tfrecords import image_example
 from statistics import mean, median
@@ -187,7 +187,6 @@
 	def save(self, filename):
 		self.pdf.output(filename)
 
-<<<<<<< HEAD
 class StainNormalizer:
 	'''Object to supervise stain normalization for images and 
 	efficiently convert between common image types.'''
@@ -248,8 +247,6 @@
 			Image.fromarray(cv_image).save(output, format="JPEG", quality=75)
 			return output.getvalue()
 
-=======
->>>>>>> a2e0e759
 class OpenslideToVIPS:
 	'''Wrapper for VIPS to preserve openslide-like functions.'''
 	def __init__(self, path, buffer=None):
