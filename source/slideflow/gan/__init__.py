# Implementation of https://semantic-pyramid.github.io/
# Written by James Dolezal, September 2020
# james.dolezal@uchospitals.edu

import os
import sys
import logging
import random
import numpy as np

from functools import partial

logging.getLogger("tensorflow").setLevel(logging.ERROR)
os.environ['TF_CPP_MIN_LOG_LEVEL'] = '3'

import tensorflow as tf
from tensorflow.keras.models import Model
from tensorflow.keras.layers import Input, Conv2D, Dense, LeakyReLU, Lambda
from tensorflow.keras.mixed_precision import experimental as mixed_precision

import slideflow as sf
from slideflow.io.tfrecords import example_to_image
from slideflow.model import SlideflowModel
from slideflow.gan.sagan.spectral_normalization import SpectralNormalization
from slideflow.gan.semantic import model as semantic_model
from slideflow.gan import semantic
from slideflow.gan.utils import *

import tensorflow_gan.examples.self_attention_estimator.discriminator as sagan_discriminator

def _parse_tfgan(record, sf_model, n_classes, include_slidenames=False, multi_image=False, z_dim=128, resize=False):
	features = tf.io.parse_single_example(record, sf.io.tfrecords.FEATURE_DESCRIPTION)
	slide = features['slide']
	image_string = features['image_raw']
	image = sf_model._process_image(image_string, augment=True)

	if resize:
		image = tf.image.resize(image, (resize, resize))

	brs = sf_model.ANNOTATIONS_TABLES[0].lookup(slide)
	label = tf.cond(brs < tf.constant(0, dtype=tf.float32), lambda: tf.constant(0, dtype=tf.int32), lambda: tf.constant(1, dtype=tf.int32))
	label = tf.cast(label, tf.int32)

	return image, label

def _parse_tfrecord_brs(record, sf_model, n_classes, include_slidenames=False, multi_image=False):
	features = tf.io.parse_single_example(record, sf.io.tfrecords.FEATURE_DESCRIPTION)
	slide = features['slide']
	image_string = features['image_raw']
	image = sf_model._process_image(image_string, augment=True)
	brs = sf_model.ANNOTATIONS_TABLES[0].lookup(slide)
	label = tf.cond(brs < tf.constant(0, dtype=tf.float32), lambda: tf.constant(0), lambda: tf.constant(1))
	#label = tf.one_hot(label, n_classes)
	label = tf.cast(label, tf.int32)
	
	return image, label

<<<<<<< HEAD
def get_dataset(batch_size):
	project='/scratch/t.cri.jdolezal/projects/TCGA_THCA_MANUSCRIPT'
	SFP = sf.SlideflowProject(project, ignore_gpu=True)
	sf_dataset = SFP.get_dataset(tile_px=299, tile_um=302, filters={'brs_class': ['Braf-like', 'Ras-like']})
	tfrecords = sf_dataset.get_tfrecords()
	slide_annotations, _ = sf_dataset.get_outcomes_from_annotations('brs', use_float=True)
	train_tfrecords = tfrecords
	validation_tfrecords = None
	manifest = sf_dataset.get_manifest()
	SFM = SlideflowModel('/scratch/t.cri.jdolezal', 299, slide_annotations, train_tfrecords, validation_tfrecords, manifest, model_type='linear')
	dataset, _, num_tiles = SFM._build_dataset_inputs(tfrecords, batch_size, 'NO_BALANCE', augment=False,
																							finite=True,
																							include_slidenames=False,
																							parse_fn=partial(_parse_tfgan, sf_model=SFM, n_classes=2, resize=128),
																							drop_remainder=True)
	dataset.repeat(8)
	dataset = dataset.prefetch(20)

	return dataset

=======
>>>>>>> 42548ec5
def gan_test(
	project, 
	model,
	checkpoint_dir,
	batch_size=4,
	epochs=10,
	load_checkpoint=None,
	load_checkpoint_prefix=None,
	starting_step=0,
	summary_step=200,
	generator_steps=1,
	discriminator_steps=1,
	z_dim=128,
	adversarial_loss_weight=0.5,
	diversity_loss_weight=10.0,
	reconstruction_loss_weight=1e-4,
	use_mixed_precision=False,
	enable_features=True
):
	# Set mixed precision flag; it seems that mixed precision worsens GAN performance so 
	#  I would recommend against its use for now
	if use_mixed_precision:
		policy = tf.keras.mixed_precision.experimental.Policy('mixed_float16')
		mixed_precision.set_policy(policy)

	keras_strategy = tf.distribute.get_strategy()#tf.distribute.MirroredStrategy()
	with keras_strategy.scope():
		# Setup project-specific details. This will eventually need to be replaced
		#  With a more flexibile solution.
		SFP = sf.SlideflowProject(project, ignore_gpu=True)
		sf_dataset = SFP.get_dataset(tile_px=299, tile_um=302, filters={'brs_class': ['Braf-like', 'Ras-like']})
		tfrecords = sf_dataset.get_tfrecords()
		# Build actual dataset inputs using a slideflow model
		slide_annotations, _ = sf_dataset.get_outcomes_from_annotations('brs', use_float=True)
		train_tfrecords = tfrecords
		validation_tfrecords = None
		manifest = sf_dataset.get_manifest()
		SFM = SlideflowModel(checkpoint_dir, 299, slide_annotations, train_tfrecords, validation_tfrecords, manifest, model_type='linear')
		dataset, _, num_tiles = SFM._build_dataset_inputs(tfrecords, batch_size, 'NO_BALANCE', augment=False,
																							   finite=True,
																							   include_slidenames=False,
																							   parse_fn=partial(_parse_tfrecord_brs, sf_model=SFM, n_classes=2),
																							   drop_remainder=True)
		dataset = dataset.prefetch(20)
		dataset = keras_strategy.experimental_distribute_dataset(dataset)
		
		# Load the external model
		with tf.name_scope('ExternalModel'):
			model = tf.keras.models.load_model(model)	

		# Set loaded model as non-trainable
		for layer in model.layers:
			layer.trainable = False

		# Identify the feature activation maps that will be used for the generator input
		feature_tensors = {
			'image': model.input,
			'image_vgg16': model.get_layer('vgg16').input,
			#'fc8':   tf.keras.layers.BatchNormalization()(model.get_layer('hidden_1').output),
			#'fc7':   tf.keras.layers.BatchNormalization()(model.get_layer('hidden_0').output),
			'conv0': tf.keras.layers.BatchNormalization()(model.get_layer('vgg16').get_layer('block5_pool').output), # 512 channels (9x9)
			'conv1': tf.keras.layers.BatchNormalization()(model.get_layer('vgg16').get_layer('block4_pool').output), # 512 channels (18x18)
			'conv2': tf.keras.layers.BatchNormalization()(model.get_layer('vgg16').get_layer('block3_pool').output), # 256 channels (37x37)
			'conv3': tf.keras.layers.BatchNormalization()(model.get_layer('vgg16').get_layer('block2_pool').output), # 128 channels (74x74)
			'conv4': tf.keras.layers.BatchNormalization()(model.get_layer('vgg16').get_layer('block1_pool').output), # 64 channels  (149x149)
		}

		# Build the generator and discriminator
		with tf.name_scope('Generator'):
			generator, generator_input_layers, mask_sizes, mask_order = semantic_model.create_generator(feature_tensors, n_classes=2, z_dim=z_dim)

		with tf.name_scope('Discriminator'):
			discriminator = semantic_model.create_discriminator(image_size=299)

		# Build a model that will output pooled features from the reference model, to be used for reconstruction loss
		features_with_pool = [#tf.cast(feature_tensors['fc8'], dtype=tf.float32),
							  #tf.cast(feature_tensors['fc7'], dtype=tf.float32),
							  tf.cast(tf.keras.layers.MaxPool2D((2,2))(feature_tensors['conv0']), dtype=tf.float32),
							  tf.cast(tf.keras.layers.MaxPool2D((2,2))(feature_tensors['conv1']), dtype=tf.float32),
							  tf.cast(tf.keras.layers.MaxPool2D((2,2))(feature_tensors['conv2']), dtype=tf.float32),
							  tf.cast(tf.keras.layers.MaxPool2D((2,2))(feature_tensors['conv3']), dtype=tf.float32),
							  tf.cast(tf.keras.layers.MaxPool2D((2,2))(feature_tensors['conv4']), dtype=tf.float32)
		]
		input_layers = [feature_tensors['image'], feature_tensors['image_vgg16']]
		reference_features = tf.keras.models.Model(input_layers, features_with_pool)

		# Setup the dataset which will be supplying the feature masks
		with tf.name_scope('Masking'):
			conv_masks = ('mask_conv0', 'mask_conv1', 'mask_conv2', 'mask_conv3', 'mask_conv4')
			mask_dataset = semantic.mask_dataset(mask_sizes, mask_order=mask_order,
															conv_masks=conv_masks,
															image_size=299,
															batch_size=batch_size,
															block_all=(not enable_features))
			mask_dataset = keras_strategy.experimental_distribute_dataset(mask_dataset)
			noise_dataset = semantic.noise_dataset(z_dim=z_dim, batch_size=batch_size)
			noise_dataset = keras_strategy.experimental_distribute_dataset(noise_dataset)

		# Print model summaries
		print("Model summary")
		model.summary()
		print("Generator summary")
		generator.summary()
		print("Discriminator summary")
		discriminator.summary()

		# Begin training
		semantic.train(dataset, generator, discriminator, reference_features, mask_dataset=mask_dataset,
																			  mask_order=mask_order,
																			  conv_masks=conv_masks,
																			  noise_dataset=noise_dataset,
																			  image_size=299, 
																			  steps_per_epoch=round(num_tiles/batch_size),
																			  keras_strategy=keras_strategy,
																			  checkpoint_dir=checkpoint_dir,
																			  load_checkpoint=load_checkpoint,
																			  load_checkpoint_prefix=load_checkpoint_prefix,
																			  starting_step=starting_step,
																			  generator_steps=generator_steps,
																			  discriminator_steps=discriminator_steps,
																			  batch_size=batch_size,
																			  epochs=epochs,
																			  summary_step=summary_step,
																			  z_dim=z_dim,
																			  reconstruction_loss_weight=reconstruction_loss_weight,
																			  diversity_loss_weight=diversity_loss_weight,
																			  adversarial_loss_weight=adversarial_loss_weight)<|MERGE_RESOLUTION|>--- conflicted
+++ resolved
@@ -55,29 +55,6 @@
 	
 	return image, label
 
-<<<<<<< HEAD
-def get_dataset(batch_size):
-	project='/scratch/t.cri.jdolezal/projects/TCGA_THCA_MANUSCRIPT'
-	SFP = sf.SlideflowProject(project, ignore_gpu=True)
-	sf_dataset = SFP.get_dataset(tile_px=299, tile_um=302, filters={'brs_class': ['Braf-like', 'Ras-like']})
-	tfrecords = sf_dataset.get_tfrecords()
-	slide_annotations, _ = sf_dataset.get_outcomes_from_annotations('brs', use_float=True)
-	train_tfrecords = tfrecords
-	validation_tfrecords = None
-	manifest = sf_dataset.get_manifest()
-	SFM = SlideflowModel('/scratch/t.cri.jdolezal', 299, slide_annotations, train_tfrecords, validation_tfrecords, manifest, model_type='linear')
-	dataset, _, num_tiles = SFM._build_dataset_inputs(tfrecords, batch_size, 'NO_BALANCE', augment=False,
-																							finite=True,
-																							include_slidenames=False,
-																							parse_fn=partial(_parse_tfgan, sf_model=SFM, n_classes=2, resize=128),
-																							drop_remainder=True)
-	dataset.repeat(8)
-	dataset = dataset.prefetch(20)
-
-	return dataset
-
-=======
->>>>>>> 42548ec5
 def gan_test(
 	project, 
 	model,
