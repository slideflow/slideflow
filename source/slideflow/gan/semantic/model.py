import numpy as np
import tensorflow as tf
from slideflow.gan.sagan.spectral import SpectralConv2DTranspose, SpectralConv2D
from slideflow.gan.sagan.attention import SelfAttnModel
from slideflow.gan.conditional_batch_norm import ConditionalBatchNorm

# Alternative spectral normalization implementations
from slideflow.gan.sagan.spectral_norm_conv import DenseSN #ConvSN2D, ConvSN2DTranspose
from slideflow.gan.sagan.spectral_normalization import SpectralNormalization
#from slideflow.gan.sagan.wzspectral import SNConv2D, SNConv2DTranspose

# TODO: missing co-normalization of real features and generated features

def masked_feature_input(feature_input, input_shape, merge, suffix, out_channels=None):
	'''Creates a feature input (calculated features of a real input image, as calculated from a separate trained model, are provided as input here),
	   multiplies the feature input by a mask (also supplied as input),
	   and adds the the masked feature input with the given model layer.
	   
	   In https://semantic-pyramid.github.io/paper.pdf, this is Figure 3b.
	'''
	mask_size = input_shape[0] if merge == 'dense' else input_shape[1:]
	mask_input = tf.keras.layers.Input(mask_size, dtype=tf.bool, name=f'mask_{suffix}')
	masked_output = tf.keras.layers.Multiply(name=f"mask_mult_{suffix}")([tf.cast(mask_input, dtype=tf.float16), feature_input])
	if merge == 'dense':
		masked_output = tf.keras.layers.Dense(input_shape[0], name=f"mask_dense_{suffix}")(masked_output)
	elif merge == 'conv':
		masked_output = SpectralConv2DTranspose(filters=out_channels,
											   kernel_size=1,
											   strides=(1,1),
											   padding='same',
											   use_bias=False,
											   name=f'mask_conv_{suffix}')(masked_output)
	masked_output = tf.keras.layers.LeakyReLU()(masked_output)
	return mask_input, masked_output, mask_size

def create_generator(
	feature_tensors,
	n_classes,
	z_dim=100,
	feature_channels=(64,128,256,512,512,4096,4096),
	channels=(8,8,4,2,2,1),
	blocks='rrrrar',
	padding='vsvsvv',
	channel_multiplier=64,
):
	'''Creates a generator per https://semantic-pyramid.github.io/paper.pdf.'''
	noise_input = tf.keras.layers.Input((z_dim,), name='noise_input')
	#c = tf.keras.layers.Input((n_classes,), dtype=tf.int32, name='class_input')
	c = tf.keras.layers.Input(shape=(1,), dtype=tf.int32, name='class_input')
	input_layers = [noise_input, c]
	c = tf.one_hot(c, n_classes, dtype=tf.float32)
	c = tf.squeeze(c, axis=1)
	#input_layers = [noise_input, c, feature_tensors['image'], feature_tensors['image_vgg16']]
	
	#features_with_pool = [#tf.cast(feature_tensors['fc8'], dtype=tf.float32),
	#					  #tf.cast(feature_tensors['fc7'], dtype=tf.float32),
	#					  tf.cast(tf.keras.layers.MaxPool2D((2,2))(feature_tensors['conv0']), dtype=tf.float32),
	#					  tf.cast(tf.keras.layers.MaxPool2D((2,2))(feature_tensors['conv1']), dtype=tf.float32),
	#					  tf.cast(tf.keras.layers.MaxPool2D((2,2))(feature_tensors['conv2']), dtype=tf.float32),
	#					  tf.cast(tf.keras.layers.MaxPool2D((2,2))(feature_tensors['conv3']), dtype=tf.float32),
	#					  tf.cast(tf.keras.layers.MaxPool2D((2,2))(feature_tensors['conv4']), dtype=tf.float32),
	#]
	features_with_pool = []
	#reconstructed_features = []
	x = noise_input
	mask_sizes = {}

	# First linear layer of generator
	#x = tf.keras.layers.Dense(feature_channels[-1])(x)
	#x = tf.keras.layers.ReLU()(x)

	# Feature input to first linear layer
	#mask_fc8, masked_input_fc8, mask_size = masked_feature_input(feature_input=tf.cast(feature_tensors['fc8'], dtype=tf.float16),
	#												  			input_shape=(feature_channels[-1],),
	#												  			merge='dense',
	#												  			suffix='fc8')
	#x = tf.keras.layers.Add()([x, masked_input_fc8])
	#x = ConditionalBatchNorm(feature_channels[-1])(x, c)

	#mask_sizes['mask_fc8'] = mask_size
	#input_layers += [mask_fc8]

	# Second linear layer of generator
	#x = tf.keras.layers.Dense(feature_channels[-2])(x)
	#x = tf.keras.layers.ReLU()(x)

	# Feature input to second linear layer
	#mask_fc7, masked_input_fc7, mask_size = masked_feature_input(feature_input=tf.cast(feature_tensors['fc7'], dtype=tf.float16),
	#												  			input_shape=(feature_channels[-2],),
	#												  			merge='dense',
	#												  			suffix='fc7')
	#x = tf.keras.layers.Add()([x, masked_input_fc7])
	#x = ConditionalBatchNorm(feature_channels[-2])(x, c)

	#mask_sizes['mask_fc7'] = mask_size
	#input_layers += [mask_fc7]

	# Expand to 2D
	x = DenseSN(4 * 4 * feature_channels[-3], dtype=tf.float32)(x)
	x = tf.keras.layers.Reshape((4, 4, feature_channels[-3],))(x)
	#x = tf.keras.layers.ReLU()(x)
	#x = ConditionalBatchNorm(feature_channels[-3])(x, c)

	# Convolutional blocks
	b_id = 0
	in_channel = feature_channels[-3]
	for block, ch, pad in zip(blocks, channels, padding):
		out_channel = ch * channel_multiplier
		if block == 'r':
			# ResNet Block
			resblock = SpectralConv2DTranspose(filters=out_channel,
										 kernel_size=3,
										 strides=2,
										 padding='same' if pad == 's' else 'valid',
										 name=f'spec_block{b_id}_conv0')(x)
			resblock = tf.keras.layers.LeakyReLU(name=f'block{b_id}_relu_0')(resblock)
			resblock = ConditionalBatchNorm(out_channel, name=f'block{b_id}_bn_0')(resblock, c)

			resblock = SpectralConv2DTranspose(filters=out_channel,
										 kernel_size=3,
										 strides=1,
										 padding='same',
										 name=f'spec_block{b_id}_conv1')(resblock)
			resblock = tf.keras.layers.LeakyReLU(name=f'block{b_id}_relu_1')(resblock)

			# Skip / bypass
			skip = SpectralConv2DTranspose(filters=out_channel,
								kernel_size=3,
								strides=2,
								padding='same' if pad == 's' else 'valid',
								name=f'spec_block{b_id}_skip_conv')(x)
			skip = tf.keras.layers.LeakyReLU(name=f'block{b_id}_relu_skip')(skip)
			x = tf.keras.layers.Add()([resblock, skip])
			
			# Add feature inputs
			mask_input, masked_output, mask_size = masked_feature_input(feature_input=tf.cast(feature_tensors[f'conv{b_id}'], dtype=tf.float16),
																		input_shape=x.get_shape().as_list(),
																		merge='conv',
																		out_channels=out_channel,
																		suffix=f'conv{b_id}')
			#x = tf.keras.layers.Add()([masked_output, x])
			x = ConditionalBatchNorm(out_channel, name=f'block{b_id}_bn_end')(x, c)

			mask_sizes[f'mask_conv{b_id}'] = mask_size
			#input_layers += [mask_input]
			in_channel = out_channel
			b_id += 1

		elif block == 'a':
			# SelfAttention block
			x, _ = SelfAttnModel(out_channel)(x)

	# Final colorizing layer
	x = SpectralConv2DTranspose(filters=3, 
								kernel_size=3,
								strides=2,
								padding='valid',
								name='colorizer')(x)

	x = tf.keras.layers.Activation('tanh', dtype=tf.float32)(x)

	#mask_order = ('mask_fc8', 'mask_fc7', 'mask_conv0', 'mask_conv1', 'mask_conv2', 'mask_conv3', 'mask_conv4')
	mask_order = ('mask_conv0', 'mask_conv1', 'mask_conv2', 'mask_conv3', 'mask_conv4')

	return tf.keras.models.Model(input_layers, [x] + features_with_pool), input_layers, mask_sizes, mask_order

def dsample(x):
	x = tf.keras.layers.AveragePooling2D((2,2), strides=(2,2), padding='valid')(x)
	return x

def optimized_block(x, out_channels):
	x_0 = x
	x = SpectralConv2D(out_channels, kernel_size=3, strides=1, padding='same')(x)
	x = tf.keras.layers.LeakyReLU()(x)
	x = SpectralConv2D(out_channels, kernel_size=3, strides=1, padding='same')(x)
	x = dsample(x)
	x_0 = dsample(x_0)
	x_0 = SpectralConv2D(out_channels, kernel_size=1, strides=1, padding='same')(x_0)		
	return tf.keras.layers.Add()([x_0, x])

def block(x, out_channels, downsample=True):
	input_channels = x.get_shape().as_list()[-1]
	x_0 = x
	x = tf.keras.layers.LeakyReLU()(x)
	x = SpectralConv2D(out_channels, kernel_size=3, strides=1, padding='same')(x)
	x = tf.keras.layers.LeakyReLU()(x)
	x = SpectralConv2D(out_channels, kernel_size=3, strides=1, padding='same')(x)
	if downsample:
		x = dsample(x)
	if downsample or input_channels != out_channels:
		x_0 = SpectralConv2D(out_channels, kernel_size=1, strides=1, padding='same')(x_0)
		if downsample:
			x_0 = dsample(x_0)
	return tf.keras.layers.Add()([x_0, x])

def create_discriminator(image_size, df_dim=64):
	image = tf.keras.layers.Input((image_size, image_size, 3), name="discriminator_input")
	h0 = optimized_block(image, df_dim)
	h1 = block(h0, df_dim * 2)
	h1, _ = SelfAttnModel(df_dim * 2)(h1)
	h2 = block(h1, df_dim * 4)
	h3 = block(h2, df_dim * 8)
	h4 = block(h3, df_dim * 16)
	h5 = block(h4, df_dim * 16, downsample=False)
	h5_act = tf.keras.layers.LeakyReLU()(h5)
<<<<<<< HEAD
	#h6 = tf.keras.layers.Lambda(lambda x: tf.reduce_sum(x, axis=[1,2]))(h5_act)
	h6 = tf.keras.layers.Flatten()(h5_act)
	output = DenseSN(1)(h6)
=======
	h6 = tf.keras.layers.Lambda(lambda x: tf.reduce_sum(x, axis=[1,2]))(h5_act)
	output = DenseSN(1, dtype=tf.float32)(h6)
>>>>>>> 7907e997
	return tf.keras.models.Model(image, output)

def create_discriminator_old(image_size=64, filters=32, kernel_size=3):
	'''Creates a Self-attentive discriminator, as per https://arxiv.org/abs/1805.08318 

	In the https://semantic-pyramid.github.io/paper.pdf implementation, they provide no specifics about the discriminator
	but reference the above paper.

	This implementation is from https://github.com/leafinity/SAGAN-tensorflow2.0 with minor modifications
		(Added a softmax layer in order to calculate binary crossentropy loss)
	'''
	input_layers = tf.keras.layers.Input((image_size, image_size, 3), name="discriminator_input")
		
	curr_filters = filters
	x = input_layers

	x = SpectralConv2D(filters=curr_filters,
						kernel_size=kernel_size,
						strides=1,
						padding='same')(x)

	for i in range(3):
		curr_filters = curr_filters * 2
		x = tf.keras.layers.LeakyReLU(alpha=0.1)(x)
		x = SpectralConv2D(filters=curr_filters,
						   kernel_size=kernel_size,
						   strides=2,
						   padding='same')(x)
		
	
	x, attn1 = SelfAttnModel(curr_filters)(x)

	for i in range(int(np.log2(image_size)) - 5):
		curr_filters = curr_filters * 2
		x = tf.keras.layers.LeakyReLU(alpha=0.1)(x)
		x = SpectralConv2D(filters=curr_filters,
						   kernel_size=kernel_size,
						   strides=2,
						   padding='same')(x)
		
	#x, attn2 = SelfAttnModel(curr_filters)(x)
	x = tf.keras.layers.LeakyReLU(alpha=0.1)(x)
	x = SpectralConv2D(filters=1, kernel_size=4)(x)
	x = tf.keras.layers.LeakyReLU(alpha=0.1)(x)
	x = tf.keras.layers.Flatten()(x)
	x = DenseSN(1, activation='linear', dtype=tf.float32)(x) # Added this

	return tf.keras.models.Model(input_layers, x)<|MERGE_RESOLUTION|>--- conflicted
+++ resolved
@@ -203,14 +203,9 @@
 	h4 = block(h3, df_dim * 16)
 	h5 = block(h4, df_dim * 16, downsample=False)
 	h5_act = tf.keras.layers.LeakyReLU()(h5)
-<<<<<<< HEAD
 	#h6 = tf.keras.layers.Lambda(lambda x: tf.reduce_sum(x, axis=[1,2]))(h5_act)
 	h6 = tf.keras.layers.Flatten()(h5_act)
 	output = DenseSN(1)(h6)
-=======
-	h6 = tf.keras.layers.Lambda(lambda x: tf.reduce_sum(x, axis=[1,2]))(h5_act)
-	output = DenseSN(1, dtype=tf.float32)(h6)
->>>>>>> 7907e997
 	return tf.keras.models.Model(image, output)
 
 def create_discriminator_old(image_size=64, filters=32, kernel_size=3):
