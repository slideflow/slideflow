import os
import types
import shutil
import logging
import itertools
import csv
import queue
import threading
import time
import pickle
import numpy as np
import shapely.geometry as sg
import multiprocessing
import matplotlib.pyplot as plt
import matplotlib.colors as mcol

from os.path import join, exists, isdir, dirname
from glob import glob
from datetime import datetime
from statistics import mean, median
from tqdm import tqdm

import slideflow as sf
import slideflow.util as sfutil
import slideflow.io as sfio

from slideflow import project_utils
from slideflow.io import Dataset
from slideflow.statistics import TFRecordMap, calculate_centroid
from slideflow.util import ProgressBar, log, StainNormalizer
from slideflow.project_utils import get_validation_settings

logging.getLogger('tensorflow').setLevel(logging.ERROR)
os.environ['TF_CPP_MIN_LOG_LEVEL'] = '3'

class Project:
    """Assists with project / dataset organization and execution of pipeline functions.

    Standard instantiation with __init__ assumes a project already exists at a given directory,
    or that project configuration will be supplied via kwargs. Alternatively, a project
    may be instantiated using `from_prompt`, which interactively guides the user through configuration.
    """

    def __init__(self, project_folder, gpu=None, default_threads=4, **project_kwargs):
        """Initializes project at the specified project folder, creating a new project using
        the specified kwargs if one does not already exist.

        Args:
            project_folder (path): Path to project directory.
            gpu (str, optional): Manually assign GPU. Comma separated int. Defaults to None.
            default_threads (int, optional): Default threads available for multithreaded functions. Defaults to 4.

        Kwargs:
            name (str): Project name.
            annotations (path): Path to annotations CSV file.
            dataset_config (path): Path to dataset configuration JSON file.
            datasets (list): List of dataset names to include in project.
            models_dir (path): Path to directory in which to save models.
            mixed_precision (bool): Used mixed precision for training.
            batch_train_config (path): Path to batch train configuration CSV file.

        Raises:
            sfutil.UserError: if the project folder does not exist, or the folder exists but
                kwargs are provided.
        """
<<<<<<< HEAD

        self.verbosity = logging.getLogger('slideflow').getEffectiveLevel()
=======
>>>>>>> 4e8b9af2
        self.default_threads = default_threads
        self.root = project_folder

        if exists(join(project_folder, 'settings.json')) and project_kwargs:
            raise sfutil.UserError(f"Project already exists at {project_folder}. " + \
                                   f"Unable to override user-provided settings: {', '.join(project_kwargs.keys())}")
        elif exists(join(project_folder, 'settings.json')):
            self.load_project(project_folder)
        elif project_kwargs:
            log.info(f"Creating project at {project_folder}...")
            self._settings = project_utils.project_config(**project_kwargs)
        else:
            raise sfutil.UserError(f"Project folder {project_folder} does not exist.")

        logger = logging.getLogger('slideflow')
        self.verbosity = logger.getEffectiveLevel()
        fh = logging.FileHandler(join(project_folder, 'log.txt'))
        fh.setLevel(logging.DEBUG)
        logger.addHandler(fh)

        if gpu is not None:
            self.select_gpu(gpu)

    @classmethod
    def from_prompt(cls, project_folder, gpu=None, default_threads=4):
        """Initializes project by creating project folder, prompting user for project settings, and
        saves settings to "settings.json" within the project directory.

        Args:
            project_folder (str): Path to project directory.
            gpu (str, optional): Manually assign GPU. Comma separated int. Defaults to None.
            default_threads (int, optional): Default threads available for multithreaded functions. Defaults to 4.
        """

        if not exists(join(project_folder, 'settings.json')):
            log.info(f'Project at "{project_folder}" does not exist; will set up new project.')
            project_utils.interactive_project_setup(project_folder)
        obj = cls(project_folder, gpu=gpu, default_threads=default_threads)
        return obj

    @property
    def annotations(self):
        """Path to annotations file."""
        return self._read_relative_path(self._settings['annotations'])

    @property
    def dataset_config(self):
        """Path to dataset configuration JSON file."""
        return self._read_relative_path(self._settings['dataset_config'])

    @property
    def models_dir(self):
        """Path to models directory."""
        return self._read_relative_path(self._settings['models_dir'])

    @property
    def batch_train_config(self):
        """Path to batch training configuration file, for hyperparameters sweeps."""
        return self._read_relative_path(self._settings['batch_train_config'])

    @property
    def datasets(self):
        """Returns list of datasets active in this project."""
        return self._settings['datasets']

    @property
    def mixed_precision(self):
        """Returns bool indicating whether mixed precision should be used for this project."""
        if 'mixed_precision' in self._settings:
            return self._settings['mixed_precision']
        elif 'use_fp16' in self._settings:
            log.warn("'mixed_precision' not found in project settings. Please update the settings.json file.")
            return self._settings['use_fp16']

    def _read_relative_path(self, path):
        """Converts relative path within project directory to global path."""
        if path[0] == '.':
            return join(self.root, path[2:])
        elif path[:5] == '$ROOT':
            log.warn('Deprecation warning: invalid path prefix $ROOT, please update project settings ' + \
                     '(use "." for relative paths)')
            return join(self.root, path[6:])
        else:
            return path

    def select_gpu(self, gpu):
        """Sets CUDA_VISIBLE_DEVICES in order to restrict GPU access to the given devices.

        Args:
            gpu (str): String indicating what the CUDA_VISIBLE_DEVICES should be set to.

        Raises:
            ValueError: if gpu is not a string
        """

        if not isinstance(gpu, str):
            raise ValueError(f'Invalid option {gpu}; must supply string (e.g. "0", "0,1", "-1")')
        os.environ['CUDA_VISIBLE_DEVICES'] = gpu
        if gpu == '-1':
            log.warn(f'Disabling GPU access.')
        else:
            log.info(f'Using GPU: {gpu}')

    def add_dataset(self, name, slides, roi, tiles, tfrecords, path=None):
        """Adds a dataset to the dataset configuration file.

        Args:
            name (str): Dataset name.
            slides (path): Path to directory containing slides.
            roi (path): Path to directory containing CSV ROIs.
            tiles (path): Path to directory in which to store extracted tiles.
            tfrecords (path): Path to directory in which to store TFRecords of extracted tiles.
            path (path, optional): Path to dataset configuration file. Defaults to None.
                If not provided, uses project default.
        """

        if not path:
            path = self.dataset_config
        project_utils.add_dataset(name, slides, roi, tiles, tfrecords, path)

    def associate_slide_names(self):
        """Automatically associate patient names with slide filenames in the annotations file."""
        dataset = self.get_dataset(tile_px=0, tile_um=0, verification=None)
        dataset.update_annotations_with_slidenames(self.annotations)

    def create_blank_train_config(self, filename=None):
        """Creates a CSV file with the batch training hyperparameter structure.

        Args:
            filename (path, optional): Path to where batch train configuration should be saved. Defaults to None.
                If not provided, uses project default.
        """

        if not filename:
            filename = self.batch_train_config
        project_utils.create_blank_train_config(filename)

    def create_hyperparameter_sweep(self, tile_px, tile_um, finetune_epochs, label=None, filename=None, **kwargs):
        """Prepares a hyperparameter sweep, saving to a batch train TSV file.

        Args:
            tile_px (int): Tile width, in pixels.
            tile_um (int): Tile width, in microns.
            finetune_epochs (int): Number of epochs to train.
            label (str, optional): Label to use when naming models in sweep. Defaults to None.
            filename (path, optional): Path to save hyperparameter sweep. If None, uses project default.
        """

        pdict = kwargs
        pdict.update({'tile_px': tile_px, 'tile_um': tile_um})

        args = list(pdict.keys())
        for arg in args:
            if not isinstance(pdict[arg], list):
                pdict[arg] = [pdict[arg]]
        argsv = list(pdict.values())
        sweep = list(itertools.product(*argsv))

        from slideflow.model import HyperParameters

        if not filename:
            filename = self.batch_train_config
        label = '' if not label else f'{label}-'
        with open(filename, 'w') as csv_outfile:
            writer = csv.writer(csv_outfile, delimiter='\t')
            # Create headers
            header = ['model_name', 'finetune_epochs']
            for arg in args:
                header += [arg]
            writer.writerow(header)
            # Iterate through sweep
            for i, params in enumerate(sweep):
                row = [f'{label}HPSweep{i}', ','.join([str(f) for f in finetune_epochs])]
                full_params = dict(zip(['finetune_epochs'] + args, [finetune_epochs] + list(params)))
                hp = HyperParameters(**full_params)
                for arg in args:
                    row += [getattr(hp, arg)]
                writer.writerow(row)
        log.info(f'Wrote {len(sweep)} combinations for sweep to {sfutil.green(filename)}')

    def evaluate(self, model, outcome_label_headers, filters=None, checkpoint=None, hyperparameters=None,
                 eval_k_fold=None, max_tiles_per_slide=0, min_tiles_per_slide=0, normalizer=None,
                 normalizer_source=None, batch_size=64, input_header=None, permutation_importance=False,
                 histogram=False, save_predictions=False):

        """Evaluates a saved model on a given set of tfrecords.

        Args:
            model (path): Path to Tensorflow model to evaluate.
            outcome_label_headers (str): Annotation column header that specifies the outcome label(s).
            filters (dict, optional): Filters dict to use when selecting tfrecords. Defaults to None.
                See `get_dataset` documentation for more information on filtering.
            checkpoint (path, optional): Path to cp.ckpt file, if evaluating a saved checkpoint. Defaults to None.
            hyperparameters (path, optional): Path to model's hyperparameters.json file. Defaults to None.
                If None (default), searches in the model directory.
            eval_k_fold (int, optional): K-fold iteration number to evaluate. Defaults to None.
                If None, will evaluate all tfrecords irrespective of K-fold.
            max_tiles_per_slide (int, optional): Maximum number of tiles from each slide to evaluate. Defaults to 0.
                If zero, will include all tiles.
            min_tiles_per_slide (int, optional): Minimum number of tiles a slide must have to be included in evaluation.
                Defaults to 0. Recommend considering a minimum of at least 10 tiles per slide.
            normalizer (str, optional): Normalization strategy to use on image tiles. Defaults to None.
            normalizer_source (path, optional): Path to normalizer source image. Defaults to None.
                If None but using a normalizer, will use an internal tile for normalization.
                Internal default tile can be found at slideflow.util.norm_tile.jpg
            input_header (str, optional): Annotation column header to use as additional input. Defaults to None.
            permutation_importance (bool, optional): Calculate the permutation feature importance. Defaults to False.
                Used to determine relative importance when using multiple model inputs.
            histogram (bool, optional): Create tile-level histograms for each class. Defaults to False.
            save_predictions (bool or str, optional): Either True, False, or any combination of 'tile', 'patient',
                or 'slide', either as string or list of strings. Save tile-level, patient-level, and/or
                slide-level predictions. If True, will save all.

        Returns:
            Dict: Dictionary of keras training results, nested by epoch.
        """

        log.info(f'Evaluating model {sfutil.green(model)}...')

        if (input_header is None) and permutation_importance:
            log.warn('Permutation feature importance is designed to be used with multimodal models. Turning off.')
            permutation_importance = False

        manager = multiprocessing.Manager()
        results_dict = manager.dict()
        ctx = multiprocessing.get_context('spawn')

        process = ctx.Process(target=project_utils.evaluator, args=(self,
                                                                    outcome_label_headers,
                                                                    model,
                                                                    results_dict,
                                                                    input_header,
                                                                    filters,
                                                                    hyperparameters,
                                                                    checkpoint,
                                                                    eval_k_fold,
                                                                    max_tiles_per_slide,
                                                                    min_tiles_per_slide,
                                                                    normalizer,
                                                                    normalizer_source,
                                                                    batch_size,
                                                                    permutation_importance,
                                                                    histogram,
                                                                    save_predictions))
        process.start()
        log.debug(f'Spawning evaluation process (PID: {process.pid})')
        process.join()

        return results_dict

    def evaluate_clam(self, exp_name, pt_files, outcome_label_headers, tile_px, tile_um, eval_tag=None,
                        filters=None, filter_blank=None, attention_heatmaps=True):
        """Evaluate CLAM model on saved feature activations.

        Args:
            exp_name (str): Name of experiment to evaluate (directory in clam/ subfolder)
            pt_files (path): Path to pt_files containing tile-level features.
            outcome_label_headers (str or list): Name in annotation column which specifies the outcome label.
            tile_px (int): Tile width in pixels.
            tile_um (int): Tile width in microns.
            eval_tag (str, optional): Unique identifier for this evaluation. Defaults to None
            filters (dict, optional): Filters dict to use when selecting tfrecords. Defaults to None.
                See `get_dataset` documentation for more information on filtering.
            filter_blank (list, optional): Slides blank in these columns will be excluded. Defaults to None.
            attention_heatmaps (bool, optional): Save attention heatmaps of validation dataset. Defaults to True.

        Returns:
            None
        """

        import slideflow.clam as clam
        from slideflow.clam.datasets.dataset_generic import Generic_MIL_Dataset
        from slideflow.clam.create_attention import export_attention

        # Detect source CLAM experiment which we are evaluating.
        # First, assume it lives in this project's clam folder
        if exists(join(self.root, 'clam', exp_name, 'experiment.json')):
            exp_name = join(self.root, 'clam', exp_name)
        elif exists(join(exp_name, 'experiment.json')):
            pass
        else:
            raise Exception(f"Unable to find the experiment '{exp_name}'")

        log.info(f'Loading trained experiment from {sfutil.green(exp_name)}')
        eval_dir = join(exp_name, 'eval')
        if not exists(eval_dir): os.makedirs(eval_dir)

        # Set up evaluation directory with unique evaluation tag
        existing_tags = [int(d) for d in os.listdir(eval_dir) if d.isdigit()]
        if eval_tag is None:
            eval_tag = '0' if not existing_tags else str(max(existing_tags))

        # Ensure evaluation tag will not overwrite existing results
        if eval_tag in existing_tags:
            unique, base_tag = 1, eval_tag
            eval_tag = f'{base_tag}_{unique}'
            while exists(join(eval_dir, eval_tag)):
                eval_tag = f'{base_tag}_{unique}'
                unique += 1
            log.info(f"Eval tag {base_tag} already exists, will save evaluation under 'eval_tag'")

        # Load trained model checkpoint
        ckpt_path = join(exp_name, 'results', 's_0_checkpoint.pt')
        eval_dir = join(eval_dir, eval_tag)
        if not exists(eval_dir): os.makedirs(eval_dir)
        args_dict = sfutil.load_json(join(exp_name, 'experiment.json'))
        args = types.SimpleNamespace(**args_dict)
        args.save_dir = eval_dir

        dataset = self.get_dataset(tile_px=tile_px,
                                   tile_um=tile_um,
                                   filters=filters,
                                   filter_blank=filter_blank)

        evaluation_slides = [s for s in dataset.get_slides() if exists(join(pt_files, s+'.pt'))]
        dataset.apply_filters({'slide': evaluation_slides})

        slide_labels, unique_labels = dataset.get_labels_from_annotations(outcome_label_headers,
                                                                          use_float=False,
                                                                          key='outcome_label')

        # Set up evaluation annotations file based off existing pt_files
        outcome_dict = dict(zip(range(len(unique_labels)), unique_labels))
        with open(join(eval_dir, 'eval_annotations.csv'), 'w') as eval_file:
            writer = csv.writer(eval_file)
            header = ['submitter_id', 'slide', outcome_label_headers]
            writer.writerow(header)
            for slide in evaluation_slides:
                row = [slide, slide, outcome_dict[slide_labels[slide]['outcome_label']]]
                writer.writerow(row)

        clam_dataset = Generic_MIL_Dataset(csv_path=join(eval_dir, 'eval_annotations.csv'),
                                           data_dir=pt_files,
                                           shuffle=False,
                                           seed=args.seed,
                                           print_info=True,
                                           label_col=outcome_label_headers,
                                           label_dict = dict(zip(unique_labels, range(len(unique_labels)))),
                                           patient_strat=False,
                                           ignore=[])

        clam.evaluate(ckpt_path, args, clam_dataset)

        # Get attention from trained model on validation set
        attention_tfrecords = dataset.get_tfrecords()
        attention_dir = join(eval_dir, 'attention')
        if not exists(attention_dir): os.makedirs(attention_dir)
        export_attention(args_dict,
                            ckpt_path=ckpt_path,
                            export_dir=attention_dir,
                            pt_files=pt_files,
                            slides=dataset.get_slides(),
                            reverse_label_dict = dict(zip(range(len(unique_labels)), unique_labels)),
                            slide_to_label = {s:slide_labels[s]['outcome_label'] for s in slide_labels})
        if attention_heatmaps:
            heatmaps_dir = join(eval_dir, 'attention_heatmaps')
            if not exists(heatmaps_dir): os.makedirs(heatmaps_dir)

            for tfr in attention_tfrecords:
                attention_dict = {}
                slide = sfutil.path_to_name(tfr)
                try:
                    with open(join(attention_dir, slide+'.csv'), 'r') as csv_file:
                        reader = csv.reader(csv_file)
                        for row in reader:
                            attention_dict.update({int(row[0]): float(row[1])})
                except FileNotFoundError:
                    print(f'Unable to find attention scores for slide {slide}, skipping')
                    continue
                self.generate_tfrecord_heatmap(tfr, attention_dict, heatmaps_dir, tile_px=tile_px, tile_um=tile_um)

    def extract_tiles(self, tile_px, tile_um, filters=None, filter_blank=None, stride_div=1, tma=False,
                      full_core=False, save_tiles=False, save_tfrecord=True, enable_downsample=False,
                      roi_method='inside', skip_missing_roi=True, skip_extracted=True, dataset=None,
                      validation_settings=None, normalizer=None, normalizer_source=None, whitespace_fraction=1.0,
                      whitespace_threshold=230, grayspace_fraction=0.6, grayspace_threshold=0.05, img_format='png',
                      randomize_origin=False, buffer=None, shuffle=True, num_workers=4, threads_per_worker=4):

        '''Extract tiles from a group of slides; save a percentage of tiles for validation testing if the
        validation target is 'per-patient'; and generate TFRecord files from the raw images.

        Args:
            tile_px (int): Tile size in pixels.
            tile_um (int): Tile size in microns.
            filters (dict, optional): Filters dict to use when selecting tfrecords. Defaults to None.
                See `get_dataset` documentation for more information on filtering.
            filter_blank (list, optional): Slides blank in these columns will be excluded. Defaults to None.
            stride_div (int, optional): Stride divisor to use when extracting tiles. Defaults to 1.
                A stride of 1 will extract non-overlapping tiles.
                A stride_div of 2 will extract overlapping tiles, with a stride equal to 50% of the tile width.
            tma (bool, optional): Reads slides as Tumor Micro-Arrays (TMAs), detecting and extracting tumor cores.
                Defaults to False. Experimental function with limited testing.
            full_core (bool, optional): Only used if extracting from TMA. If True, will save entire TMA core as image.
                Otherwise, will extract sub-images from each core using the given tile micron size. Defaults to False.
            save_tiles (bool, optional): Save images of extracted tiles to project tile directory. Defaults to False.
            save_tfrecord (bool, optional): Save compressed image data from extracted tiles into TFRecords
                in the corresponding TFRecord directory. Defaults to True.
            enable_downsample (bool, optional): Enable downsampling when reading slide images. Defaults to False.
                This may result in corrupted image tiles if downsampled slide layers are corrupted or incomplete.
                Recommend manual confirmation of tile integrity.
            roi_method (str, optional): Either 'inside', 'outside', or 'ignore'. Defaults to 'inside'.
                Indicates whether tiles are extracted inside or outside ROIs, or if ROIs are ignored entirely.
            skip_missing_roi (bool, optional): Skip slides that are missing ROIs. Defaults to True.
            skip_extracted (bool, optional): Skip slides that have already been extracted. Defaults to True.
            dataset (str, optional): Name of dataset from which to select slides for extraction. Defaults to None.
                If not provided, will default to all datasets in project.
            ***validation_settings:    Namespace of validation settings, provided by sf.project.get_validation_settings().
                Necessary if performing per-tile validation. If not provided, will ignore.
            normalizer (str, optional): Normalization strategy to use on image tiles. Defaults to None.
            normalizer_source (path, optional): Path to normalizer source image. Defaults to None.
                If None but using a normalizer, will use an internal tile for normalization.
                Internal default tile can be found at slideflow.util.norm_tile.jpg
            whitespace_fraction (float, optional): Range 0-1. Defaults to 1.
                Discard tiles with this fraction of whitespace. If 1, will not perform whitespace filtering.
            whitespace_threshold (int, optional): Range 0-255. Defaults to 230.
                Threshold above which a pixel (RGB average) is considered whitespace.
            grayspace_fraction (float, optional): Range 0-1. Defaults to 0.6.
                Discard tiles with this fraction of grayspace. If 1, will not perform grayspace filtering.
            grayspace_threshold (float, optional): Range 0-1. Defaults to 0.05.
                Pixels in HSV format with saturation below this threshold are considered grayspace.
            img_format (str, optional): 'png' or 'jpg'. Defaults to 'png'. Image format to use in tfrecords.
                PNG (lossless) format recommended for fidelity, JPG (lossy) for efficiency.
            randomize_origin (bool, optional): Randomize pixel starting position during extraction. Defaults to False.
            buffer (path, optional): Slides will be copied to this directory before extraction. Defaults to None.
                Using an SSD or ramdisk buffer vastly improves tile extraction speed.
            shuffle (bool, optional): Shuffle tiles prior to storage in tfrecords. Defaults to True.
            num_workers (int, optional): Extract tiles from this many slides simultaneously. Defaults to 4.
            threads_per_worker (int, optional): Number of workers threads for each tile extractor. Defaults to 4.
        '''

        from slideflow.slide import WSI, TMA, ExtractionReport

        if not save_tiles and not save_tfrecord:
            log.error('Either save_tiles or save_tfrecord must be true to extract tiles.')
            return

        if dataset: datasets = [dataset] if not isinstance(dataset, list) else dataset
        else:        datasets = self.datasets

        # Load dataset for evaluation
        extracting_dts = self.get_dataset(filters=filters,
                                          filter_blank=filter_blank,
                                          tile_px=tile_px,
                                          tile_um=tile_um,
                                          verification='slides')

        # Prepare validation/training subsets if per-tile validation is being used
        if validation_settings and validation_settings.target == 'per-tile':
            if validation_settings.strategy == 'boostrap':
                raise ValueError('Validation bootstrapping is not supported when the validation target is per-tile.')
            if validation_settings.strategy in ('bootstrap', 'fixed'):
                # Split the extracted tiles into two groups
                split_fraction = [-1, validation_settings.fraction]
                split_names = ['training', 'validation']
            if validation_settings.strategy == 'k-fold':
                split_fraction = [-1] * validation_settings.k_fold
                split_names = [f'kfold-{i}' for i in range(validation_settings.k_fold)]
        else:
            split_fraction, split_names = None, None

        if normalizer: log.info(f'Extracting tiles using {sfutil.bold(normalizer)} normalization')
        if whitespace_fraction < 1:
            log.info('Filtering tiles by whitespace fraction')
            log.debug(f'Whitespace defined as RGB avg > {whitespace_threshold} (exclude if >={whitespace_fraction*100:.0f}% whitespace')
        if grayspace_fraction < 1:
            log.info('Filtering tiles by grayspace fraction')
            log.debug(f'Grayspace defined as HSV avg < {grayspace_threshold} (exclude if >={grayspace_fraction*100:.0f}% grayspace)')

        for dataset_name in datasets:
            log.info(f'Working on dataset {sfutil.bold(dataset_name)}...')
            tiles_dir = join(extracting_dts.datasets[dataset_name]['tiles'],
                                extracting_dts.datasets[dataset_name]['label'])
            roi_dir = extracting_dts.datasets[dataset_name]['roi']
            dataset_config = extracting_dts.datasets[dataset_name]
            tfrecord_dir = join(dataset_config['tfrecords'], dataset_config['label'])
            if save_tfrecord and not exists(tfrecord_dir):
                os.makedirs(tfrecord_dir)
            if save_tiles and not os.path.exists(tiles_dir):
                os.makedirs(tiles_dir)

            # Prepare list of slides for extraction
            slide_list = extracting_dts.get_slide_paths(dataset=dataset_name)

            # Check for interrupted or already-extracted tfrecords
            if skip_extracted and save_tfrecord:
                already_done = [sfutil.path_to_name(tfr) for tfr in extracting_dts.get_tfrecords(dataset=dataset_name)]
                interrupted = [sfutil.path_to_name(marker) for marker in glob(join((tfrecord_dir
                                                           if tfrecord_dir else tiles_dir), '*.unfinished'))]
                if len(interrupted):
                    log.info(f'Interrupted tile extraction in {len(interrupted)} tfrecords, will re-extract slides')
                    for interrupted_slide in interrupted:
                        log.info(interrupted_slide)
                        if interrupted_slide in already_done:
                            del already_done[already_done.index(interrupted_slide)]

                slide_list = [slide for slide in slide_list if sfutil.path_to_name(slide) not in already_done]
                if len(already_done):
                    log.info(f'Skipping {len(already_done)} slides; TFRecords already generated.')
            log.info(f'Extracting tiles from {len(slide_list)} slides ({tile_um} um, {tile_px} px)')

            # Verify slides and estimate total number of tiles
            log.info('Verifying slides...')
            total_tiles = 0
            for slide_path in tqdm(slide_list, leave=False):
                if tma:
                    slide = TMA(slide_path, tile_px, tile_um, stride_div, silent=True)
                else:
                    slide = WSI(slide_path,
                                tile_px,
                                tile_um,
                                stride_div,
                                roi_dir=roi_dir,
                                roi_method=roi_method,
                                skip_missing_roi=skip_missing_roi,
                                silent=True)
                log.debug(f"Estimated tiles for slide {slide.name}: {slide.estimated_num_tiles}")
                total_tiles += slide.estimated_num_tiles
                del slide
            log.info(f'Total estimated tiles to extract: {total_tiles}')

            # Use multithreading if specified, extracting tiles from all slides in the filtered list
            if len(slide_list):
                q = queue.Queue()
                task_finished = False
                manager = multiprocessing.Manager()
                ctx = multiprocessing.get_context('spawn')
                reports = manager.dict()
                counter = manager.Value('i', 0)
                counter_lock = manager.Lock()

                if total_tiles:
                    pb = ProgressBar(total_tiles,
                                     counter_text='tiles',
                                     leadtext='Extracting tiles... ',
                                     show_counter=True,
                                     show_eta=True,
                                     mp_counter=counter,
                                     mp_lock=counter_lock)
                    pb.auto_refresh(0.1)
                else:
                    pb = None

                # Worker to grab slide path from queue and start tile extraction
                def worker():
                    while True:
                        try:
                            path = q.get()
                            process = ctx.Process(target=project_utils.tile_extractor, args=(path,
                                                                                             roi_dir,
                                                                                             roi_method,
                                                                                             skip_missing_roi,
                                                                                             randomize_origin,
                                                                                             img_format,
                                                                                             tma,
                                                                                             full_core,
                                                                                             shuffle,
                                                                                             tile_px,
                                                                                             tile_um,
                                                                                             stride_div,
                                                                                             enable_downsample,
                                                                                             whitespace_fraction,
                                                                                             whitespace_threshold,
                                                                                             grayspace_fraction,
                                                                                             grayspace_threshold,
                                                                                             normalizer,
                                                                                             normalizer_source,
                                                                                             split_fraction,
                                                                                             split_names,
                                                                                             self.root,
                                                                                             tfrecord_dir,
                                                                                             tiles_dir,
                                                                                             save_tiles,
                                                                                             save_tfrecord,
                                                                                             buffer,
                                                                                             threads_per_worker,
                                                                                             counter,
                                                                                             counter_lock))

                            process.start()
                            process.join()
                            if buffer and buffer != 'vmtouch':
                                os.remove(path)
                            q.task_done()
                        except queue.Empty:
                            if task_finished:
                                return

                # Start the worker threads
                threads = [threading.Thread(target=worker, daemon=True) for t in range(num_workers)]
                for thread in threads:
                    thread.start()

                # Put each slide path into queue
                for slide_path in slide_list:
                    warned = False
                    if buffer and buffer != 'vmtouch':
                        while True:
                            if q.qsize() < num_workers:
                                try:
                                    buffered_path = join(buffer, os.path.basename(slide_path))
                                    shutil.copy(slide_path, buffered_path)
                                    q.put(buffered_path)
                                    break
                                except OSError as e:
                                    if not warned:
                                        formatted_slide = sfutil._shortname(sfutil.path_to_name(slide_path))
                                        log.warn(f'OSError encountered for slide {formatted_slide}: buffer likely full')
                                        log.info(f'Q size: {q.qsize()}')
                                        warned = True
                                    time.sleep(1)
                            else:
                                time.sleep(1)
                    else:
                        q.put(slide_path)
                q.join()
                task_finished = True
                if pb: pb.end()
                log.info('Generating PDF (this may take some time)...', )
                pdf_report = ExtractionReport(reports.values(), tile_px=tile_px, tile_um=tile_um)
                timestring = datetime.now().strftime('%Y%m%d-%H%M%S')
                pdf_report.save(join(self.root, f'tile_extraction_report-{timestring}.pdf'))

            # Update manifest
            extracting_dts.update_manifest()

    def extract_tiles_from_tfrecords(self, tile_px, tile_um, destination=None, filters=None):
        '''Extracts all tiles from a set of TFRecords.

        Args:
            tile_px:        Tile size in pixels
            tile_um:        Tile size in microns
            destination:    Destination folder in which to save tile images
            filters:        Dataset filters to use when selecting TFRecords
        '''
        log.info(f'Extracting tiles from TFRecords')
        to_extract_dataset = self.get_dataset(filters=filters,
                                              tile_px=tile_px,
                                              tile_um=tile_um)

        for dataset_name in self.datasets:
            to_extract_tfrecords = to_extract_dataset.get_tfrecords(dataset=dataset_name)
            if destination:
                tiles_dir = destination
            else:
                tiles_dir = join(to_extract_dataset.datasets[dataset_name]['tiles'],
                                 to_extract_dataset.datasets[dataset_name]['label'])
                if not exists(tiles_dir):
                    os.makedirs(tiles_dir)
            for tfr in to_extract_tfrecords:
                sfio.tfrecords.extract_tiles(tfr, tiles_dir)

    def generate_activations(self,
                             model,
                             outcome_label_headers=None,
                             layers=['postconv'],
                             filters=None,
                             filter_blank=None,
                             focus_nodes=None,
                             activations_export=None,
                             activations_cache=None,
                             normalizer=None,
                             normalizer_source=None,
                             max_tiles_per_slide=0,
                             min_tiles_per_slide=None,
                             include_logits=True,
                             batch_size=None,
                             torch_export=None,
                             isolated_process=False):

        '''Calculates final layer activations and displays information regarding
        the most significant final layer nodes. Note: GPU memory will remain in use,
        as the Keras model associated with the visualizer is active.

        Args:
            model:                  Path to Tensorflow model
            outcome_label_headers:  (optional) Column header in annotations file.
                                        Used for category-level comparisons
            layers:                 Layers from which to generate activations.
            filters:                Dataset filters for selecting TFRecords
            filter_blank:           List of label headers; slides that have blank entries in this label header
                                        in the annotations file will be excluded
            focus_nodes:            List of int, indicates which nodes are of interest for subsequent analysis
            activations_export:     Path to CSV file, if provided, will save activations in CSV format to this file
            activations_cache:      Either 'default' or path to 'PKL' file; will cache activations to this file.
            normalizer:             Normalization strategy to use on image tiles
            normalizer_source:      Path to normalizer source image
            max_tiles_per_slide:    Int. If > 0, will only take this many tiles per slide.
            min_tiles_per_slide:    Int. If > 0, will skip slides with fewer than this many tiles.
            include_logits:         Bool. If true, will also generate logit predictions along with layer activations.
            batch_size:             Batch size to use when calculating activations.
            torch_export:           Path. If true, exports activations to torch-compatible file in this location.
            isolated_process:       Bool. If true, will run in an isolated process (multiprocessing),
                                        allowing GPU memory to be freed after completion, and return None.
                                        If false, will return the ActivationsVisualizer object after completion.
        '''

        if isolated_process:
            manager = multiprocessing.Manager()
            results_dict = manager.dict()
            ctx = multiprocessing.get_context('spawn')

            process = ctx.Process(target=project_utils.activations_generator, args=(self,
                                                                                    model,
                                                                                    outcome_label_headers,
                                                                                    layers,
                                                                                    filters,
                                                                                    filter_blank,
                                                                                    focus_nodes,
                                                                                    activations_export,
                                                                                    activations_cache,
                                                                                    normalizer,
                                                                                    normalizer_source,
                                                                                    max_tiles_per_slide,
                                                                                    min_tiles_per_slide,
                                                                                    include_logits,
                                                                                    batch_size,
                                                                                    torch_export,
                                                                                    results_dict))
            process.start()
            log.debug(f'Spawning activations process (PID: {process.pid})')
            process.join()
            return results_dict
        else:
            AV = project_utils.activations_generator(self,
                                                     model,
                                                     outcome_label_headers,
                                                     layers,
                                                     filters,
                                                     filter_blank,
                                                     focus_nodes,
                                                     activations_export,
                                                     activations_cache,
                                                     normalizer,
                                                     normalizer_source,
                                                     max_tiles_per_slide,
                                                     min_tiles_per_slide,
                                                     include_logits,
                                                     batch_size,
                                                     torch_export,
                                                     None)
            return AV

    def generate_features_for_clam(self,
                                   model,
                                   export_dir='auto',
                                   activation_layers=['postconv'],
                                   max_tiles_per_slide=0,
                                   min_tiles_per_slide=8,
                                   filters=None,
                                   filter_blank=None,
                                   force_regenerate=False):

        '''Using the specified model, generates tile-level features for slides for use with CLAM.

        Args:
            model:                  Path to model from which to generate activations.
                                        May provide either this or "pt_files"
            export_dir:             Path in which to save exported activations in .pt format.
                                        If 'auto', will save in project directory.
            activation_layers:      Which model layer(s) from which to generate activations.
            max_tiles_per_slide:    Maximum number of tiles to take per slide
            min_tiles_per_slide:    Minimum number of tiles per slide. Will skip slides not meeting this threshold.
            filters:                Dictionary mapping annotation column names to values by which to filter slides.
            filter_blank:           List of annotations headers; slides blank in this column will be excluded.
            force_regenerate:       If true, will generate activations for all slides. If false, will skip slides that
                                        already have a .pt file in the export directory.
        Returns:
            Path to directory containing exported .pt files
        '''
        assert min_tiles_per_slide > 8, 'Slides must have at least 8 tiles to train CLAM.'

        # First, ensure the model is valid with a hyperparameters file
        hp_data = sfutil.get_model_hyperparameters(model)
        if not hp_data:
            raise Exception('Unable to find model hyperparameters file.')
        tile_px = hp_data['tile_px']
        tile_um = hp_data['tile_um']

        # Set up the pt_files directory for storing model activations
        if export_dir.lower() == 'auto':
            model_name_end = '' if 'k_fold_i' not in hp_data else f"_kfold{hp_data['k_fold_i']}"
            export_dir = join(self.root, 'pt_files', hp_data['model_name']+model_name_end)
        if not exists(export_dir):
            os.makedirs(export_dir)

        # Detect already generated pt files
        already_generated = [sfutil.path_to_name(f) for f in os.listdir(export_dir)
                                                    if sfutil.path_to_ext(join(export_dir, f)) == 'pt']
        if force_regenerate or not len(already_generated):
            activation_filters = filters
        else:
            pt_dataset = self.get_dataset(tile_px, tile_um, filters=filters, filter_blank=filter_blank)
            all_slides = pt_dataset.get_slides()
            slides_to_generate = [s for s in all_slides if s not in already_generated]
            activation_filters = filters.copy()
            activation_filters['slide'] = slides_to_generate
            filtered_dataset = self.get_dataset(tile_px, tile_um, filters=activation_filters, filter_blank=filter_blank)
            filtered_slides_to_generate = filtered_dataset.get_slides()
            log.info(f'Activations already generated for {len(already_generated)} files, will not regenerate.')
            log.info(f'Attempting to generate for {len(filtered_slides_to_generate)} slides')

        # Set up activations interface
        self.generate_activations(model,
                                  filters=activation_filters,
                                  filter_blank=filter_blank,
                                  layers=activation_layers,
                                  max_tiles_per_slide=max_tiles_per_slide,
                                  min_tiles_per_slide=min_tiles_per_slide,
                                  torch_export=export_dir,
                                  isolated_process=True,
                                  activations_cache=None)
        return export_dir

    def generate_heatmaps(self,
                          model,
                          filters=None,
                          filter_blank=None,
                          directory=None,
                          resolution='low',
                          interpolation='none',
                          show_roi=True,
                          roi_method='inside',
                          logit_cmap=None,
                          vmin=0,
                          vcenter=0.5,
                          vmax=1,
                          normalizer=None,
                          normalizer_source=None,
                          batch_size=64,
                          buffer=True,
                          isolated_process=True,
                          num_threads=8):

        '''Creates predictive heatmap overlays on a set of slides.

        Args:
            model:              Path to Tensorflow model with which predictions will be generated.
            filters:            Dataset filters to use when selecting slides for which to generate heatmaps.
            filter_blank:       List of label headers; slides that have blank entries in this label header
                                     in the annotations file will be excluded
            directory:          Directory in which to save heatmap images.
            resolution:         Heatmap resolution (determines stride of tile predictions).
                                    "low" uses a stride equal to tile width.
                                    "medium" uses a stride equal 1/2 tile width.
                                    "high" uses a stride equal to 1/4 tile width.
            interpolation:      Interpolation strategy for smoothing heatmap predictions
                                    (matplotlib imshow interpolation options).
            show_roi:           Bool. If True, will show ROI on heatmaps.
            roi_method:            'inside', 'outside', or 'none'. Determines where heatmap should be made
                                    with respect to annotated ROI.
            logit_cmap:         Either a function or a dictionary used to create heatmap colormap.
                                    If None (default), separate heatmaps will be generated for each label category,
                                    with color representing likelihood of category prediction.
                                    Each image tile will generate a list of predictions of length O,
                                    where O is the number of label categories.
                                    If logit_cmap is a function, then the logit predictions will be passed,
                                    and the function is expected to return [R, G, B] values which will be displayed.
                                    isolated_process must be true if a function is passed.
                                    If the logit_cmap is a dictionary, it should map 'r', 'g', and 'b' to label indices;
                                    The prediction for these label categories will be mapped to corresponding colors.
                                    Thus, the corresponding color will only reflect predictions of up to three labels.
                                        Example (this would map predictions for label 0 to red, 3 to green, etc):
                                        {'r': 0, 'g': 3, 'b': 1 }
            normalizer:         Normalization strategy to use on image tiles
            normalizer_source:  Path to normalizer source image
            buffer:             Path to directory. Slides will be copied to the directory as a buffer before extraction.
                                    This vastly improves extraction speed when using SSD or ramdisk buffer.
            isolated_process:   Bool. If True, will wrap function in separate process,
                                    allowing GPU memory to be freed after completion.
                                    If False, will perform as single thread (GPU memory not be freed after completion).
                                    Allows use for functions being passed to logit_cmap (functions are not pickleable).
        '''
        # Prepare dataset
        hp_data = sfutil.get_model_hyperparameters(model)
        heatmaps_dataset = self.get_dataset(filters=filters,
                                            filter_blank=filter_blank,
                                            tile_px=hp_data['hp']['tile_px'],
                                            tile_um=hp_data['hp']['tile_um'])
        slide_list = heatmaps_dataset.get_slide_paths()
        roi_list = heatmaps_dataset.get_rois()

        # Attempt to auto-detect supplied model name
        detected_model_name = os.path.basename(model)
        hp_data = sfutil.get_model_hyperparameters(model)
        if hp_data and 'model_name' in hp_data:
            detected_model_name = hp_data['model_name']

        # Make output directory
        heatmaps_folder = directory if directory else os.path.join(self.root, 'heatmaps', detected_model_name)
        if not exists(heatmaps_folder): os.makedirs(heatmaps_folder)

        # Heatmap processes
        ctx = multiprocessing.get_context('spawn')
        for slide in slide_list:
            if isolated_process:
                process = ctx.Process(target=project_utils.heatmap_generator, args=(self,
                                                                                    slide,
                                                                                    model,
                                                                                    heatmaps_folder,
                                                                                    roi_list,
                                                                                    show_roi,
                                                                                    roi_method,
                                                                                    resolution,
                                                                                    interpolation,
                                                                                    logit_cmap,
                                                                                    vmin,
                                                                                    vcenter,
                                                                                    vmax,
                                                                                    buffer,
                                                                                    normalizer,
                                                                                    normalizer_source,
                                                                                    batch_size,
                                                                                    num_threads))
                process.start()
                log.debug(f'Spawning heatmaps process (PID: {process.pid})')
                process.join()
            else:
                project_utils.heatmap_generator(self,
                                                slide,
                                                model,
                                                heatmaps_folder,
                                                roi_list,
                                                show_roi,
                                                roi_method,
                                                resolution,
                                                interpolation,
                                                logit_cmap,
                                                vmin,
                                                vcenter,
                                                vmax,
                                                buffer,
                                                normalizer,
                                                normalizer_source,
                                                batch_size,
                                                num_threads)

    def generate_mosaic(self,
                        model,
                        mosaic_filename=None,
                        umap_filename=None,
                        outcome_label_headers=None,
                        layers=['postconv'],
                        filters=None,
                        filter_blank=None,
                        focus_filters=None,
                        resolution='low',
                        num_tiles_x=50,
                        max_tiles_per_slide=100,
                        expanded=False,
                        map_slide=None,
                        show_prediction=None,
                        restrict_pred=None,
                        predict_on_axes=None,
                        include_logits=True,
                        label_names=None,
                        cmap=None,
                        model_type=None,
                        umap_cache='default',
                        activations_cache='default',
                        activations_export=None,
                        umap_export=None,
                        use_float=False,
                        normalizer=None,
                        normalizer_source=None,
                        batch_size=64,
                        low_memory=False):

        '''Generates a mosaic map by overlaying images onto a set of mapped tiles.
            Image tiles are extracted from the provided set of TFRecords, and predictions + post-convolutional
            node activations are calculated using the specified model. Tiles are mapped either with dimensionality
            reduction on post-convolutional layer activations (default behavior), or by using outcome predictions
            for two categories, mapped to X- and Y-axis (via predict_on_axes).

        Args:
            model:                  Path to Tensorflow model to use when generating layer activations.
            mosaic_filename:        Filename for mosaic image. If not provided, mosaic will not be calculated or saved.
                                        Will be saved in project mosaic directory.
            umap_filename:          Filename for UMAP plot image. If not provided, plot will not be saved.
                                        Will be saved in project stats directory.
            outcome_label_headers:  Column name in annotations file from which to read category labels.
            filters:                Dataset filters to use when selecting slides to include the mosaic.
            filter_blank:           List of label headers; slides that have blank entries in this label header
                                         in the annotations file will be excluded
            focus_filters:          Dataset filters to use when selecting slides to highlight on the mosaic.
            resolution:             Resolution of the mosaic map. Low, medium, or high.
            num_tiles_x:            Specifies the size of the mosaic map grid.
            max_tiles_per_slide:    Limits the number of tiles taken from each slide.
                                        Too high of a number may introduce memory issues.
            expanded:               Bool. If False, will limit tile assignment to the each grid space (strict display).
                                        If True, allows for display of nearby tiles if a given grid is empty.
            map_slide:              None (default), 'centroid', or 'average'.
                                        If provided, will map slides using slide-level calculations, either mapping
                                        centroid tiles if 'centroid', or calculating node averages across all tiles
                                        in a slide and mapping slide-level node averages, if 'average'
            show_prediction:        May be either int or string, corresponding to label category.
                                    Predictions for this category will be displayed on the exported UMAP plot.
            restrict_pred:          List of int, if provided, will restrict predictions to only these categories
                                        (final tile-level prediction is made by choosing category with highest logit)
            predict_on_axes:        (int, int). Each int corresponds to an label category id.
                                        If provided, predictions are generated for these two labels categories;
                                        tiles are then mapped with these predictions with the pattern (x, y)
                                        and the mosaic is generated from this map. This replaces the default
                                        dimensionality reduction mapping.
            label_names:            Dict mapping label id (int) to string names.
                                        Saved in the hyperparameters file as 'outcome_labels'
            cmap:                   Colormap mapping labels to colors for display on UMAP plot
            model_type:             Indicates label type. 'categorical', 'linear', or 'cph' (Cox Proportional Hazards)
            umap_cache:             Either 'default' or path to PKL file in which to save/cache UMAP coordinates
            activations_cache:      Either 'default' or path to PKL file in which to save/cache nodal activations
            activations_export:     Filename for CSV export of activations. Will be saved in project stats directory.
            umap_export:            Filename for CSV export of UMAP coordinates, saved in project stats directory.
            use_float:              Bool, if True, assumes labels are float / linear (as opposed to categorical)
            normalizer:             Normalization strategy to use on image tiles
            normalizer_source:      Path to normalizer source image
            low_memory:             Bool, if True, will attempt to limit memory during UMAP calculations
                                        at the cost of increased computational complexity
        '''
        from slideflow.activations import ActivationsVisualizer
        from slideflow.mosaic import Mosaic

        # Set up paths
        stats_root = join(self.root, 'stats')
        mosaic_root = join(self.root, 'mosaic')
        if not exists(stats_root): os.makedirs(stats_root)
        if not exists(mosaic_root): os.makedirs(mosaic_root)
        if umap_cache and umap_cache == 'default':
            umap_cache = join(stats_root, 'umap_cache.pkl')
        elif umap_cache:
            umap_cache = join(stats_root, umap_cache)

        # Prepare dataset & model
        hp_data = sfutil.get_model_hyperparameters(model)
        mosaic_dataset = self.get_dataset(filters=filters,
                                          filter_blank=filter_blank,
                                          tile_px=hp_data['hp']['tile_px'],
                                          tile_um=hp_data['hp']['tile_um'])
        tfrecords_list = mosaic_dataset.get_tfrecords()
        if focus_filters:
            mosaic_dataset.apply_filters(focus_filters)
            focus_list = mosaic_dataset.get_tfrecords()
        else:
            focus_list = None
        num_focus = 0 if not focus_list else len(focus_list)
        log.info(f'Generating mosaic from {len(tfrecords_list)} slides')
        if num_focus:
            log.debug(f'Using focus on {num_focus} slides.')

        # If a header category is supplied and we are not showing predictions,
        # then assign slide labels from annotations
        if model_type == 'linear': use_float = True
        if outcome_label_headers and (show_prediction is None):
            slide_labels = mosaic_dataset.slide_to_label(outcome_label_headers, use_float=use_float)
        else:
            slide_labels = {}

        # If showing predictions, try to automatically load prediction labels
        if (show_prediction is not None) and (not use_float) and (not label_names):
            model_hp = sfutil.get_model_hyperparameters(model)
            if model_hp:
                outcome_labels = model_hp['outcome_labels']
                model_type = model_type if model_type else model_hp['model_type']
                log.info(f'Automatically loaded prediction labels found at {sfutil.green(model)}')
            else:
                log.info(f'Unable to auto-detect prediction labels from model hyperparameters file')

        # Initialize mosaic, umap, and ActivationsVisualizer
        mosaic, umap = None, None
        if activations_export:
            activations_export = join(stats_root, activations_export)
        AV = ActivationsVisualizer(model=model,
                                   tfrecords=tfrecords_list,
                                   layers=layers,
                                   export_dir=join(self.root, 'stats'),
                                   image_size=hp_data['hp']['tile_px'],
                                   focus_nodes=None,
                                   normalizer=normalizer,
                                   normalizer_source=normalizer_source,
                                   batch_size=batch_size,
                                   include_logits=include_logits,
                                   activations_export=activations_export,
                                   max_tiles_per_slide=max_tiles_per_slide,
                                   cache=activations_cache,
                                   manifest=mosaic_dataset.get_manifest())

        if predict_on_axes:
            # Create mosaic using x- and y- axis corresponding to label predictions
            umap_x, umap_y, umap_meta = AV.map_to_predictions(predict_on_axes[0], predict_on_axes[1])
            umap = TFRecordMap.from_precalculated(tfrecords=mosaic_dataset.get_tfrecords(),
                                                  slides=mosaic_dataset.get_slides(),
                                                  x=umap_x,
                                                  y=umap_y,
                                                  meta=umap_meta)
        else:
            # Create mosaic map from dimensionality reduction on post-convolutional layer activations
            umap = TFRecordMap.from_activations(AV,
                                                map_slide=map_slide,
                                                prediction_filter=restrict_pred,
                                                cache=umap_cache,
                                                low_memory=low_memory,
                                                max_tiles_per_slide=max_tiles_per_slide)

        # If displaying centroid AND predictions, then show slide-level predictions rather than tile-level predictions
        if (map_slide=='centroid') and show_prediction is not None:
            log.info('Showing slide-level predictions at point of centroid')

            # If not model has not been assigned, assume categorical model
            model_type = model_type if model_type else 'categorical'

            # Get predictions
            if model_type == 'categorical':
                slide_pred, slide_percent = AV.get_slide_level_categorical_predictions(prediction_filter=restrict_pred)
            else:
                slide_pred = slide_percent = AV.get_slide_level_linear_predictions()

            # If show_prediction is provided (either a number or string),
            # then display ONLY the prediction for the provided category, as a colormap
            if type(show_prediction) == int:
                log.info(f'Showing prediction for label {show_prediction} as colormap')
                slide_labels = {k:v[show_prediction] for k, v in slide_percent.items()}
                show_prediction = None
                use_float = True
            elif type(show_prediction) == str:
                log.info(f'Showing prediction for label {show_prediction} as colormap')
                reversed_labels = {v:k for k, v in outcome_labels.items()}
                if show_prediction not in reversed_labels:
                    raise ValueError(f"Unknown label category '{show_prediction}'")
                slide_labels = {k:v[int(reversed_labels[show_prediction])] for k, v in slide_percent.items()}
                show_prediction = None
                use_float = True
            elif use_float:
                # Displaying linear predictions needs to be implemented here
                raise TypeError("If showing predictions & use_float=True, set 'show_prediction' " + \
                                    "to category to be predicted.")
            # Otherwise, show_prediction is assumed to be just "True", in which case show categorical predictions
            else:
                try:
                    slide_labels = {k:outcome_labels[v] for (k,v) in slide_pred.items()}
                except KeyError:
                    # Try interpreting prediction label keys as strings
                    slide_labels = {k:outcome_labels[str(v)] for (k,v) in slide_pred.items()}

        if umap_filename:
            if slide_labels:
                umap.label_by_slide(slide_labels)
            if show_prediction and (map_slide != 'centroid'):
                umap.label_by_tile_meta('prediction', translation_dict=outcome_labels)
            umap.filter(mosaic_dataset.get_slides())
            umap.save_2d_plot(join(stats_root, umap_filename), cmap=cmap, use_float=use_float)
        if umap_export:
            umap.export_to_csv(join(stats_root, umap_export))

        if mosaic_filename:
            mosaic = Mosaic(umap,
                            leniency=1.5,
                            expanded=expanded,
                            tile_zoom=15,
                            num_tiles_x=num_tiles_x,
                            resolution=resolution,
                            normalizer=normalizer,
                            normalizer_source=normalizer_source)
            mosaic.focus(focus_list)
            mosaic.save(join(mosaic_root, mosaic_filename))
            mosaic.save_report(join(stats_root, sfutil.path_to_name(mosaic_filename)+'-mosaic_report.csv'))

        return AV, mosaic, umap

    def generate_mosaic_from_annotations(self, header_x, header_y, tile_px, tile_um, model=None,
                                            mosaic_filename=None, umap_filename=None, outcome_label_headers=None,
                                            filters=None, resolution='low', num_tiles_x=50, max_tiles_per_slide=100,
                                            expanded=False, use_optimal_tile=False, activations_cache='default',
                                            normalizer=None, normalizer_source=None, batch_size=64):
        '''Generates a mosaic map by overlaying images onto a set of mapped tiles.
            Slides are mapped with slide-level annotations, x-axis determined from header_x, y-axis from header_y.
            If use_optimal_tile is False and no model is provided, first image tile in each TFRecord is displayed.
            If optimal_tile is True, post-convolutional layer activations for all tiles in each slide are
            calculated using the provided model, and the tile nearest to centroid is used for display.

        Args:
            header_x:               Column name in annotations file from which to read X-axis coordinates.
            header_y:               Column name in annotations file from which to read Y-axis coordinates.
            tile_px:                Tile size in pixels.
            tile_um:                Tile size in microns.
            model:                  Path to Tensorflow model to use when generating layer activations.
            mosaic_filename:        Filename for mosaic image. If not provided, mosaic will not be calculated or saved.
                                        Will be saved in project mosaic directory.
            umap_filename:          Filename for UMAP plot image. If not provided, plot will not be saved.
                                        Will be saved in project stats directory.
            outcome_label_headers:  Column name in annotations file from which to read category labels.
            filters:                Dataset filters to use when selecting slides to include the mosaic.
            focus_filters:          Dataset filters to use when selecting slides to highlight on the mosaic.
            resolution:             Resolution of the mosaic map. Impacts size of the final figure.
                                        Either low, medium, or high.
            num_tiles_x:            Specifies the size of the mosaic map grid.
            max_tiles_per_slide:    Limits the number of tiles taken from each slide.
                                        Too high of a number may introduce memory issues.
            expanded:               Bool. If False, will limit tile to the corresponding grid space (strict display).
                                        If True, allows for display of nearby tiles if a given grid is empty.
            use_optimal_tile:       Bool. If True, will use model to create layer activations for all tiles in
                                        each slide, and choosing tile nearest centroid for each slide for display.
            activations_cache:      Either 'default' or path to PKL file in which to save/cache nodal activations
            normalizer:             Normalization strategy to use on image tiles
            normalizer_source:      Path to normalizer source image
        '''
        from slideflow.activations import ActivationsVisualizer
        from slideflow.mosaic import Mosaic

        # Setup paths
        stats_root = join(self.root, 'stats')
        mosaic_root = join(self.root, 'mosaic')
        if not exists(stats_root): os.makedirs(stats_root)
        if not exists(mosaic_root): os.makedirs(mosaic_root)

        # Setup dataset
        dataset = self.get_dataset(filters=filters,
                                   filter_blank=[header_x, header_y],
                                   tile_px=tile_px,
                                   tile_um=tile_um)

        # We are assembling a list of slides from the TFRecords path list,
        # because we only want to use slides that have a corresponding TFRecord
        # (some slides did not have a large enough ROI for tile extraction,
        # and some slides may be in the annotations but are missing a slide image)
        slides = [sfutil.path_to_name(tfr) for tfr in dataset.get_tfrecords()]
        slide_labels_dict, _ = dataset.get_labels_from_annotations([header_x, header_y], use_float=True)
        slide_to_category = dataset.slide_to_label(outcome_label_headers)

        umap_x = np.array([slide_labels_dict[slide]['label'][0] for slide in slides])
        umap_y = np.array([slide_labels_dict[slide]['label'][1] for slide in slides])

        if use_optimal_tile and not model:
            log.error('Unable to calculate optimal tile if no model is specified.')
            return
        elif use_optimal_tile:
            # Calculate most representative tile in each slide/TFRecord for display
            AV = ActivationsVisualizer(model=model,
                                       tfrecords=dataset.get_tfrecords(),
                                       export_dir=join(self.root, 'stats'),
                                       image_size=tile_px,
                                       normalizer=normalizer,
                                       normalizer_source=normalizer_source,
                                       batch_size=batch_size,
                                       max_tiles_per_slide=max_tiles_per_slide,
                                       cache=activations_cache)

            optimal_slide_indices, _ = calculate_centroid(AV.slide_node_dict)

            # Restrict mosaic to only slides that had enough tiles to calculate an optimal index from centroid
            successful_slides = list(optimal_slide_indices.keys())
            num_warned = 0
            warn_threshold = 3
            for slide in slides:
                print_func = print if num_warned < warn_threshold else None
                if slide not in successful_slides:
                    log.warn(f'Unable to calculate optimal tile for {sfutil.green(slide)}; will skip')
                    num_warned += 1
            if num_warned >= warn_threshold:
                log.warn(f'...{num_warned} total warnings, see project log for details')

            umap_x = np.array([slide_labels_dict[slide]['label'][0] for slide in successful_slides])
            umap_y = np.array([slide_labels_dict[slide]['label'][1] for slide in successful_slides])
            umap_meta = [{'slide': slide, 'index': optimal_slide_indices[slide]} for slide in successful_slides]
        else:
            # Take the first tile from each slide/TFRecord
            umap_meta = [{'slide': slide, 'index': 0} for slide in slides]

        umap = TFRecordMap.from_precalculated(tfrecords=dataset.get_tfrecords(),
                                               slides=slides,
                                               x=umap_x,
                                               y=umap_y,
                                               meta=umap_meta)

        mosaic_map = Mosaic(umap,
                            leniency=1.5,
                            expanded=expanded,
                            tile_zoom=15,
                            num_tiles_x=num_tiles_x,
                            tile_select='centroid' if use_optimal_tile else 'nearest',
                            resolution=resolution,
                            normalizer=normalizer,
                            normalizer_source=normalizer_source)
        if mosaic_filename:
            mosaic_map.save(join(mosaic_root, mosaic_filename))
            mosaic_map.save_report(join(stats_root, sfutil.path_to_name(mosaic_filename)+'-mosaic_report.csv'))
        if umap_filename:
            umap.label_by_slide(slide_to_category)
            umap.save_2d_plot(join(stats_root, umap_filename))

    def generate_thumbnails(self, size=512, filters=None, filter_blank=None, roi=False, enable_downsample=False):
        '''Generates square slide thumbnails with black box borders of a fixed size, and saves to project folder.

        Args:
            size:               Int. Width/height of thumbnail in pixels.
            filters:            Dataset filters.
            filter_blank:       Header columns in annotations by which to filter slides,
                                    if the slides are blank in this column.
            roi:                Bool. If True, will include ROI in the thumbnail images.
            enable_downsample:  Bool. If True and a thumbnail is not embedded in the slide file,
                                    downsampling is permitted in order to accelerate thumbnail calculation.
        '''
        from slideflow.slide import WSI
        log.info('Generating thumbnails...')

        thumb_folder = join(self.root, 'thumbs')
        if not exists(thumb_folder): os.makedirs(thumb_folder)
        dataset = self.get_dataset(filters=filters, filter_blank=filter_blank, tile_px=0, tile_um=0)
        slide_list = dataset.get_slide_paths()
        roi_list = dataset.get_rois()
        log.info(f'Saving thumbnails to {sfutil.green(thumb_folder)}')

        for slide_path in slide_list:
            print(f'\r\033[KWorking on {sfutil.green(sfutil.path_to_name(slide_path))}...', end='')
            whole_slide = WSI(slide_path,
                              tile_px=1000,
                              tile_um=1000,
                              stride_div=1,
                              enable_downsample=enable_downsample,
                              roi_list=roi_list,
                              skip_missing_roi=roi,
                              buffer=None,
                              silent=True)
            if roi:
                thumb = whole_slide.annotated_thumb()
            else:
                thumb = whole_slide.square_thumb(size)
            thumb.save(join(thumb_folder, f'{whole_slide.name}.png'))
        print('\r\033[KThumbnail generation complete.')

    def generate_tfrecords_from_tiles(self, tile_px, tile_um, delete_tiles=True):
        '''Create tfrecord files from a collection of raw images, as stored in project tiles directory'''
        log.info('Writing TFRecord files...')

        # Load dataset for evaluation
        working_dataset = Dataset(config_file=self.dataset_config,
                                  sources=self.datasets,
                                  tile_px=tile_px,
                                  tile_um=tile_um)

        for d in working_dataset.datasets:
            log.info(f'Working on dataset {d}')
            config = working_dataset.datasets[d]
            tfrecord_dir = join(config['tfrecords'], config['label'])
            tiles_dir = join(config['tiles'], config['label'])
            if not exists(tiles_dir):
                log.warn(f'No tiles found for dataset {sfutil.bold(d)}')
                continue

            # Check to see if subdirectories in the target folders are slide directories (contain images)
            #  or are further subdirectories (e.g. validation and training)
            log.info('Scanning tile directory structure...')
            if sfutil.contains_nested_subdirs(tiles_dir):
                subdirs = [_dir for _dir in os.listdir(tiles_dir) if isdir(join(tiles_dir, _dir))]
                for subdir in subdirs:
                    tfrecord_subdir = join(tfrecord_dir, subdir)
                    sfio.tfrecords.write_tfrecords_multi(join(tiles_dir, subdir), tfrecord_subdir)
            else:
                sfio.tfrecords.write_tfrecords_multi(tiles_dir, tfrecord_dir)

            working_dataset.update_manifest()

            if delete_tiles:
                shutil.rmtree(tiles_dir)

    def generate_tfrecord_heatmap(self, tfrecord, tile_dict, export_dir, tile_px, tile_um):
        '''Creates a tfrecord-based WSI heatmap using a dictionary of tile values for heatmap display.

        Args:
            tfrecord:       Path to tfrecord
            tile_dict:      Dictionary mapping tfrecord indices to a tile-level value for display in heatmap format
            export_dir:     Path to directory in which to save images
            tile_px:        Tile width in pixels
            tile_um:        Tile width in microns

        Returns:
            Dictionary mapping slide names to dict of statistics (mean, median, above_0, and above_1)'''

        from slideflow.io.tfrecords import get_locations_from_tfrecord
        from slideflow.slide import WSI

        slide_name = sfutil.path_to_name(tfrecord)
        loc_dict = get_locations_from_tfrecord(tfrecord)
        dataset = self.get_dataset(tile_px=tile_px, tile_um=tile_um)
        slide_paths = {sfutil.path_to_name(sp):sp for sp in dataset.get_slide_paths()}

        try:
            slide_path = slide_paths[slide_name]
        except KeyError:
            raise Exception(f'Unable to locate slide {slide_name}')

        if tile_dict.keys() != loc_dict.keys():
            raise Exception(f'Length of provided tile_dict ({len(list(tile_dict.keys()))}) does not match ' + \
                                f'number of tiles stored in the TFRecord ({len(list(loc_dict.keys()))}).')

        print(f'Generating TFRecord heatmap for {sfutil.green(tfrecord)}...')
        slide = WSI(slide_path, tile_px, tile_um, skip_missing_roi=False)

        stats = {}

        # Loaded CSV coordinates:
        x = [int(loc_dict[l][0]) for l in loc_dict]
        y = [int(loc_dict[l][1]) for l in loc_dict]
        vals = [tile_dict[l] for l in loc_dict]

        stats.update({
            slide_name: {
                'mean':mean(vals),
                'median':median(vals),
                'above_0':len([v for v in vals if v > 0]),
                'above_1':len([v for v in vals if v > 1]),
            }
        })

        print('\nLoaded tile values')
        print(f'Min: {min(vals)}\t Max:{max(vals)}')

        scaled_x = [(xi * slide.ROI_SCALE) - slide.full_extract_px/2 for xi in x]
        scaled_y = [(yi * slide.ROI_SCALE) - slide.full_extract_px/2 for yi in y]

        print('\nLoaded CSV coordinates:')
        print(f'Min x: {min(x)}\t Max x: {max(x)}')
        print(f'Min y: {min(y)}\t Max y: {max(y)}')

        print('\nScaled CSV coordinates:')
        print(f'Min x: {min(scaled_x)}\t Max x: {max(scaled_x)}')
        print(f'Min y: {min(scaled_y)}\t Max y: {max(scaled_y)}')

        print('\nSlide properties:')
        print(f'Raw size (x): {slide.full_shape[0]}\t Raw size (y): {slide.full_shape[1]}')

        # Slide coordinate information
        max_coord_x = max([c[0] for c in slide.coord])
        max_coord_y = max([c[1] for c in slide.coord])
        num_x = len(set([c[0] for c in slide.coord]))
        num_y = len(set([c[1] for c in slide.coord]))

        print('\nSlide tile grid:')
        print(f'Number of tiles (x): {num_x}\t Max coord (x): {max_coord_x}')
        print(f'Number of tiles (y): {num_y}\t Max coord (y): {max_coord_y}')

        # Calculate dead space (un-extracted tiles) in x and y axes
        dead_x = slide.full_shape[0] - max_coord_x
        dead_y = slide.full_shape[1] - max_coord_y
        fraction_dead_x = dead_x / slide.full_shape[0]
        fraction_dead_y = dead_y / slide.full_shape[1]

        print('\nSlide dead space')
        print(f'x: {dead_x}\t y:{dead_y}')

        # Work on grid
        x_grid_scale = max_coord_x / (num_x-1)
        y_grid_scale = max_coord_y / (num_y-1)

        print('\nCoordinate grid scale:')
        print(f'x: {x_grid_scale}\t y: {y_grid_scale}')

        grid = np.zeros((num_y, num_x))

        indexed_x = [round(xi / x_grid_scale) for xi in scaled_x]
        indexed_y = [round(yi / y_grid_scale) for yi in scaled_y]

        for i, (xi,yi,v) in enumerate(zip(indexed_x,indexed_y,vals)):
            grid[yi][xi] = v

        fig = plt.figure(figsize=(18, 16))
        ax = fig.add_subplot(111)
        fig.subplots_adjust(bottom = 0.25, top=0.95)
        gca = plt.gca()
        gca.tick_params(axis='x', top=True, labeltop=True, bottom=False, labelbottom=False)

        print('Generating thumbnail...')
        thumb = slide.thumb(mpp=5)
        print('Saving thumbnail....')
        thumb.save(join(export_dir, f'{slide_name}' + '.png'))
        print('Generating figure...')
        implot = ax.imshow(thumb, zorder=0)

        extent = implot.get_extent()
        extent_x = extent[1]
        extent_y = extent[2]
        grid_extent = (extent[0], extent_x * (1-fraction_dead_x), extent_y * (1-fraction_dead_y), extent[3])

        print('\nImage extent:')
        print(extent)
        print('\nGrid extent:')
        print(grid_extent)

        divnorm=mcol.TwoSlopeNorm(vmin=min(-0.01, min(vals)), vcenter=0, vmax=max(0.01, max(vals)))
        heatmap = ax.imshow(grid,
                            zorder=10,
                            alpha=0.6,
                            extent=grid_extent,
                            interpolation='bicubic',
                            cmap='coolwarm',
                            norm=divnorm)

        print('Saving figure...')
        plt.savefig(join(export_dir, f'{slide_name}_attn.png'), bbox_inches='tight')

        # Clean up
        print('Cleaning up...')
        plt.clf()
        del slide
        del thumb

        return stats

    def get_dataset(self, tile_px=None, tile_um=None, filters=None, filter_blank=None, verification='both'):
        '''Returns slideflow.io.Dataset object using project settings.

        Args:
            tile_px:        Tile size in pixels
            tile_um:        Tile size in microns
            filters:        Dictionary of annotations filters to use when selecting slides to include in dataset
            filter_blank:   List of label headers; will only include slides that are not blank in these headers
            verification:   'tfrecords', 'slides', or 'both'.
                                If 'slides', will verify all annotations are mapped to slides.
                                If 'tfrecords', will check that TFRecords exist and update manifest
        '''
        try:
            dataset = Dataset(config_file=self.dataset_config,
                              sources=self.datasets,
                              tile_px=tile_px,
                              tile_um=tile_um,
                              annotations=self.annotations,
                              filters=filters,
                              filter_blank=filter_blank)

        except FileNotFoundError:
            log.warn('No datasets configured.')

        if verification in ('both', 'slides'):
            log.debug("Verifying slide annotations...")
            dataset.verify_annotations_slides()
        if verification in ('both', 'tfrecords'):
            log.debug("Verifying tfrecords...")
            dataset.update_manifest()

        return dataset

    def load_project(self, directory):
        '''Loads a saved and pre-configured project from the specified directory.'''
        if exists(join(directory, 'settings.json')):
            self._settings = sfutil.load_json(join(directory, 'settings.json'))
        else:
            raise OSError(f'Unable to locate settings.json at location "{directory}".')

        # Enable logging
        #log.logfile = join(self.root, 'log.log')

    def predict_wsi(self,
                    model_path,
                    tile_px,
                    tile_um,
                    export_dir,
                    filters=None,
                    filter_blank=None,
                    stride_div=1,
                    enable_downsample=False,
                    roi_method='inside',
                    skip_missing_roi=False,
                    dataset=None,
                    normalizer=None,
                    normalizer_source=None,
                    whitespace_fraction=1.0,
                    whitespace_threshold=230,
                    grayspace_fraction=0.6,
                    grayspace_threshold=0.05,
                    randomize_origin=False,
                    buffer=None):

        '''Using a given model, generates a spatial map of tile-level predictions for a whole-slide image (WSI)
            and dumps prediction arrays into pkl files for later use.

        Args:
            model_path:             Path to model from which to generate predictions.
            tile_px:                Tile size in pixels.
            tile_um:                Tile size in microns.
            export_dir:             Path to export directory in which to save .pkl files.
            filters:                Annotations filters to use when selecting slides.
            filter_blank:           Filter out slides blank in this annotations column.
            stride_div:             Stride divisor when extracting tiles from a whole slide image.
            enable_downsample:      Bool. If true, enables tile extraction from downsampled pyramids in slide images.
                                        May result in corrupted images for some slides.
            roi_method:             None, 'inside', or 'outside'. How to extract tiles wrt. annoted ROIs.
            skip_missing_roi:       Bool. If true, will skip slides with missing ROIs.
            dataset:                Name of dataset from which to get slides. If None, will use project default.
            normalizer:             Name of normalizer to use for tiles.
            normalizer_source:      ath to image tile to use as reference for normalizer.
                                        If None, will use internal default reference tile.
            whitespace_fraction:    Float 0-1. Fraction of whitespace which causes a tile to be discarded.
                                        If 1, will not perform whitespace filtering.
            whitespace_threshold:   Int 0-255. Threshold above which a pixel (RGB average) is considered whitespace.
            grayspace_fraction:        Float 0-1. Fraction of grayspace which causes a tile to be discarded.
                                        If 1, will not perform grayspace filtering.
            grayspace_threshold:    Int 0-1. HSV (hue, saturation, value) is calculated for each pixel.
                                        If a pixel's saturation is below this threshold, it is considered grayspace.
            randomize_origin:       Bool. If true, will randomize the origin for the extraction grid on each slide.
            buffer:                 Path to buffer directory in which to copy slides prior to extraction.
                                        Using a ramdisk buffer greatly improves tile extraction speed
                                        for slides stored on disks with slow random access.

        Returns:
            None'''
        from slideflow.slide import WSI, TileCorruptionError

        log.info('Generating WSI prediction / activation maps...')
        if not exists(export_dir):
            os.makedirs(export_dir)
        if dataset: datasets = [dataset] if not isinstance(dataset, list) else dataset
        else:        datasets = self.datasets

        # Load dataset for evaluation
        extracting_dataset = self.get_dataset(filters=filters,
                                              filter_blank=filter_blank,
                                              tile_px=tile_px,
                                              tile_um=tile_um,
                                              verification='slides')
        # Info logging
        if normalizer: log.info(f'Using {sfutil.bold(normalizer)} normalization')
        if whitespace_fraction < 1:
            log.info('Filtering tiles by whitespace fraction')
            log.info(f'Whitespace defined as RGB avg > {whitespace_threshold})')
            log.info(f'(exclude if >={whitespace_fraction*100:.0f}% whitespace')

        for dataset_name in datasets:
            log.info(f'Working on dataset {sfutil.bold(dataset_name)}')
            roi_dir = extracting_dataset.datasets[dataset_name]['roi']

            # Prepare list of slides for extraction
            slide_list = extracting_dataset.get_slide_paths(dataset=dataset_name)
            log.info(f'Generating predictions for {len(slide_list)} slides ({tile_um} um, {tile_px} px)')

            # Verify slides and estimate total number of tiles
            log.info('Verifying slides...')
            total_tiles = 0
            for slide_path in tqdm(slide_list, leave=False):
                slide = WSI(slide_path,
                            tile_px,
                            tile_um,
                            stride_div,
                            roi_dir=roi_dir,
                            roi_method=roi_method,
                            skip_missing_roi=False,
                            silent=True,
                            buffer=None)
                log.debug(f"Estimated tiles for slide {slide.name}: {slide.estimated_num_tiles}")
                total_tiles += slide.estimated_num_tiles
                del slide
            log.info(f'Verification complete. Total estimated tiles to predict: {total_tiles}')

            for slide_path in slide_list:
                log.info(f'Working on slide {sfutil.path_to_name(slide_path)}')
                whole_slide = WSI(slide_path,
                                  tile_px,
                                  tile_um,
                                  stride_div,
                                  enable_downsample=enable_downsample,
                                  roi_dir=roi_dir,
                                  roi_method=roi_method,
                                  randomize_origin=randomize_origin,
                                  skip_missing_roi=skip_missing_roi,
                                  buffer=buffer)

                if not whole_slide.loaded_correctly():
                    continue

                try:
                    wsi_grid = whole_slide.predict(model=model_path,
                                                   normalizer=normalizer,
                                                   normalizer_source=normalizer_source,
                                                   whitespace_fraction=whitespace_fraction,
                                                   whitespace_threshold=whitespace_threshold,
                                                   grayspace_fraction=grayspace_fraction,
                                                   grayspace_threshold=grayspace_threshold)

                    with open (join(export_dir, whole_slide.name+'.pkl'), 'wb') as pkl_file:
                        pickle.dump(wsi_grid, pkl_file)

                except TileCorruptionError:
                    formatted_slide = sfutil.green(sfutil.path_to_name(slide_path))
                    if enable_downsample:
                        log.warn(f'Corrupt tile in {formatted_slide}; consider disabling downsampling')
                    else:
                        log.error(f'Corrupt tile in {formatted_slide}; skipping slide')
                    continue

    def resize_tfrecords(self, source_tile_px, source_tile_um, dest_tile_px, filters=None):
        '''Resizes images in a set of TFRecords to a given pixel size.

        Args:
            source_tile_px:         Pixel size of source images. Used to select source TFRecords.
            source_tile_um:         Micron size of source images. Used to select source TFRecords.
            dest_tile_px:           Pixel size of resized images.
            filters:                Dictionary of dataset filters to use for selecting TFRecords for resizing.
        '''
        log.info(f'Resizing TFRecord tiles to ({dest_tile_px}, {dest_tile_px})')
        resize_dataset = self.get_dataset(filters=filters,
                                          tile_px=source_tile_px,
                                          tile_um=source_tile_um)
        tfrecords_list = resize_dataset.get_tfrecords()
        log.info(f'Resizing {len(tfrecords_list)} tfrecords')

        for tfr in tfrecords_list:
            sfio.tfrecords.transform_tfrecord(tfr, tfr+'.transformed', resize=dest_tile_px)

    def save_project(self):
        '''Saves current project configuration as "settings.json".'''
        sfutil.write_json(self._settings, join(self.root, 'settings.json'))

    def slide_report(self, tile_px, tile_um, filters=None, filter_blank=None, dataset=None,
                        stride_div=1, destination='auto', tma=False, enable_downsample=False,
                        roi_method='inside', skip_missing_roi=False, normalizer=None, normalizer_source=None):
        '''Creates a PDF report of slides, including images of 10 example extracted tiles.

        Args:
            tile_px:                Tile width in pixels
            tile_um:                Tile width in microns
            filters:                Dataset filters to use for selecting TFRecords
            filter_blank:           List of label headers; slides that have blank entries in this label header
                                         in the annotations file will be excluded
            dataset:                Name of dataset from which to select TFRecords.
                                        If not provided, will use all project datasets
            stride_div:             Stride divisor for tile extraction
            destination:            Either 'auto' or explicit filename at which to save the PDF report
            tma:                    Bool, if True, interprets slides to be TMA (tumor microarrays)
            enable_downsample:      Bool, if True, enables downsampling during tile extraction
            roi_method:             Either 'inside', 'outside', or 'ignore'.
                                        Determines how ROIs will guide tile extraction
            skip_missing_roi:       Bool, if True, will skip tiles that are missing ROIs
            normalizer:             Normalization strategy to use on image tiles
            normalizer_source:      Path to normalizer source image
        '''
        from slideflow.slide import TMA, WSI, ExtractionReport

        if dataset: datasets = [dataset] if not isinstance(dataset, list) else dataset
        else:        datasets = self.datasets

        extracting_dataset = self.get_dataset(filters=filters,
                                              filter_blank=filter_blank,
                                              tile_px=tile_px,
                                              tile_um=tile_um)

        log.info('Generating slide report...')
        reports = []
        for dataset_name in datasets:
            roi_dir = extracting_dataset.datasets[dataset_name]['roi']
            slide_list = extracting_dataset.get_slide_paths(dataset=dataset_name)

            # Function to extract tiles from a slide
            def get_slide_report(slide_path):
                print(f'\r\033[KGenerating report for slide {sfutil.green(sfutil.path_to_name(slide_path))}...', end='')

                if tma:
                    whole_slide = TMA(slide_path,
                                      tile_px,
                                      tile_um,
                                      stride_div,
                                      enable_downsample=enable_downsample,
                                      silent=True)
                else:
                    whole_slide = WSI(slide_path,
                                      tile_px,
                                      tile_um,
                                      stride_div,
                                      enable_downsample=enable_downsample,
                                      roi_dir=roi_dir,
                                      roi_method=roi_method,
                                      silent=True,
                                      skip_missing_roi=skip_missing_roi)

                if not whole_slide.loaded_correctly():
                    return

                report = whole_slide.extract_tiles(normalizer=normalizer, normalizer_source=normalizer_source)
                return report

            for slide_path in slide_list:
                report = get_slide_report(slide_path)
                reports += [report]
        print('\r\033[K', end='')
        log.info('Generating PDF (this may take some time)...', )
        pdf_report = ExtractionReport(reports, tile_px=tile_px, tile_um=tile_um)
        timestring = datetime.now().strftime('%Y%m%d-%H%M%S')
        filename = destination if destination != 'auto' else join(self.root, f'tile_extraction_report-{timestring}.pdf')
        pdf_report.save(filename)
        log.info(f'Slide report saved to {sfutil.green(filename)}')

    def tfrecord_report(self, tile_px, tile_um, source_directory=None, filters=None, filter_blank=None, dataset=None,
                         destination='auto', normalizer=None, normalizer_source=None):
        '''Creates a PDF report of TFRecords, including 10 example tiles per TFRecord.

        Args:
            tile_px:                Tile width in pixels
            tile_um:                Tile width in microns
            filters:                Dataset filters to use for selecting TFRecords
            filter_blank:           List of label headers; slides that have blank entries in this label header
                                         in the annotations file will be excluded
            dataset:                Optional. Name of dataset from which to generate reports.
                                        Defaults to all project datasets.
            destination:            Either 'auto' or explicit filename at which to save the PDF report
            normalizer:             Normalization strategy to use on image tiles
            normalizer_source:      Path to normalizer source image
        '''
        from slideflow.slide import ExtractionReport, SlideReport
        import tensorflow as tf

        if dataset: datasets = [dataset] if not isinstance(dataset, list) else dataset
        else:        datasets = self.datasets

        if normalizer: log.info(f'Using realtime {normalizer} normalization')
        normalizer = None if not normalizer else StainNormalizer(method=normalizer, source=normalizer_source)

        if source_directory:
            tfrecord_list = [join(source_directory, t) for t in os.listdir(source_directory)
                                                       if sfutil.path_to_ext(t) == 'tfrecords']
        else:
            tfrecord_list = []
            tfrecord_dataset = self.get_dataset(filters=filters,
                                                filter_blank=filter_blank,
                                                tile_px=tile_px,
                                                tile_um=tile_um)
            for dataset_name in datasets:
                tfrecord_list += tfrecord_dataset.get_tfrecords(dataset=dataset_name)
        reports = []
        log.info('Generating TFRecords report...')
        for tfr in tfrecord_list:
            print(f'\r\033[KGenerating report for tfrecord {sfutil.green(sfutil.path_to_name(tfr))}...', end='')
            dataset = tf.data.TFRecordDataset(tfr)
            parser = sfio.tfrecords.get_tfrecord_parser(tfr, ('image_raw',), to_numpy=True, decode_images=False)
            if not parser: continue
            sample_tiles = []
            for i, record in enumerate(dataset):
                if i > 9: break
                image_raw_data = parser(record)[0]
                if normalizer:
                    image_raw_data = normalizer.jpeg_to_jpeg(image_raw_data)
                sample_tiles += [image_raw_data]
            reports += [SlideReport(sample_tiles, tfr)]

        print('\r\033[K', end='')
        log.info('Generating PDF (this may take some time)...')
        pdf_report = ExtractionReport(reports, tile_px=tile_px, tile_um=tile_um)
        timestring = datetime.now().strftime('%Y%m%d-%H%M%S')
        filename = destination if destination != 'auto' else join(self.root, f'tfrecord_report-{timestring}.pdf')
        pdf_report.save(filename)
        log.info(f'TFRecord report saved to {sfutil.green(filename)}')

    def train(self,
              outcome_label_headers,
              model_names=None,
              input_header=None,
              filters=None,
              filter_blank=None,
              resume_training=None,
              checkpoint=None,
              pretrain='imagenet',
              batch_file=None,
              hyperparameters=None,
              validation_settings=None,
              max_tiles_per_slide=0,
              min_tiles_per_slide=0,
              starting_epoch=0,
              steps_per_epoch_override=None,
              auto_extract=False,
              normalizer=None,
              normalizer_source=None,
              normalizer_strategy='tfrecord',
              use_tensorboard=False,
              multi_gpu=False,
              save_predictions=False,
              skip_metrics=False):

        '''Train model(s).

        Args:
            model_names:                Either a string model name, or an array of strings with multiple names.
                                            Required if training to a single hyperparameter combination
                                            with the "hyperparameters" argument. If performing a hyperparameter sweep,
                                            will only train models with these names in the batch_train.tsv config file.
                                            May supply None if performing a hyperparameter sweep, in which case
                                            all models in the batch_train.tsv config file will be trained.
            outcome_label_headers:      String or list. Specifies which header(s) in the annotation file to use
                                            for the output category. If list is provided, will loop through all outcomes
                                            and perform HP sweep on each.
            filters:                    Dictionary of column names mapping to column values by which to filter slides.
            resume_training:            Path to Tensorflow model to continue training
            checkpoint:                 Path to cp.ckpt from which to load weights
            pretrain:                   Pretrained weights to load. Default is imagenet.
                                            May supply a compatible Tensorflow model from which to load weights.
            batch_file:                 Manually specify batch file to use for a hyperparameter sweep.
                                            If not specified, will use project default.
            hyperparameters:            Manually specify hyperparameter combination to use for training.
                                        If specified, will ignore batch training file.
            validation_settings:        Namespace of validation settings, from sf.project.get_validation_settings()
            max_tiles_per_slide:        Will only use up to this many tiles from each slide for training.
                                            If zero, will include all tiles.
            min_tiles_per_slide:        Minimum number of tiles a slide must have to be included in training.
            starting_epoch:             Starts training at the specified epoch
            steps_per_epoch_override:   If provided, will manually set the number of steps in an epoch
                                            (default epoch length is the number of total tiles)
            auto_extract:               Bool. If True, will automatically extract tiles as needed for training,
                                            without needing to explicitly call extract_tiles()
            normalizer:                 Normalization strategy to use on image tiles
            normalizer_source:          Path to normalizer source image
            normalizer_strategy:        Either 'tfrecord' or 'realtime'.
                                            If 'tfrecord' & auto_extract = True, extract tiles to TFRecords normalized.
                                            If 'realtime', normalization is performed during training.
            use_tensorboard:            Bool. If True, will add tensorboard callback for realtime training monitoring.
            multi_gpu:                  Bool. If True, will train using multiple GPUs using Keras MirroredStrategy.
            save_predicitons:           Bool. If True, will save predictions with each validation.
                                            May increase validation time for large projects.
            skip_metrics:               Bool. If True, will skip metrics (ROC, AP, F1) during validation,
                                            which may improve training time for large projects.

        Returns:
            A dictionary containing model names mapped to train_acc, val_loss, and val_acc
        '''
        from slideflow.model import get_hyperparameter_combinations

        # Reconcile provided arguments with project defaults
        batch_train_file = self.batch_train_config if not batch_file else join(self.root, batch_file)
        validation_log = join(self.root, 'validation_plans.json')

        # Get default validation settings if none provided
        val_settings = validation_settings if validation_settings else get_validation_settings()

        # Quickly scan for errors (duplicate model names in batch training file) and prepare models to train
        if hyperparameters and not model_names:
            log.error("If specifying hyperparameters, 'model_names' must be supplied. ")
            return

        if normalizer and normalizer_strategy not in ('tfrecord', 'realtime'):
            log.error(f"Unknown normalizer strategy {normalizer_strategy}, must be either 'tfrecord' or 'realtime'")
            return

        if (val_settings.strategy in ('k-fold-manual', 'k-fold-preserved-site', 'k-fold', 'bootstrap')
            and val_settings.dataset):

            log.error(f'Unable to use {val_settings.strategy} if validation_dataset has been provided.')
            return

        # Setup normalization
        tfrecord_normalizer = normalizer if (normalizer and normalizer_strategy == 'tfrecord') else None
        tfrecord_normalizer_source = normalizer_source if (normalizer and normalizer_strategy == 'tfrecord') else None
        train_normalizer = normalizer if (normalizer and normalizer_strategy == 'realtime') else None
        train_normalizer_source = normalizer_source if (normalizer and normalizer_strategy == 'realtime') else None

        # Prepare hyperparameters
        hyperparameter_list = get_hyperparameter_combinations(hyperparameters, model_names, batch_train_file)

        if not isinstance(outcome_label_headers, list):
            outcome_label_headers = [outcome_label_headers]
        if len(outcome_label_headers) > 1:
            num_h = len(hyperparameter_list)
            num_o = len(outcome_label_headers)
            log.info(f'Training ({num_h} models) with {num_o} variables as simultaneous outcomes: {", ".join(outcome_label_headers)}')

        # Next, prepare the multiprocessing manager (needed to free VRAM after training and keep track of results)
        manager = multiprocessing.Manager()
        results_dict = manager.dict()
        ctx = multiprocessing.get_context('spawn')

        # For each hyperparameter combination, perform training
        for hp, hp_model_name in hyperparameter_list:

            # Prepare k-fold validation configuration
            results_log_path = os.path.join(self.root, 'results_log.csv')
            k_iter = val_settings.k_fold_iter
            k_iter = [k_iter] if (k_iter != None and not isinstance(k_iter, list)) else k_iter

            if val_settings.strategy == 'k-fold-manual':
                training_dataset = self.get_dataset(tile_px=hp.tile_px,
                                                    tile_um=hp.tile_um,
                                                    filters=filters,
                                                    filter_blank=filter_blank)

                k_fold_slide_labels, valid_k = training_dataset.slide_to_label(val_settings.k_fold_header,
                                                                               return_unique=True,
                                                                               verbose=False)
                k_fold = len(valid_k)
                log.info(f"Manual K-fold iterations detected: {', '.join(valid_k)}")
                if k_iter:
                    valid_k = [kf for kf in valid_k if (int(kf) in k_iter or kf in k_iter)]
            elif val_settings.strategy in ('k-fold', 'k-fold-preserved-site', 'bootstrap'):
                k_fold = val_settings.k_fold
                valid_k = [kf for kf in range(1, k_fold+1) if ((k_iter and kf in k_iter) or (not k_iter))]
                k_fold_slide_labels = None
            else:
                k_fold = 0
                valid_k = []
                k_fold_slide_labels = None

            if hp.model_type() != 'linear' and len(outcome_label_headers) > 1:
                #raise Exception("Multiple outcome labels only supported for linear outcome labels.")
                log.info('Using experimental multi-outcome approach for categorical outcome')

            # Auto-extract tiles if requested
            if auto_extract:
                self.extract_tiles(hp.tile_px,
                                    hp.tile_um,
                                    filters=filters,
                                    filter_blank=filter_blank,
                                    normalizer=tfrecord_normalizer,
                                    normalizer_source=tfrecord_normalizer_source)

            label_string = '-'.join(outcome_label_headers)
            model_name = f'{label_string}-{hp_model_name}'
            model_iterations = [model_name] if not k_fold else [f'{model_name}-kfold{k}' for k in valid_k]

            def start_training_process(k):
                # Using a separate process ensures memory is freed once training has completed
                process = ctx.Process(target=project_utils.trainer, args=(self,
                                                                          outcome_label_headers,
                                                                          model_name,
                                                                          results_dict,
                                                                          hp,
                                                                          val_settings,
                                                                          validation_log,
                                                                          k,
                                                                          k_fold_slide_labels,
                                                                          input_header,
                                                                          filters,
                                                                          filter_blank,
                                                                          pretrain,
                                                                          resume_training,
                                                                          checkpoint,
                                                                          max_tiles_per_slide,
                                                                          min_tiles_per_slide,
                                                                          starting_epoch,
                                                                          steps_per_epoch_override,
                                                                          train_normalizer,
                                                                          train_normalizer_source,
                                                                          use_tensorboard,
                                                                          multi_gpu,
                                                                          save_predictions,
                                                                          skip_metrics))
                process.start()
                log.debug(f'Spawning training process (PID: {process.pid})')
                process.join()

            # Perform training
            if k_fold:
                for k in valid_k:
                    start_training_process(k)

            else:
                start_training_process(None)

            # Record results
            for mi in model_iterations:
                if mi not in results_dict:
                    log.error(f'Training failed for model {model_name}')
                else:
                    sfutil.update_results_log(results_log_path, mi, results_dict[mi]['epochs'])
            log.info(f'Training complete for model {model_name}, results saved to {sfutil.green(results_log_path)}')

        # Print summary of all models
        log.info('Training complete; validation accuracies:')
        for model in results_dict:
            try:
                last_epoch = max([int(e.split('epoch')[-1]) for e in results_dict[model]['epochs'].keys()
                                                            if 'epoch' in e ])
                final_train_metrics = results_dict[model]['epochs'][f'epoch{last_epoch}']['train_metrics']
                final_val_metrics = results_dict[model]['epochs'][f'epoch{last_epoch}']['val_metrics']
                log.info(f'{sfutil.green(model)} training metrics:')
                for m in final_train_metrics:
                    log.info(f'{m}: {final_train_metrics[m]}')
                log.info(f'{sfutil.green(model)} validation metrics:')
                for m in final_val_metrics:
                    log.info(f'{m}: {final_val_metrics[m]}')
            except ValueError:
                pass

        return results_dict

    def train_clam(self,
                   exp_name,
                   pt_files,
                   outcome_label_headers,
                   tile_px,
                   tile_um,
                   train_slides='auto',
                   validation_slides='auto',
                   filters=None,
                   filter_blank=None,
                   clam_args=None,
                   attention_heatmaps=True):

        '''Using a trained model, generate feature activations and train a CLAM model.

        Args:
            exp_name:               Name of experiment. Will make clam/{exp_name} subfolder.
            pt_files:               Path to pt_files containing tile-level features.
            outcome_label_headers:  Name in annotation column which specifies the outcome label.
            tile_px:                Tile width in pixels.
            tile_um:                Tile width in microns.
            train_slides:           List of slide names for training.
                                        If 'auto' (default), will auto-generate training/validation split.
            validation_slides:      List of slide names for training. If 'auto' (default),
                                        will auto-generate training/validation split.
            filters:                Dictionary of column names mapping to column values by which to filter slides.
                                        Used if train_slides and validation_slides are 'auto'.
            filter_blank:           List of annotations headers; slides blank in this column will be excluded.
                                        Used if train_slides and validation_slides are 'auto'.
            clam_args:              Dictionary with clam arguments, as provided by sf.clam.get_args()
            attention_heatmaps:      Bool. If true, will save attention heatmaps of validation dataset.

        Returns:
            None
        '''

        import slideflow.clam as clam
        from slideflow.clam.datasets.dataset_generic import Generic_MIL_Dataset
        from slideflow.clam.create_attention import export_attention

        # Set up CLAM experiment data directory
        clam_dir = join(self.root, 'clam', exp_name)
        results_dir = join(clam_dir, 'results')
        if not exists(results_dir): os.makedirs(results_dir)

        # Detect number of features automatically from saved pt_files
        pt_file_paths = [p for p in os.listdir(pt_files) if sfutil.path_to_ext(join(pt_files, p)) == 'pt']
        num_features = clam.detect_num_features(pt_file_paths[0])

        # Set up outcomes for CLAM model
        dataset = self.get_dataset(tile_px=tile_px,
                                   tile_um=tile_um,
                                   filters=filters,
                                   filter_blank=filter_blank)

        # Note: CLAM only supports categorical outcomes
        slide_labels, unique_labels = dataset.get_labels_from_annotations(outcome_label_headers,
                                                                          use_float=False,
                                                                          key='outcome_label')

        if train_slides == validation_slides == 'auto':
            validation_log = join(self.root, 'validation_plans.json')
            train_tfrecords, eval_tfrecords = sfio.tfrecords.get_train_and_val_tfrecords(dataset,
                                                                                 validation_log,
                                                                                 'categorical',
                                                                                 slide_labels,
                                                                                 outcome_key='outcome_label',
                                                                                 val_target='per-patient',
                                                                                 val_strategy='k-fold',
                                                                                 val_k_fold=clam_args.k,
                                                                                 k_fold_iter=0) # TODO fix this
            train_slides = [sfutil.path_to_name(t) for t in train_tfrecords]
            validation_slides = [sfutil.path_to_name(v) for v in eval_tfrecords]

        # Remove slides without associated .pt files
        num_supplied_slides = len(train_slides) + len(validation_slides)
        train_slides = [s for s in train_slides if exists(join(pt_files, s+'.pt'))]
        validation_slides = [s for s in validation_slides if exists(join(pt_files, s+'.pt'))]
        if len(train_slides) + len(validation_slides) != num_supplied_slides:
            num_skipped = num_supplied_slides - (len(train_slides) + len(validation_slides))
            log.warn(f'Skipping {num_skipped} slides missing associated .pt files.')

        # Set up training/validation splits (mirror base model)
        split_dir = join(clam_dir, 'splits')
        if not exists(split_dir): os.makedirs(split_dir)

        header = ['','train','val','test']
        with open(join(split_dir, 'splits_0.csv'), 'w') as splits_file:
            writer = csv.writer(splits_file)
            writer.writerow(header)
            # Currently, the below sets the validation & test sets to be the same
            for i in range(max(len(train_slides), len(validation_slides))):
                row = [i]
                if i < len(train_slides):         row += [train_slides[i]]
                else:                             row += ['']
                if i < len(validation_slides):    row += [validation_slides[i], validation_slides[i]]
                else:                            row += ['', '']
                writer.writerow(row)

        # Set up CLAM args/settings
        if not clam_args:
            clam_args = clam.get_args()

        # Assign CLAM settings based on this project
        clam_args.model_size = [num_features, 256, 128]
        clam_args.results_dir = results_dir
        clam_args.n_classes = len(unique_labels)
        clam_args.split_dir = split_dir
        clam_args.data_root_dir = pt_files

        # Save clam settings
        sfutil.write_json(clam_args, join(clam_dir, 'experiment.json'))

        # Create CLAM dataset
        clam_dataset = Generic_MIL_Dataset(csv_path=self.annotations,
                                           data_dir=pt_files,
                                           shuffle=False,
                                           seed=clam_args.seed,
                                           print_info=True,
                                           label_col = outcome_label_headers,
                                           label_dict = dict(zip(unique_labels, range(len(unique_labels)))),
                                           patient_strat=False,
                                           ignore=[])

        # Run CLAM
        clam.main(clam_args, clam_dataset)

        # Get attention from trained model on validation set
        attention_tfrecords = [tfr for tfr in dataset.get_tfrecords() if sfutil.path_to_name(tfr) in validation_slides]
        for ki in range(clam_args.k):
            attention_dir = join(clam_dir, 'attention', str(ki))
            if not exists(attention_dir): os.makedirs(attention_dir)
            export_attention(clam_args,
                             ckpt_path=join(results_dir, f's_{ki}_checkpoint.pt'),
                             export_dir=attention_dir,
                             pt_files=pt_files,
                             slides=validation_slides,
                             reverse_label_dict = dict(zip(range(len(unique_labels)), unique_labels)),
                             slide_to_label = {s:slide_labels[s]['outcome_label'] for s in slide_labels})
            if attention_heatmaps:
                heatmaps_dir = join(clam_dir, 'attention_heatmaps', str(ki))
                if not exists(heatmaps_dir): os.makedirs(heatmaps_dir)

                for tfr in attention_tfrecords:
                    attention_dict = {}
                    slide = sfutil.path_to_name(tfr)
                    try:
                        with open(join(attention_dir, slide+'.csv'), 'r') as csv_file:
                            reader = csv.reader(csv_file)
                            for row in reader:
                                attention_dict.update({int(row[0]): float(row[1])})
                    except FileNotFoundError:
                        print(f'Unable to find attention scores for slide {slide}, skipping')
                        continue
                    self.generate_tfrecord_heatmap(tfr, attention_dict, heatmaps_dir, tile_px=tile_px, tile_um=tile_um)

    def split_tfrecords_by_roi(self, tile_px, tile_um, destination, filters=None, filter_blank=None):
        from slideflow.slide import WSI
        import slideflow.io.tfrecords
        import tensorflow as tf

        dataset = self.get_dataset(tile_px, tile_um, filters=filters, filter_blank=filter_blank)
        tfrecords = dataset.get_tfrecords()
        slides = {sfutil.path_to_name(s):s for s in dataset.get_slide_paths()}
        rois = dataset.get_rois()
        manifest = dataset.get_manifest()

        for tfr in tfrecords:
            slidename = sfutil.path_to_name(tfr)
            if slidename not in slides:
                continue
            slide = WSI(slides[slidename], tile_px, tile_um, roi_list=rois, skip_missing_roi=True)
            if slide.load_error:
                continue
            feature_description, _ = sf.io.tfrecords.detect_tfrecord_format(tfr)
            parser = sf.io.tfrecords.get_tfrecord_parser(tfr, ('loc_x', 'loc_y'), to_numpy=True)
            reader = tf.data.TFRecordDataset(tfr)
            if not exists(join(destination, 'inside')):
                os.makedirs(join(destination, 'inside'))
            if not exists(join(destination, 'outside')):
                os.makedirs(join(destination, 'outside'))
            inside_roi_writer = tf.io.TFRecordWriter(join(destination, 'inside', f'{slidename}.tfrecords'))
            outside_roi_writer = tf.io.TFRecordWriter(join(destination, 'outside', f'{slidename}.tfrecords'))
            for record in tqdm(reader, total=manifest[tfr]['total']):
                loc_x, loc_y = parser(record)
                tile_in_roi = any([annPoly.contains(sg.Point(loc_x, loc_y)) for annPoly in slide.annPolys])
                record_bytes = sf.io.tfrecords._read_and_return_record(record, feature_description)
                if tile_in_roi:
                    inside_roi_writer.write(record_bytes)
                else:
                    outside_roi_writer.write(record_bytes)
            inside_roi_writer.close()
            outside_roi_writer.close()

    def visualize_tiles(self, model, node, tfrecord_dict=None, directory=None, mask_width=None,
                        normalizer=None, normalizer_source=None):
        '''Visualizes node activations across a set of image tiles through progressive convolutional masking.

        Args:
            model:              Path to Tensorflow model
            node:               Int, node to analyze
            tfrecord_dict:      Dictionary mapping tfrecord paths to tile indices.
                                    Visualization will be performed on these tiles.
            directory:          Directory in which to save images.
            mask_width:         Width of mask to convolutionally apply. Defaults to 1/6 of tile_px
            normalizer:         Normalization strategy to use on image tiles.
            normalizer_source:  Path to normalizer source image.
        '''
        from slideflow.activations import TileVisualizer

        hp_data = sfutil.get_model_hyperparameters(model)
        tile_px = hp_data['hp']['tile_px']
        TV = TileVisualizer(model=model,
                            node=node,
                            tile_px=tile_px,
                            mask_width=mask_width,
                            normalizer=normalizer,
                            normalizer_source=normalizer_source)

        if tfrecord_dict:
            for tfrecord in tfrecord_dict:
                for tile_index in tfrecord_dict[tfrecord]:
                    TV.visualize_tile(tfrecord=tfrecord, index=tile_index, export_folder=directory)

        else:
            tiles = [o for o in os.listdir(directory) if not isdir(join(directory, o))]
            tiles.sort(key=lambda x: int(x.split('-')[0]))
            tiles.reverse()
            for tile in tiles[:20]:
                tile_loc = join(directory, tile)
                TV.visualize_tile(image_jpg=tile_loc, export_folder=directory)

class SlideflowProject(Project):
    def __init__(self, args, **kwargs):
        log.warn("sf.SlideflowProject is deprecated; please use sf.Project")
        super().__init__(args, **kwargs)<|MERGE_RESOLUTION|>--- conflicted
+++ resolved
@@ -63,11 +63,6 @@
             sfutil.UserError: if the project folder does not exist, or the folder exists but
                 kwargs are provided.
         """
-<<<<<<< HEAD
-
-        self.verbosity = logging.getLogger('slideflow').getEffectiveLevel()
-=======
->>>>>>> 4e8b9af2
         self.default_threads = default_threads
         self.root = project_folder
 
