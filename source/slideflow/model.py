# Copyright (C) James Dolezal - All Rights Reserved
#
# Unauthorized copying of this file, via any medium is strictly prohibited
# Proprietary and confidential
# Written by James Dolezal <jamesmdolezal@gmail.com>, September 2019
# ==========================================================================

from __future__ import absolute_import
from __future__ import division
from __future__ import print_function

import os
import csv
import warnings
import shutil
warnings.filterwarnings('ignore')

import numpy as np
import tensorflow as tf

from tensorflow.keras.mixed_precision import experimental as mixed_precision
from functools import partial
from slideflow.util import log
from slideflow.io.tfrecords import detect_tfrecord_format, get_tfrecord_parser
from slideflow.model_utils import *

import slideflow.util as sfutil
from slideflow.util import StainNormalizer
import slideflow.statistics as sfstats

BALANCE_BY_CATEGORY = 'BALANCE_BY_CATEGORY'
BALANCE_BY_PATIENT = 'BALANCE_BY_PATIENT'
NO_BALANCE = 'NO_BALANCE'
MODEL_FORMAT_1_9 = "1.9"
MODEL_FORMAT_CURRENT = MODEL_FORMAT_1_9
MODEL_FORMAT_LEGACY = "legacy"

class ModelActivationsInterface:
	'''Provides an interface to obtain logits and post-convolutional activations 
		from saved Slideflow Keras models. Provides support for newer models (v1.9.1+) 
		and legacy slideflow models (1.9.0b and earlier)'''

	def __init__(self, path, model_format=None, layers=['postconv'], include_logits=True):
		'''Initializer.
		
		Args:
			path:			Path to saved Slideflow Keras model
			model_format:	Either slideflow.model.MODEL_FORMAT_CURRENT or _LEGACY. 
								Indicates how the saved model should be processed,
								as older versions of Slideflow had models constructed differently, 
								with differing naming of Keras layers.
			layers:			Layers from which to generate activations. The post-convolution activation layer is accessed via 'postconv'
		'''
		if not model_format: model_format = MODEL_FORMAT_CURRENT
		self.model_format = model_format
		self.path = path
		self.num_classes = 0
		self.num_features = 0
		self.duplicate_input = (model_format == MODEL_FORMAT_LEGACY)
		self._model = tf.keras.models.load_model(self.path)
		self._build(layer_names=[l for l in layers if l != 'postconv'], 
					include_postconv=('postconv' in layers),
					include_logits=include_logits)

	def _build(self, layer_names=['block4_pool', 'block13_pool'], pooling=None, include_postconv=False, include_logits=True):
		'''Builds a model that outputs feature activations at the designated layers and concatenates into a single final output vector.'''

		if layer_names in [None, []]:
			log.info(f"Setting up activations interface to return activations from post-conv activations", 1)
		else:
			log.info(f"Setting up activations interface to return activations from layers {', '.join(layer_names)} {'and post-conv activations' if include_postconv else ''}", 1)
		
		assert (layer_names is not None) or include_postconv
		if pooling:
			assert type(pooling) == list and len(pooling) == len(layer_names)

		if self.model_format == MODEL_FORMAT_1_9:
			model_core = self._model.layers[1]
		if self.model_format == MODEL_FORMAT_LEGACY:
			model_core = self._model.layers[0]

		inputs = model_core.input
		self.duplicate_input = True # Why is this here?

		layer_sources = {}
		if layer_names:
			for layer_name in layer_names:
				if layer_name in [l.name for l in self._model.layers]:
					layer_sources[layer_name] = self._model
				elif layer_name in [l.name for l in model_core.layers]:
					layer_sources[layer_name] = model_core
				elif self.model_format != MODEL_FORMAT_LEGACY:
					log.warn("Unable to read model using modern format, will try using legacy format", 1)
					self.model_format = MODEL_FORMAT_LEGACY
					self._build(layer_names, include_postconv)
					return
				else:
					raise ModelError(f"Unable to read model: could not find layer {layer_name}")
			raw_output_layers = [layer_sources[l].get_layer(l).output for l in layer_names]

			if pooling:
				activation_layers = []
				for idx, al in enumerate(raw_output_layers):
					if pooling[idx]:
						activation_layers += [tf.keras.layers.GlobalAveragePooling2D(name=f'act_pooling_{idx}')(al)]
					else:
						activation_layers += [al]
			activation_layers = raw_output_layers
		else:
			activation_layers = []

		if include_postconv: 
			activation_layers += [model_core.output]

		merged_output = activation_layers[0] if len(activation_layers) == 1 else tf.keras.layers.Concatenate(axis=1)(activation_layers)
		
		if include_logits:
			outputs = [merged_output, self._model.output]
		else:
			outputs = [merged_output]

		try:
			self.model = tf.keras.models.Model(inputs=[self._model.input, model_core.input],
											   outputs=outputs)
		except AttributeError:
			if self.model_format != MODEL_FORMAT_LEGACY:
				log.warn("Unable to read model using modern format, will try using legacy format", 1)
				self.model_format = MODEL_FORMAT_LEGACY
				self._build(layer_names, include_postconv)
				return
			else:
				raise ModelError("Unable to read model.")

		if include_logits:
			self.num_features = self.model.output_shape[0][1]
			self.num_classes = self.model.output_shape[1][1]
			log.info(f"Number of logits: {self.model.output_shape[1][1]}", 2)
		else:
			self.num_features = self.model.output_shape[1]
		log.info(f"Number of activation features: {self.num_features}", 2)

	@tf.function
	def _predict(self, inp):
		return self.model(inp, training=False)

	def predict(self, image_batch):
		'''Given a batch of images, will return a batch of post-convolutional activations and a batch of logits.'''

		if self.duplicate_input:
			return self._predict([image_batch, image_batch])			
		else:
			return self._predict(image_batch)

class HyperParameters:
	'''Object to supervise construction of a set of hyperparameters for Slideflow models.'''
	_OptDict = {
		'Adam':	tf.keras.optimizers.Adam,
		'SGD': tf.keras.optimizers.SGD,
		'RMSprop': tf.keras.optimizers.RMSprop,
		'Adagrad': tf.keras.optimizers.Adagrad,
		'Adadelta': tf.keras.optimizers.Adadelta,
		'Adamax': tf.keras.optimizers.Adamax,
		'Nadam': tf.keras.optimizers.Nadam
	}
	_ModelDict = {
		'Xception': tf.keras.applications.Xception,
		'VGG16': tf.keras.applications.VGG16,
		'VGG19': tf.keras.applications.VGG19,
		'ResNet50': tf.keras.applications.ResNet50,
		'ResNet101': tf.keras.applications.ResNet101,
		'ResNet152': tf.keras.applications.ResNet152,
		'ResNet50V2': tf.keras.applications.ResNet50V2,
		'ResNet101V2': tf.keras.applications.ResNet101V2,
		'ResNet152V2': tf.keras.applications.ResNet152V2,
		#'ResNeXt50': tf.keras.applications.ResNeXt50,
		#'ResNeXt101': tf.keras.applications.ResNeXt101,
		'InceptionV3': tf.keras.applications.InceptionV3,
		'NASNetLarge': tf.keras.applications.NASNetLarge,
		'InceptionResNetV2': tf.keras.applications.InceptionResNetV2,
		'MobileNet': tf.keras.applications.MobileNet,
		'MobileNetV2': tf.keras.applications.MobileNetV2,
		#'DenseNet': tf.keras.applications.DenseNet,
		#'NASNet': tf.keras.applications.NASNet
	}
	_LinearLoss = ['mean_squared_error', 
				   'mean_absolute_error',
				   'mean_absolute_percentage_error',
				   'mean_squared_logarithmic_error',
				   'squared_hinge',
				   'hinge',
				   'logcosh',
				   'negative_log_likelihood']

	_AllLoss = ['mean_squared_error',
				'mean_absolute_error', 
				'mean_absolute_percentage_error', 
				'mean_squared_logarithmic_error', 
				'squared_hinge', 
				'hinge'
				'categorical_hinge', 
				'logcosh', 
				'huber_loss', 
				'categorical_crossentropy', 
				'sparse_categorical_crossentropy', 
				'binary_crossentropy',
				'kullback_leibler_divergence', 
				'poisson', 
				'cosine_proximity', 
				'is_categorical_crossentropy',
				'negative_log_likelihood']

	def __init__(self, tile_px=299, tile_um=302, finetune_epochs=10, toplayer_epochs=0, 
				 model='Xception', pooling='max', loss='sparse_categorical_crossentropy',
				 learning_rate=0.0001, learning_rate_decay=0, learning_rate_decay_steps=100000,
				 batch_size=16, hidden_layers=1, hidden_layer_width=500, optimizer='Adam',
				 early_stop=False, early_stop_patience=0, early_stop_method='loss', 
				 balanced_training=BALANCE_BY_CATEGORY, balanced_validation=NO_BALANCE, 
				 trainable_layers=0, L2_weight=0, dropout=0, augment=True, drop_images=False):

		# Additional hyperparameters to consider:
		# beta1 0.9
		# beta2 0.999
		# epsilon 1.0
		# batch_norm_decay 0.99

		# Assert provided hyperparameters are valid
		assert isinstance(tile_px, int)
		assert isinstance(tile_um, int)
		assert isinstance(toplayer_epochs, int)
		assert (isinstance(finetune_epochs, list) and all([isinstance(t, int) for t in finetune_epochs])) or isinstance(finetune_epochs, int)
		assert model in self._ModelDict.keys()
		assert pooling in ['max', 'avg', 'none']
		assert loss in self._AllLoss
		assert isinstance(learning_rate, float)
		assert isinstance(learning_rate_decay, (int, float))
		assert isinstance(learning_rate_decay_steps, (int))
		assert isinstance(batch_size, int)
		assert isinstance(hidden_layers, int)
		assert optimizer in self._OptDict.keys()
		assert isinstance(early_stop, bool)
		assert isinstance(early_stop_patience, int)
		assert early_stop_method in ['loss', 'accuracy']
		assert balanced_training in [BALANCE_BY_CATEGORY, BALANCE_BY_PATIENT, NO_BALANCE]
		assert isinstance(hidden_layer_width, int)
		assert isinstance(trainable_layers, int)
		assert isinstance(L2_weight, (int, float))
		assert isinstance(dropout, (int, float))
		assert isinstance(augment, bool)
		assert isinstance(drop_images, bool)

		assert 0 <= learning_rate_decay <= 1
		assert 0 <= L2_weight <= 1
		assert 0 <= dropout <= 1
		
		self.tile_px = tile_px
		self.tile_um = tile_um
		self.toplayer_epochs = toplayer_epochs
		self.finetune_epochs = finetune_epochs if isinstance(finetune_epochs, list) else [finetune_epochs]
		self.model = model
		self.pooling = pooling if pooling != 'none' else None
		self.loss = loss
		self.learning_rate = learning_rate
		self.learning_rate_decay = learning_rate_decay
		self.learning_rate_decay_steps = learning_rate_decay_steps
		self.batch_size = batch_size
		self.optimizer = optimizer
		self.early_stop = early_stop
		self.early_stop_method = early_stop_method
		self.early_stop_patience = early_stop_patience
		self.hidden_layers = hidden_layers
		self.balanced_training = balanced_training
		self.balanced_validation = balanced_validation
		self.augment = augment
		self.hidden_layer_width = hidden_layer_width
		self.trainable_layers = trainable_layers
		self.L2_weight = float(L2_weight)
		self.dropout = dropout
		self.drop_images = drop_images

		# Perform check to ensure combination of HPs are valid
		self.validate()

	def _get_args(self):
		return [arg for arg in dir(self) if not arg[0]=='_' and arg not in ['get_opt', 'get_model', 'model_type', 'validate']]

	def _get_dict(self):
		d = {}
		for arg in self._get_args():
			d.update({arg: getattr(self, arg)})
		return d

	def _load_dict(self, hp_dict):
		for key, value in hp_dict.items():
			try:
				setattr(self, key, value)
			except:
				log.error(f"Unrecognized hyperparameter {key}; unable to load")

	def __str__(self):
		output = "Hyperparameters:\n"
			
		args = sorted(self._get_args(), key=lambda arg: arg.lower())
		for arg in args:
			value = getattr(self, arg)
			output += log.empty(f"{sfutil.header(arg)} = {value}\n", 2, None)
		return output

	def validate(self):
		'''Ensures that hyperparameter combinations are valid.'''
		if (self.model_type() != 'categorical' and ((self.balanced_training == BALANCE_BY_CATEGORY) or 
													(self.balanced_validation == BALANCE_BY_CATEGORY))):
			raise HyperParameterError(f'Invalid hyperparameter combination: balancing type "{BALANCE_BY_CATEGORY}" and model type "{self.model_type()}".')
		return True

	def get_opt(self):
		'''Returns optimizer with appropriate learning rate.'''
		if self.learning_rate_decay not in (0, 1):
			initial_learning_rate = self.learning_rate
			lr_schedule = tf.keras.optimizers.schedules.ExponentialDecay(
				initial_learning_rate,
				decay_steps=self.learning_rate_decay_steps,
				decay_rate=self.learning_rate_decay,
				staircase=True
			)
			return self._OptDict[self.optimizer](learning_rate=lr_schedule)
		else:
			return self._OptDict[self.optimizer](lr=self.learning_rate)

	def get_model(self, image_shape=None, input_tensor=None, weights=None):
		'''Returns a Keras model of the appropriate architecture, input shape, pooling, and initial weights.'''
		return self._ModelDict[self.model](
			input_shape=image_shape,
			input_tensor=input_tensor,
			include_top=False,
			pooling=self.pooling,
			weights=weights
		)

	def model_type(self):
		'''Returns either 'linear' or 'categorical' depending on the loss type.'''
		if self.loss == 'negative_log_likelihood':
			return 'cph'
		elif self.loss in self._LinearLoss:
			return 'linear'
		else:
			return 'categorical'

class SlideflowModel:
	''' Model containing all functions necessary to build input dataset pipelines,
	build a training and validation set model, and monitor and execute training.'''

	def __init__(self, data_directory, image_size, slide_annotations, train_tfrecords, validation_tfrecords, 
					manifest=None, mixed_precision=True, model_type='categorical', normalizer=None, normalizer_source=None, 
					feature_sizes=None, feature_names=None, outcome_names=None):
		'''Model initializer.

		Args:
			data_directory:			Location where event logs and checkpoints will be written
			image_size:				Int, width/height of input image in pixels.
			slide_annotations:		Dictionary mapping slide names to both patient names and outcome labels
			train_tfrecords:		List of tfrecord paths for training
			validation_tfrecords:	List of tfrecord paths for validation
			manifest:				Manifest dictionary mapping TFRecords to number of tiles
			mixed_precision:		Bool, if True, will use FP16 mixed precision (rather than FP32)
			model_type:				Type of model outcome label, either 'categorical' or 'linear'
			normalizer:				Tile image normalization to perform in real-time during training
			normalizer_source:		Source image for normalization if being performed in real-time
		'''
		self.DATA_DIR = data_directory
		self.MANIFEST = manifest
		self.IMAGE_SIZE = image_size
		self.SLIDE_ANNOTATIONS = slide_annotations
		self.TRAIN_TFRECORDS = train_tfrecords
		self.VALIDATION_TFRECORDS = validation_tfrecords
		self.MODEL_TYPE = model_type
		self.SLIDES = list(slide_annotations.keys())
		self.FEATURE_SIZES = feature_sizes
		self.NUM_SLIDE_FEATURES = 0 if not feature_sizes else sum(feature_sizes)
		self.FEATURE_NAMES = feature_names
		self.mixed_precision = mixed_precision

		# Format outcome labels (ensures compatibility with single and multi-outcome models)
		outcome_labels = np.array([slide_annotations[slide]['outcome_label'] for slide in self.SLIDES])
		if len(outcome_labels.shape) == 1:
			outcome_labels = np.expand_dims(outcome_labels, axis=1)
		
		self.OUTCOME_NAMES = [f'Outcome {i}' for i in range(outcome_labels.shape[1])] if not outcome_names else outcome_names
		self.OUTCOME_NAMES = [self.OUTCOME_NAMES] if not isinstance(self.OUTCOME_NAMES, list) else self.OUTCOME_NAMES

		if len(self.OUTCOME_NAMES) != outcome_labels.shape[1]:
			raise ModelError(f"Provided outcome_names (len: {len(self.OUTCOME_NAMES)}) does not match number of outcomes {outcome_labels.shape[1]}")

		if model_type not in ('categorical', 'linear', 'cph'):
			raise ModelError(f"Unknown model type {model_type}")

		# Setup slide-level input
		if self.NUM_SLIDE_FEATURES:
			try:
				self.SLIDE_FEATURE_TABLE = {slide: slide_annotations[slide]['input'] for slide in self.SLIDES}
				num_features = self.NUM_SLIDE_FEATURES if model_type != 'cph' else self.NUM_SLIDE_FEATURES - 1
				if num_features:
					log.info(f"Training with both images and {num_features} categories of slide-level input", 1)
					if model_type == 'cph':
						log.info("Interpreting first feature as event for CPH model", 1)
				elif model_type == 'cph':
					log.info(f"Training with images alone. Interpreting first feature as event for CPH model", 1)
				
			except KeyError:
				raise ModelError("If num_slide_features > 0, slide-level input must be provided via 'input' key in slide_annotations")
			for slide in self.SLIDES:
				if len(self.SLIDE_FEATURE_TABLE[slide]) != self.NUM_SLIDE_FEATURES:
					raise ModelError(f"Length of input for slide {slide} does not match num_slide_features; expected {self.NUM_SLIDE_FEATURES}, got {len(self.SLIDE_FEATURE_TABLE[slide])}")

		# Normalization setup
		if normalizer: log.info(f"Using realtime {normalizer} normalization", 1)
		self.normalizer = None if not normalizer else StainNormalizer(method=normalizer, source=normalizer_source)

		if model_type in ['linear', 'cph']:
			try:
				self.NUM_CLASSES = outcome_labels.shape[1]
			except TypeError:
				raise ModelError("Incorrect formatting of outcome labels for a linear model; must be formatted as an array.")

		if model_type == 'categorical':
			self.NUM_CLASSES = {i: np.unique(outcome_labels[:,i]).shape[0] for i in range(outcome_labels.shape[1])}

		with tf.device('/cpu'):
			self.ANNOTATIONS_TABLES = []
			for oi in range(outcome_labels.shape[1]):
				self.ANNOTATIONS_TABLES += [tf.lookup.StaticHashTable(
					tf.lookup.KeyValueTensorInitializer(self.SLIDES, outcome_labels[:,oi]), -1
				)]
			#self.RNA_SEQ_TABLE = {self.SLIDES[i]:outcome_labels[i] for i in range(len(self.SLIDES))}

		if not os.path.exists(self.DATA_DIR):
			os.makedirs(self.DATA_DIR)
		
		# Record which slides are used for training and validation, and to which categories they belong
		if train_tfrecords or validation_tfrecords:
			with open(os.path.join(self.DATA_DIR, 'slide_manifest.log'), 'w') as slide_manifest:
				writer = csv.writer(slide_manifest)
				writer.writerow(['slide', 'dataset', 'outcome_label'])
				if train_tfrecords:
					for tfrecord in train_tfrecords:
						slide = tfrecord.split('/')[-1][:-10]
						if slide in self.SLIDES:
							outcome_label = slide_annotations[slide]['outcome_label']
							writer.writerow([slide, 'training', outcome_label])
				if validation_tfrecords:
					for tfrecord in validation_tfrecords:
						slide = tfrecord.split('/')[-1][:-10]
						if slide in self.SLIDES:
							outcome_label = slide_annotations[slide]['outcome_label']
							writer.writerow([slide, 'validation', outcome_label])

	def _build_model(self, hp, pretrain=None, pretrain_model_format=None, checkpoint=None):
		''' Assembles base model, using pretraining (imagenet) or the base layers of a supplied model.

		Args:
			hp:			HyperParameters object
			pretrain:	Either 'imagenet' or path to model to use as pretraining
			checkpoint:	Path to checkpoint from which to resume model training
		'''
		if self.mixed_precision:
			log.info("Training with mixed precision", 1)
			policy = tf.keras.mixed_precision.experimental.Policy('mixed_float16')
			mixed_precision.set_policy(policy)

		# Setup inputs
		image_shape = (self.IMAGE_SIZE, self.IMAGE_SIZE, 3)
		tile_input_tensor = tf.keras.Input(shape=image_shape, name="tile_image")
		if self.NUM_SLIDE_FEATURES:
			if self.MODEL_TYPE == 'cph':
				event_input_tensor = tf.keras.Input(shape=(1), name="event_input")
				# Add slide feature input tensors, if there are more slide features
				#    than just the event input tensor for CPH models
				if not ((self.NUM_SLIDE_FEATURES == 1) and (self.MODEL_TYPE == 'cph')):
					slide_feature_input_tensor = tf.keras.Input(shape=(self.NUM_SLIDE_FEATURES - 1), name="slide_feature_input")
			else:
				slide_feature_input_tensor = tf.keras.Input(shape=(self.NUM_SLIDE_FEATURES), name="slide_feature_input")
		if self.MODEL_TYPE == 'cph' and not self.NUM_SLIDE_FEATURES:
			raise ModelError("Model error - CPH models must include event input")

		# Load pretrained model if applicable
		if pretrain: log.info(f"Using pretraining from {sfutil.green(pretrain)}", 1)
		if pretrain and pretrain!='imagenet':
			pretrained_model = tf.keras.models.load_model(pretrain)
			if not pretrain_model_format or pretrain_model_format == MODEL_FORMAT_CURRENT:
				try:
					# This is the tile_image input
					pretrained_input = pretrained_model.get_layer(name="tile_image").input
					# Name of the pretrained model core, which should be at layer 1
					pretrained_name = pretrained_model.get_layer(index=1).name 
					# This is the post-convolution layer
					pretrained_output = pretrained_model.get_layer(name="post_convolution").output 
					base_model = tf.keras.Model(inputs=pretrained_input, 
												outputs=pretrained_output, 
												name=f"pretrained_{pretrained_name}").layers[1]
				except ValueError:
					log.warn("Unable to read pretrained model using modern format, will try legacy model format", 1)
					pretrain_model_format = MODEL_FORMAT_LEGACY
			if pretrain_model_format == MODEL_FORMAT_LEGACY:
				base_model = pretrained_model.get_layer(index=0)
		else:
			# Create core model
			base_model = hp.get_model(weights=pretrain)

		# Add L2 regularization to all compatible layers in the base model
		if hp.L2_weight != 0:
			regularizer = tf.keras.regularizers.l2(hp.L2_weight)
			base_model = add_regularization(base_model, regularizer)
		else:
			regularizer = None

		# Allow only a subset of layers in the base model to be trainable
		if hp.trainable_layers != 0:
			# freezeIndex is the layer from 0 up to Index that should be frozen (not trainable). 
			# Per Jakob's models, all but last 10, 20, or 30 layers were frozen. His last three layers were a 1000-node fully connected layer (eqv. to our hidden layers), 
			# then softmax, then classification. It looks like we don't add a classification layer on though, I don't see it added anywhere.
			# I see below that we add on the hidden layer and softmax layer, so I am freezing (10-2=8) only, since when we add the last layers on it will add up to 10, 20, 30
			freezeIndex = int(len(base_model.layers) - (hp.trainable_layers - 1 ))# - hp.hidden_layers - 1))
			log.info(f"Only training on last {hp.trainable_layers} layers (of {len(base_model.layers)} total layers)", 2)
			for layer in base_model.layers[:freezeIndex]:
				layer.trainable = False

		# Create sequential tile model: 
		# 	tile image --> convolutions --> pooling/flattening --> hidden layers ---> prelogits --> softmax/logits
		#                             additional slide input --/

		# This is an identity layer that simply returns the last layer, allowing us to name and access this layer later
		post_convolution_identity_layer = tf.keras.layers.Lambda(lambda x: x, name="post_convolution") 
		layers = [tile_input_tensor, base_model]
		if not hp.pooling:
			layers += [tf.keras.layers.Flatten()]
		layers += [post_convolution_identity_layer]
		if hp.dropout:
<<<<<<< HEAD
			tile_image_model = tf.keras.layers.Dropout(hp.dropout)(tile_image_model.output)
			model_inputs = [tile_image_model]
		else:
			model_inputs = [tile_image_model.input]
=======
			layers += [tf.keras.layers.Dropout(hp.dropout)]
		tile_image_model = tf.keras.Sequential(layers)
		model_inputs = [tile_image_model.input]
>>>>>>> 91a821e8

		# Merge layers
		if self.NUM_SLIDE_FEATURES:
			# Add images
			if (hp.tile_px == 0) or hp.drop_images:
				log.info("Generating model with just clinical variables and no images", 1)
				merged_model = slide_feature_input_tensor
				model_inputs += [slide_feature_input_tensor]		
			elif not ((self.NUM_SLIDE_FEATURES == 1) and (self.MODEL_TYPE == 'cph')):
				# Add slide feature input tensors, if there are more slide features
				#    than just the event input tensor for CPH models
				merged_model = tf.keras.layers.Concatenate(name="input_merge")([slide_feature_input_tensor, tile_image_model.output])
				model_inputs += [slide_feature_input_tensor]
			else:
				merged_model = tile_image_model.output

			# Add event tensor if this is a CPH model
			if self.MODEL_TYPE == 'cph':
				model_inputs += [event_input_tensor]
		else:
			merged_model = tile_image_model.output

		# Add hidden layers
		for i in range(hp.hidden_layers):
			merged_model = tf.keras.layers.Dense(hp.hidden_layer_width, 
												 name=f"hidden_{i}", 
												 activation='relu', 
												 kernel_regularizer=regularizer)(merged_model)
		
		'''merged_model = tf.keras.layers.Dense(512, name=f"hidden_0", activation=None, kernel_regularizer=regularizer)(merged_model)
		merged_model = tf.keras.layers.LeakyReLU()(merged_model)
		merged_model = tf.keras.layers.Dense(128, name=f"hidden_1", activation=None, kernel_regularizer=regularizer)(merged_model)
		merged_model = tf.keras.layers.LeakyReLU()(merged_model)
		merged_model = tf.keras.layers.Dense(32, name=f"autoencoder", activation='tanh', kernel_regularizer=regularizer)(merged_model)
		merged_model = tf.keras.layers.Dense(64, name=f"reencode_0", activation=None, kernel_regularizer=regularizer)(merged_model)
		merged_model = tf.keras.layers.LeakyReLU()(merged_model)
		merged_model = tf.keras.layers.Dense(128, name=f"reencode_1", activation=None, kernel_regularizer=regularizer)(merged_model)
		merged_model = tf.keras.layers.LeakyReLU()(merged_model)
		merged_model = tf.keras.layers.Dense(256, name=f"reencode_2", activation=None, kernel_regularizer=regularizer)(merged_model)
		merged_model = tf.keras.layers.LeakyReLU()(merged_model)
		merged_model = tf.keras.layers.Dense(512, name=f"reencode_3", activation=None, kernel_regularizer=regularizer)(merged_model)
		merged_model = tf.keras.layers.LeakyReLU()(merged_model)
		merged_model = tf.keras.layers.Dense(1024, name=f"reencode_4", activation=None, kernel_regularizer=regularizer)(merged_model)
		merged_model = tf.keras.layers.LeakyReLU()(merged_model)
		merged_model = tf.keras.layers.Dense(2048, name=f"reencode_5", activation=None, kernel_regularizer=regularizer)(merged_model)
		merged_model = tf.keras.layers.LeakyReLU()(merged_model)'''

		# Add the softmax prediction layer
		if hp.model_type() in ['linear', 'cph']:
			activation = 'linear'
		else:
			activation = 'softmax'
		log.info(f"Using {activation} activation", 1)

		# Multi-categorical outcomes
		if type(self.NUM_CLASSES) == dict:
			outputs = []
			for c in self.NUM_CLASSES:
				final_dense_layer = tf.keras.layers.Dense(self.NUM_CLASSES[c], kernel_regularizer=regularizer, name=f"prelogits-{c}")(merged_model)
				outputs += [tf.keras.layers.Activation(activation, dtype='float32', name=f'out-{c}')(final_dense_layer)]

		else:
			final_dense_layer = tf.keras.layers.Dense(self.NUM_CLASSES, kernel_regularizer=regularizer, name="prelogits")(merged_model)
			#final_dense_layer = tf.keras.layers.Dropout(0.2)(final_dense_layer) # include for rna seq
			outputs = [tf.keras.layers.Activation(activation, dtype='float32', name='output')(final_dense_layer)]

		if self.MODEL_TYPE == 'cph':
			outputs[0] = tf.keras.layers.Concatenate(name="output_merge_CPH", dtype='float32')([outputs[0], event_input_tensor])

		# Assemble final model
		model = tf.keras.Model(inputs=model_inputs, outputs=outputs)

		if checkpoint:
			log.info(f"Loading checkpoint weights from {sfutil.green(checkpoint)}", 1)
			model.load_weights(checkpoint)

		# Print model summary
		if log.INFO_LEVEL > 0:
			print()
			model.summary()

		return model
	
	def _build_multi_image_model(self, hp, pretrain=None, checkpoint=None):
		'''Builds a sample test model that reads multiple images from each TFRecord entry.

		Args:
			hp:			HyperParameters object
			pretrain:	Either 'imagenet' or path to model to use as pretraining
			checkpoint:	Path to checkpoint from which to resume model training
		'''
		base_model = tf.keras.applications.Xception(input_shape=(299,299,3),
													include_top=False,
													pooling='max',
													weights='imagenet')

		base_model_i = tf.keras.applications.InceptionV3(input_shape=(299,299,3),
														 include_top=False,
														 pooling='max',
														 weights='imagenet')

		hidden = tf.keras.layers.Dense(200, activation='relu')(base_model.output)
		hidden_i = tf.keras.layers.Dense(200, activation='relu')(base_model_i.output)
		combined = tf.keras.layers.Concatenate()([hidden, hidden_i])
		hidden_c = tf.keras.layers.Dense(100, activation='relu')(combined)
		predictions = tf.keras.layers.Dense(self.NUM_CLASSES, activation='softmax')(hidden)

		model = tf.keras.Model(inputs=[base_model.input, base_model_i.input], outputs=predictions)

		return model

	def _compile_model(self, hp):
		'''Compiles keras model.
		
		Args:
			hp		Hyperparameter object.	
		'''
		
		if self.MODEL_TYPE == 'cph':
			metrics = concordance_index
		elif self.MODEL_TYPE == 'linear':
			metrics = [hp.loss]
		else:
			metrics = ['accuracy']

		loss_fn = negative_log_likelihood if self.MODEL_TYPE=='cph' else hp.loss
		self.model.compile(optimizer=hp.get_opt(),
						   loss=loss_fn,
						   metrics=metrics)

	def _interleave_tfrecords(self, tfrecords, batch_size, balance, finite, max_tiles=None, min_tiles=None, 
								multi_image=False, drop_remainder=False, include_slidenames=False, augment=True):

		'''Generates an interleaved dataset from a collection of tfrecord files,
		sampling from tfrecord files randomly according to balancing if provided.
		Requires self.MANIFEST. Assumes TFRecord files are named by slide.

		Args:
			tfrecords:				Array of paths to TFRecord files
			batch_size:				Batch size
			balance:				Whether to use balancing for batches. Options are BALANCE_BY_CATEGORY,
										BALANCE_BY_PATIENT, and NO_BALANCE. If finite option is used, will drop
										tiles in order to maintain proportions across the interleaved dataset.
			augment:					Whether to use data augmentation (random flip/rotate)
			finite:					Whether create finite or infinite datasets. WARNING: If finite option is 
										used with balancing, some tiles will be skipped.
			max_tiles:				Maximum number of tiles to use per slide.
			min_tiles:				Minimum number of tiles that each slide must have to be included.
			multi_image:			Bool, if True, will read multiple images from each TFRecord record.
		'''				 
		log.info(f"Interleaving {len(tfrecords)} tfrecords: finite={finite}, max_tiles={max_tiles}, min_tiles={min_tiles}", 1)
		datasets = []
		datasets_categories = []
		num_tiles = []
		global_num_tiles = 0
		categories = {}
		categories_prob = {}
		categories_tile_fraction = {}
		prob_weights = None
		base_parser = None
		detected_format = None
		num_tfrecords_empty = 0
		num_tfrecords_less_than_min = 0
		
		if tfrecords == []:
			raise ModelError("No TFRecords found.")

		if self.MANIFEST:
			pb = sfutil.ProgressBar(len(tfrecords), counter_text='files', leadtext="Interleaving tfrecords... ")
			for filename in tfrecords:
				slide_name = sfutil.path_to_name(filename)
				
				if slide_name not in self.SLIDES:
					continue

				# Determine total number of tiles available in TFRecord
				try:
					tiles = self.MANIFEST[filename]['total']
				except KeyError:
					log.error(f"Manifest not finished, unable to find {sfutil.green(filename)}", 1)
					raise ManifestError(f"Manifest not finished, unable to find {filename}")
				
				# Ensure TFRecord has minimum number of tiles; otherwise, skip
				if not min_tiles and tiles == 0:
					num_tfrecords_empty += 1
					continue
				elif tiles < min_tiles:
					num_tfrecords_less_than_min
					continue
				
				# Get the base TFRecord parser, based on the first tfrecord
				if detected_format is None:
					detected_format = detect_tfrecord_format(filename)
				elif detected_format != detect_tfrecord_format(filename):
					raise ModelError("Inconsistent TFRecord formatting among tfrecords. All records must be internally formatted the same.")
				if base_parser is None:
					base_parser = get_tfrecord_parser(filename, 
							('slide', 'image_raw'),
							standardize=True,
							img_size=self.IMAGE_SIZE,
							normalizer=self.normalizer,
							augment=augment)

				# Assign category by outcome if this is a categorical model, 
				#	Merging category names if there are multiple outcomes (balancing across all combinations of outcome categories equally)
				# Otherwise, consider all slides from the same category (effectively skipping balancing); appropriate for linear models.
				if self.MODEL_TYPE == 'categorical':
					category = self.SLIDE_ANNOTATIONS[slide_name]['outcome_label']
					category = [category] if not isinstance(category, list) else category
					category = '-'.join(map(str, category))
				else:
					category = 1
				
				datasets += [tf.data.TFRecordDataset(filename, num_parallel_reads=16)]
				datasets_categories += [category]

				# Cap number of tiles to take from TFRecord at maximum specified
				if max_tiles and tiles > max_tiles:
					log.info(f"Only taking maximum of {max_tiles} (of {tiles}) tiles from {sfutil.green(filename)}", 2)
					tiles = max_tiles
				
				if category not in categories.keys():
					categories.update({category: {'num_slides': 1,
												'num_tiles': tiles}})
				else:
					categories[category]['num_slides'] += 1
					categories[category]['num_tiles'] += tiles
				num_tiles += [tiles]
				pb.increase_bar_value()
			pb.end()

			if num_tfrecords_empty:
				log.info(f"Skipped {num_tfrecords_empty} empty tfrecords", 2)
			if num_tfrecords_less_than_min:
				log.info(f"Skipped {num_tfrecords_less_than_min} tfrecords with less than {min_tiles} tiles", 2)

			for category in categories:
				lowest_category_slide_count = min([categories[i]['num_slides'] for i in categories])
				lowest_category_tile_count = min([categories[i]['num_tiles'] for i in categories])
				categories_prob[category] = lowest_category_slide_count / categories[category]['num_slides']
				categories_tile_fraction[category] = lowest_category_tile_count / categories[category]['num_tiles']

			# Balancing
			if balance == NO_BALANCE:
				log.info(f"Not balancing input", 2)
				prob_weights = [i/sum(num_tiles) for i in num_tiles]
			if balance == BALANCE_BY_PATIENT:
				log.info(f"Balancing input across slides", 2)
				prob_weights = [1.0] * len(datasets)
				if finite:
					# Only take as many tiles as the number of tiles in the smallest dataset
					minimum_tiles = min(num_tiles)
					for i in range(len(datasets)):
						num_tiles[i] = minimum_tiles
			if balance == BALANCE_BY_CATEGORY:
				log.info(f"Balancing input across categories", 2)
				prob_weights = [categories_prob[datasets_categories[i]] for i in range(len(datasets))]
				if finite:
					# Only take as many tiles as the number of tiles in the smallest category
					for i in range(len(datasets)):
						num_tiles[i] = int(num_tiles[i] * categories_tile_fraction[datasets_categories[i]])
						log.empty(f"Tile fraction (dataset {i+1}/{len(datasets)}): {categories_tile_fraction[datasets_categories[i]]}, taking {num_tiles[i]}", 3)
					log.empty(f"Global num tiles: {global_num_tiles}", 3)
			
			# Take the calculcated number of tiles from each dataset and calculate global number of tiles
			for i in range(len(datasets)):
				datasets[i] = datasets[i].take(num_tiles[i])
				if not finite:
					datasets[i] = datasets[i].repeat()
			global_num_tiles = sum(num_tiles)

		else:
			log.error("No manifest detected! Unable to perform tfrecord balancing or any tile-level selection operations (min or max tiles per slide)", 1)
			for filename in tfrecords:
				slide_name = sfutil.path_to_name(filename)
				
				if slide_name not in self.SLIDES:
					continue

				datasets += [tf.data.TFRecordDataset(filename, num_parallel_reads=16)]

		# Interleave and batch datasets
		try:
			sampled_dataset = tf.data.experimental.sample_from_datasets(datasets, weights=prob_weights)
			dataset = self._get_parsed_datasets(sampled_dataset, base_parser, include_slidenames=False)			
			dataset = dataset.batch(batch_size, drop_remainder=drop_remainder)
			#dataset = dataset.prefetch(tf.data.AUTOTUNE)
		except IndexError:
			raise ModelError("No TFRecords found after filter criteria; please ensure all tiles have been extracted and all TFRecords are in the appropriate folder")

		if include_slidenames:
			dataset_with_slidenames = self._get_parsed_datasets(sampled_dataset, base_parser, include_slidenames=True)
			dataset_with_slidenames = dataset_with_slidenames.batch(batch_size, drop_remainder=drop_remainder)
			#dataset_with_slidenames = dataset_with_slidenames.prefetch(tf.data.AUTOTUNE)

		else:
			dataset_with_slidenames = None
		
		return dataset, dataset_with_slidenames, global_num_tiles

	def _get_parsed_datasets(self, tfrecord_dataset, base_parser, include_slidenames=False):
		if include_slidenames:
			training_parser_with_slidenames = partial(self._parse_tfrecord_function, base_parser=base_parser, include_slidenames=True)
			dataset_with_slidenames = tfrecord_dataset.map(training_parser_with_slidenames, num_parallel_calls=32)#tf.data.AUTOTUNE)
			return dataset_with_slidenames
		else:
			training_parser = partial(self._parse_tfrecord_function, base_parser=base_parser, include_slidenames=False)
			dataset = tfrecord_dataset.map(training_parser, num_parallel_calls=32)#tf.data.AUTOTUNE)
			return dataset

	def _parse_tfrecord_function(self, record, base_parser, include_slidenames=True, multi_image=False):
		'''Parses raw entry read from TFRecord.'''

		# Note: multi-image functionality removed in version 1.11 due to lack of use and changes in tfrecord processing
		# If desired, this can be re-added at this stage by simply returning multiple images in the resulting image_dict

		slide, image = base_parser(record)
		image_dict = { 'tile_image': image }

		if self.MODEL_TYPE in ['linear', 'cph']:
			label = [self.ANNOTATIONS_TABLES[oi].lookup(slide) for oi in range(self.NUM_CLASSES)]
		elif len(self.NUM_CLASSES) > 1:
			label = {f'out-{oi}': self.ANNOTATIONS_TABLES[oi].lookup(slide) for oi in range(len(self.NUM_CLASSES))}
		else:
			label = self.ANNOTATIONS_TABLES[0].lookup(slide)

		# === RNA SEQ ==========
		#def rna_seq_lookup(s): return self.RNA_SEQ_TABLE[s.numpy().decode('utf-8')]

		#label = tf.py_function(func=rna_seq_lookup,
		#						inp=[slide],
		#						Tout=tf.float32)
		# ====================

		# Add additional non-image feature inputs if indicated,
		# 	excluding the event feature used for CPH models
		if self.NUM_SLIDE_FEATURES:
			# If CPH model is used, time-to-event data must be added as a separate feature
			if self.MODEL_TYPE == 'cph':
				def slide_lookup(s): return self.SLIDE_FEATURE_TABLE[s.numpy().decode('utf-8')][1:]
				def event_lookup(s): return self.SLIDE_FEATURE_TABLE[s.numpy().decode('utf-8')][0]
				num_features = self.NUM_SLIDE_FEATURES - 1

				event_input_val = tf.py_function(func=event_lookup,
													inp=[slide],
													Tout=[tf.float32])
				image_dict.update({'event_input': event_input_val})
			else:
				def slide_lookup(s): return self.SLIDE_FEATURE_TABLE[s.numpy().decode('utf-8')]
				num_features = self.NUM_SLIDE_FEATURES

			slide_feature_input_val = tf.py_function(func=slide_lookup, 
														inp=[slide],
														Tout=[tf.float32] * num_features)

			# Add slide input features, excluding the event feature used for CPH models
			if not ((self.NUM_SLIDE_FEATURES == 1) and (self.MODEL_TYPE == 'cph')):
				image_dict.update({'slide_feature_input': slide_feature_input_val}) 

		if include_slidenames:
			return image_dict, label, slide
		else:
			return image_dict, label

	def _retrain_top_layers(self, hp, train_data, validation_data, steps_per_epoch, callbacks=None, epochs=1):
		'''Retrains only the top layer of this object's model, while leaving all other layers frozen.'''
		log.info("Retraining top layer", 1)
		# Freeze the base layer
		self.model.layers[0].trainable = False
		val_steps = 200 if validation_data else None

		self._compile_model(hp)

		toplayer_model = self.model.fit(train_data,
										epochs=epochs,
										verbose=(log.INFO_LEVEL > 0),
										steps_per_epoch=steps_per_epoch,
										validation_data=validation_data,
										validation_steps=val_steps,
										callbacks=callbacks)

		# Unfreeze the base layer
		self.model.layers[0].trainable = True
		return toplayer_model.history

	def evaluate(self, tfrecords, hp=None, model=None, model_type='categorical', checkpoint=None, batch_size=None, 
					max_tiles_per_slide=0, min_tiles_per_slide=0, multi_image=False, permutation_importance=False, 
					histogram=False, save_predictions=False):
		'''Evaluate model.

		Args:
			tfrecords:				List of TFrecords paths to load for evaluation.
			hp:						HyperParameters object
			model:					Optional; Tensorflow model to load for evaluation. If None, will build model using hyperparameters.
			model_type:				Either linear or categorical.
			checkpoint:				Path to cp.cpkt checkpoint. If provided, will update model with given checkpoint weights.
			batch_size:				Evaluation batch size.
			max_tiles_per_slide:	If provided, will select only up to this maximum number of tiles from each slide.
			min_tiles_per_slide:	If provided, will only evaluate slides with a given minimum number of tiles.
			multi_image:			If true, will evaluate model with multi-image inputs.
			permutation_importance:	If true, will run permutation feature importance to define relative benefit of histology
										and each clinical slide-level feature input, if provided.

		Returns:
			Keras history object.'''

		# Load and initialize model
		if not hp and checkpoint:
			raise ModelError("If using a checkpoint for evaluation, hyperparameters must be specified.")
		if not batch_size: batch_size = hp.batch_size
		with tf.name_scope('input'):
			dataset, dataset_with_slidenames, num_tiles = self._interleave_tfrecords(tfrecords,
																					batch_size=batch_size,
																					balance=NO_BALANCE,
																					finite=True,
																					max_tiles=max_tiles_per_slide,
																					min_tiles=min_tiles_per_slide,
																					multi_image=multi_image,
																					include_slidenames=True,
																					augment=False)
		if model:
			if model_type == 'cph':
				self.model = tf.keras.models.load_model(model, custom_objects = {
																				  'negative_log_likelihood':negative_log_likelihood,
																				  'concordance_index':concordance_index 
																				})
				self.model.compile(loss=negative_log_likelihood, metrics=concordance_index)
			else:
				self.model = tf.keras.models.load_model(model)

		elif checkpoint:
			self.model = self._build_model(hp)
			self.model.load_weights(checkpoint)

		# Generate performance metrics
		log.info("Calculating performance metrics...", 1)
		if permutation_importance:
			auc, r_squared, c_index = sfstats.permutation_feature_importance(self.model, 
																			 dataset_with_slidenames,
																			 self.SLIDE_ANNOTATIONS, 
																			 model_type,
																			 self.DATA_DIR,
																			 outcome_names=self.OUTCOME_NAMES,
																			 label="eval",
																			 manifest=self.MANIFEST,
																			 num_tiles=num_tiles,
																			 feature_names=self.FEATURE_NAMES,
																			 feature_sizes=self.FEATURE_SIZES,
																			 drop_images=((hp.tile_px==0) or hp.drop_images))
		else:
			auc, r_squared, c_index = sfstats.metrics_from_dataset(self.model,
																   model_type=model_type,
																   annotations=self.SLIDE_ANNOTATIONS, 
																   manifest=self.MANIFEST,
																   dataset=dataset_with_slidenames,
																   outcome_names=self.OUTCOME_NAMES,
																   label="eval",
																   data_dir=self.DATA_DIR,
																   num_tiles=num_tiles,
																   histogram=histogram,
																   verbose=True,
																   save_predictions=save_predictions)

		if model_type == 'categorical':
			log.info(f"Tile AUC: {auc['tile']}", 1)
			log.info(f"Slide AUC: {auc['slide']}", 1)
			log.info(f"Patient AUC: {auc['patient']}", 1)
		if model_type == 'linear':
			log.info(f"Tile R-squared: {r_squared['tile']}", 1)
			log.info(f"Slide R-squared: {r_squared['slide']}", 1)
			log.info(f"Patient R-squared: {r_squared['patient']}", 1)
		if model_type == 'cph':
			log.info(f"Tile c-index: {c_index['tile']}", 1)
			log.info(f"Slide c-index: {c_index['slide']}", 1)
			log.info(f"Patient c-index: {c_index['patient']}", 1)
		
		val_metrics = self.model.evaluate(dataset, verbose=(log.INFO_LEVEL > 0), return_dict=True)

		results_log = os.path.join(self.DATA_DIR, 'results_log.csv')
		log.info(f"Evaluation metrics:", 1)
		for m in val_metrics:
			log.info(f"{m}: {val_metrics[m]:.4f}", 2)

		results_dict = 	{ 'eval': val_metrics }

		if model_type == 'categorical':
			results_dict['eval'].update({
				'tile_auc': auc['tile'],
				'slide_auc': auc['slide'],
				'patient_auc': auc['patient']
			})
		if model_type == 'linear':
			results_dict['eval'].update({
				'tile_r_squared': r_squared['tile'],
				'slide_r_squared': r_squared['slide'],
				'patient_r_squared': r_squared['patient']
			})
		if model_type == 'cph':
			results_dict['eval'].update({
				'tile_r_squared': c_index['tile'],
				'slide_r_squared': c_index['slide'],
				'patient_r_squared': c_index['patient']
			})

		sfutil.update_results_log(results_log, 'eval_model', results_dict)
		
		return val_metrics

	def train(self, hp, pretrain='imagenet', pretrain_model_format=None, resume_training=None, checkpoint=None, log_frequency=100, multi_image=False, 
				validate_on_batch=512, val_batch_size=32, validation_steps=200, max_tiles_per_slide=0, min_tiles_per_slide=0, starting_epoch=0,
				ema_observations=20, ema_smoothing=2, steps_per_epoch_override=None, use_tensorboard=False, multi_gpu=False, save_predictions=False,
				skip_metrics=False):
		'''Train the model.
		
		Args:
			hp:						HyperParameters object
			pretrain:				Either None, 'imagenet' or path to Tensorflow model for pretrained weights
			resume_training:		If True, will attempt to resume previously aborted training
			checkpoint:				Path to cp.cpkt checkpoint file. If provided, will load checkpoint weights
			log_frequency:			How frequent to update Tensorboard logs
			multi_image:			If True, will train model with multi-image inputs
			validate_on_batch:		Validation will be performed every X batches
			val_batch_size:			Batch size to use during validation
			validation_steps:		Number of batches to use for each instance of validation
			max_tiles_per_slide:	If provided, will select only up to this maximum number of tiles from each slide
			min_tiles_per_slide:	If provided, will only evaluate slides with a given minimum number of tiles
			starting_epoch:			Starts training at the specified epoch
			ema_observations:		Number of observations over which to perform exponential moving average smoothing
			ema_smoothing:			Exponential average smoothing value
			steps_per_epoch_override:	If provided, will manually set the number of steps per epoch.
			
		Returns:
			Results dictionary, Keras history object'''

		if multi_gpu:
			strategy = tf.distribute.MirroredStrategy()
			log.info(f"Multi-GPU training with {strategy.num_replicas_in_sync} devices", 1)
		else:
			strategy = None

		with strategy.scope() if strategy is not None else no_scope():
			# Build inputs
			with tf.name_scope('input'):
				train_data, _, num_tiles = self._interleave_tfrecords(self.TRAIN_TFRECORDS, 
																	batch_size=hp.batch_size, 
																	balance=hp.balanced_training, 
																	finite=False,
																	max_tiles=max_tiles_per_slide,
																	min_tiles=min_tiles_per_slide,
																	multi_image=multi_image,
																	include_slidenames=False,
																	augment=hp.augment)
			# Set up validation data
			using_validation = (self.VALIDATION_TFRECORDS and len(self.VALIDATION_TFRECORDS))
			if using_validation:
				with tf.name_scope('input'):
					validation_data, validation_data_with_slidenames, num_val_tiles = self._interleave_tfrecords(self.VALIDATION_TFRECORDS, 
																									batch_size=val_batch_size, 
																									balance=hp.balanced_validation, 
																									finite=True,
																									max_tiles=max_tiles_per_slide,
																									min_tiles=min_tiles_per_slide,
																									multi_image=multi_image,
																									include_slidenames=True,
																									augment=False)

				val_log_msg = "" if not validate_on_batch else f"every {sfutil.bold(str(validate_on_batch))} steps and "
				log.info(f"Validation during training: {val_log_msg}at epoch end", 1)
				if validation_steps:
					validation_data_for_training = validation_data.repeat()
					log.empty(f"Using {validation_steps} batches ({validation_steps * hp.batch_size} samples) each validation check", 2)
				else:
					validation_data_for_training = validation_data
					log.empty(f"Using entire validation set each validation check", 2)
			else:
				log.info("Validation during training: None", 1)
				validation_data_for_training = None
				validation_steps = 0

		# Prepare results
		results = {'epochs': {}}

		# Calculate parameters
		if max(hp.finetune_epochs) <= starting_epoch:
			log.error(f"Starting epoch ({starting_epoch}) cannot be greater than the maximum target epoch ({max(hp.finetune_epochs)})", 1)
			return None, None
		if hp.early_stop and hp.early_stop_method == 'accuracy' and hp.model_type() != 'categorical':
			log.error(f"Unable to use early stopping method 'accuracy' with a non-categorical model type (type: '{hp.model_type()}')")
		if starting_epoch != 0:
			log.info(f"Starting training at epoch {starting_epoch}", 1)
		total_epochs = hp.toplayer_epochs + (max(hp.finetune_epochs) - starting_epoch)
		steps_per_epoch = round(num_tiles/hp.batch_size) if steps_per_epoch_override is None else steps_per_epoch_override
		results_log = os.path.join(self.DATA_DIR, 'results_log.csv')

		# Create callbacks for early stopping, checkpoint saving, summaries, and history
		history_callback = tf.keras.callbacks.History()
		checkpoint_path = os.path.join(self.DATA_DIR, "cp.ckpt")
		cp_callback = tf.keras.callbacks.ModelCheckpoint(checkpoint_path, 
														 save_weights_only=True,
														 verbose=(log.INFO_LEVEL > 0))
		tensorboard_callback = tf.keras.callbacks.TensorBoard(log_dir=self.DATA_DIR, 
															  histogram_freq=0,
															  write_graph=False,
															  update_freq=log_frequency)
		parent = self

		class PredictionAndEvaluationCallback(tf.keras.callbacks.Callback):
			# TODO: log early stopping batch number, and record

			def __init__(self):
				super(PredictionAndEvaluationCallback, self).__init__()
				self.early_stop = False
				self.last_ema = -1
				self.moving_average = []
				self.ema_two_checks_prior = -1
				self.ema_one_check_prior = -1
				self.epoch_count = starting_epoch
				self.model_type = hp.model_type()

			def on_epoch_end(self, epoch, logs={}):
				if log.INFO_LEVEL > 0: print("\r\033[K", end="")
				self.epoch_count += 1
				if self.epoch_count in [e for e in hp.finetune_epochs]:
					model_path = os.path.join(parent.DATA_DIR, f"trained_model_epoch{self.epoch_count}")
					self.model.save(model_path)

					# Try to copy model settings/hyperparameters file into the model folder
					try:
						shutil.copy(os.path.join(os.path.dirname(model_path), 'hyperparameters.json'), os.path.join(model_path, 'hyperparameters.json'), )
						shutil.copy(os.path.join(os.path.dirname(model_path), 'slide_manifest.log'), os.path.join(model_path, 'slide_manifest.log'), )
					except:
						log.warning("Unable to copy model hyperparameters.json & slide_manifest.log files into model directory.", 1)

					log.complete(f"Trained model saved to {sfutil.green(model_path)}", 1)
					if parent.VALIDATION_TFRECORDS and len(parent.VALIDATION_TFRECORDS):
						self.evaluate_model(logs)
				elif self.early_stop:
					self.evaluate_model(logs)
				self.model.stop_training = self.early_stop

			def on_train_batch_end(self, batch, logs={}):
				if using_validation and validate_on_batch and (batch > 0) and (batch % validate_on_batch == 0):
					val_metrics = self.model.evaluate(validation_data, verbose=0, steps=validation_steps, return_dict=True)
					val_loss = val_metrics['loss']
					self.model.stop_training = False
					if hp.early_stop_method == 'accuracy' and 'val_accuracy' in val_metrics:
						early_stop_value = val_metrics['val_accuracy']
						val_acc = f"{val_metrics['val_accuracy']:3f}"
					else:
						early_stop_value = val_loss
						val_acc = ', '.join([f'{val_metrics[v]:.3f}' for v in val_metrics if 'accuracy' in v])
					if 'accuracy' in logs:
						train_acc = f"{logs['accuracy']:.3f}"
					else:
						train_acc = ', '.join([f'{logs[v]:.3f}' for v in logs if 'accuracy' in v])
					if log.INFO_LEVEL > 0: print("\r\033[K", end="")
					self.moving_average += [early_stop_value]
					# Base logging message
					if self.model_type == 'categorical':
						log_message = f"{sfutil.info(f'Batch {batch:<5}')} {sfutil.green('loss')}: {logs['loss']:.3f}, {sfutil.green('acc')}: {train_acc} | {sfutil.purple('val_loss')}: {val_loss:.3f}, {sfutil.purple('val_acc')}: {val_acc}"
					else:
						log_message = f"{sfutil.info(f'Batch {batch:<5}')} {sfutil.green('loss')}: {logs['loss']:.3f} | {sfutil.purple('val_loss')}: {val_loss:.3f}"
					# First, skip moving average calculations if using an invalid metric
					if self.model_type != 'categorical' and hp.early_stop_method == 'accuracy':
						log.empty(log_message)
					else:
						# Calculate exponential moving average of validation accuracy
						if len(self.moving_average) <= ema_observations:
							log.empty(log_message)
						else:
							# Only keep track of the last [ema_observations] validation accuracies
							self.moving_average.pop(0)
							if self.last_ema == -1:
								# Calculate simple moving average
								self.last_ema = sum(self.moving_average) / len(self.moving_average)
								log.empty(log_message +  f" (SMA: {self.last_ema:.3f})")
							else:
								# Update exponential moving average
								self.last_ema = (early_stop_value * (ema_smoothing/(1+ema_observations))) + (self.last_ema * (1-(ema_smoothing/(1+ema_observations))))
								log.empty(log_message + f" (EMA: {self.last_ema:.3f})")

						# If early stopping and our patience criteria has been met, check if validation accuracy is still improving 
						if hp.early_stop and (self.last_ema != -1) and (float(batch)/steps_per_epoch)+self.epoch_count > hp.early_stop_patience:
							if (self.ema_two_checks_prior != -1 and
								((hp.early_stop_method == 'accuracy' and self.last_ema <= self.ema_two_checks_prior) or 
								 (hp.early_stop_method == 'loss' and self.last_ema >= self.ema_two_checks_prior))):

								log.info(f"Early stop triggered: epoch {self.epoch_count+1}, batch {batch}", 1)
								self.model.stop_training = True
								self.early_stop = True
							else:
								self.ema_two_checks_prior = self.ema_one_check_prior
								self.ema_one_check_prior = self.last_ema

			def on_train_end(self, logs={}):
				if log.INFO_LEVEL > 0: print("\r\033[K")

			def evaluate_model(self, logs={}):
				epoch = self.epoch_count
				epoch_label = f"val_epoch{epoch}"
				if not skip_metrics:
					auc, r_squared, c_index = sfstats.metrics_from_dataset(self.model,
																		   model_type=hp.model_type(),
																		   annotations=parent.SLIDE_ANNOTATIONS,
																		   manifest=parent.MANIFEST,
																		   dataset=validation_data_with_slidenames,
																		   outcome_names=parent.OUTCOME_NAMES,
																		   label=epoch_label,
																		   data_dir=parent.DATA_DIR,
																		   num_tiles=num_val_tiles,
																		   histogram=False,
																		   verbose=True,
																		   save_predictions=save_predictions)

				val_metrics = self.model.evaluate(validation_data, verbose=0, return_dict=True)
				log.info(f"Validation metrics:", 1)
				for m in val_metrics:
					log.info(f"{m}: {val_metrics[m]:.4f}", 2)
				results['epochs'][f'epoch{epoch}'] = {'train_metrics': logs,
														'val_metrics': val_metrics }
				if not skip_metrics:
					for i, c in enumerate(auc['tile']):
						results['epochs'][f'epoch{epoch}'][f'tile_auc{i}'] = c
					for i, c in enumerate(auc['slide']):
						results['epochs'][f'epoch{epoch}'][f'slide_auc{i}'] = c
					for i, c in enumerate(auc['patient']):
						results['epochs'][f'epoch{epoch}'][f'patient_auc{i}'] = c
					results['epochs'][f'epoch{epoch}']['r_squared'] = r_squared
					results['epochs'][f'epoch{epoch}']['c_index'] = c_index

				epoch_results = results['epochs'][f'epoch{epoch}']
				sfutil.update_results_log(results_log, 'trained_model', {f'epoch{epoch}': epoch_results})
							
		callbacks = [history_callback, PredictionAndEvaluationCallback(), cp_callback]
		if use_tensorboard:
			callbacks += [tensorboard_callback]
		
		with strategy.scope() if strategy is not None else no_scope():
			# Build or load model
			if resume_training:
				log.info(f"Resuming training from {sfutil.green(resume_training)}", 1)
				self.model = tf.keras.models.load_model(resume_training)
			elif multi_image:
				self.model = self._build_multi_image_model(hp, pretrain=pretrain, checkpoint=checkpoint)
			else:
				self.model = self._build_model(hp, 
											pretrain=pretrain, 
											pretrain_model_format=pretrain_model_format, 
											checkpoint=checkpoint)

			# Retrain top layer only, if using transfer learning and not resuming training
			if hp.toplayer_epochs:
				self._retrain_top_layers(hp, train_data, validation_data_for_training, steps_per_epoch, 
										callbacks=None, epochs=hp.toplayer_epochs)

			# Fine-tune the model
			log.info("Beginning fine-tuning", 1)
			self._compile_model(hp)

			#tf.debugging.enable_check_numerics()

			history = self.model.fit(train_data,
								 steps_per_epoch=steps_per_epoch,
								 epochs=total_epochs,
								 verbose=(log.INFO_LEVEL > 0),
								 initial_epoch=hp.toplayer_epochs,
								 validation_data=validation_data_for_training,
								 validation_steps=validation_steps,
								 callbacks=callbacks)

		return results, history.history<|MERGE_RESOLUTION|>--- conflicted
+++ resolved
@@ -534,16 +534,9 @@
 			layers += [tf.keras.layers.Flatten()]
 		layers += [post_convolution_identity_layer]
 		if hp.dropout:
-<<<<<<< HEAD
-			tile_image_model = tf.keras.layers.Dropout(hp.dropout)(tile_image_model.output)
-			model_inputs = [tile_image_model]
-		else:
-			model_inputs = [tile_image_model.input]
-=======
 			layers += [tf.keras.layers.Dropout(hp.dropout)]
 		tile_image_model = tf.keras.Sequential(layers)
 		model_inputs = [tile_image_model.input]
->>>>>>> 91a821e8
 
 		# Merge layers
 		if self.NUM_SLIDE_FEATURES:
