# Copyright (C) James Dolezal - All Rights Reserved
#
# Unauthorized copying of this file, via any medium is strictly prohibited
# Proprietary and confidential
# Written by James Dolezal <jamesmdolezal@gmail.com>, October 2017
# ==========================================================================

# Update 3/2/2019: Beginning tf.data implementation
# Update 5/29/2019: Supports both loose image tiles and TFRecords, 
#   annotations supplied by separate annotation file upon initial model call

''''Builds a CNN model.'''

from __future__ import absolute_import
from __future__ import division
from __future__ import print_function

import time
import os
import sys
import shutil
from datetime import datetime

import numpy as np
import pickle
import argparse

import tensorflow as tf
from tensorflow.keras import backend as K
from tensorboard.plugins.custom_scalar import layout_pb2

from glob import glob
from scipy.stats import linregress
from statistics import median
from numpy.random import choice

from util import tfrecords, sfutil
from util.sfutil import TCGAAnnotations

BALANCE_BY_CATEGORY = 'BALANCE_BY_CATEGORY'
BALANCE_BY_CASE = 'BALANCE_BY_CASE'
NO_BALANCE = 'NO_BALANCE'

class HyperParameters:
	_OptDict = {
		'Adam':	tf.keras.optimizers.Adam,
		'SGD': tf.keras.optimizers.SGD,
		'RMSprop': tf.keras.optimizers.RMSprop,
		'Adagrad': tf.keras.optimizers.Adagrad,
		'Adadelta': tf.keras.optimizers.Adadelta,
		'Adamax': tf.keras.optimizers.Adamax,
		'Nadam': tf.keras.optimizers.Nadam
	}
	_ModelDict = {
		'Xception': tf.keras.applications.Xception,
		'VGG16': tf.keras.applications.VGG16,
		'VGG19': tf.keras.applications.VGG19,
		'ResNet50': tf.keras.applications.ResNet50,
		#'ResNet101': tf.keras.applications.ResNet101,
		#'ResNet152': tf.keras.applications.ResNet152,
		#'ResNet50V2': tf.keras.applications.ResNet50V2,
		#'ResNet101V2': tf.keras.applications.ResNet101V2,
		#'ResNet152V2': tf.keras.applications.ResNet152V2,
		#'ResNeXt50': tf.keras.applications.ResNeXt50,
		#'ResNeXt101': tf.keras.applications.ResNeXt101,
		'InceptionV3': tf.keras.applications.InceptionV3,
		'InceptionResNetV2': tf.keras.applications.InceptionResNetV2,
		'MobileNet': tf.keras.applications.MobileNet,
		'MobileNetV2': tf.keras.applications.MobileNetV2,
		#'DenseNet': tf.keras.applications.DenseNet,
		#'NASNet': tf.keras.applications.NASNet
	}
	def __init__(self, toplayer_epochs=5, finetune_epochs=50, model='InceptionV3', pooling='avg', loss='sparse_categorical_crossentropy',
				 learning_rate=0.1, batch_size=16, hidden_layers=0, optimizer='Adam', early_stop=False, 
				 early_stop_patience=0, balanced_training=BALANCE_BY_CATEGORY, balanced_validation=NO_BALANCE, 
				 augment=True):
		''' Additional hyperparameters to consider:
		beta1 0.9
		beta2 0.999
		epsilon 1.0
		batch_norm_decay 0.99
		'''
		self.toplayer_epochs = toplayer_epochs
		self.finetune_epochs = finetune_epochs
		self.model = model
		self.pooling = pooling
		self.loss = loss
		self.learning_rate = learning_rate
		self.batch_size = batch_size
		self.optimizer = optimizer
		self.early_stop = early_stop
		self.hidden_layers = hidden_layers
		self.early_stop_patience = early_stop_patience
		self.balanced_training = balanced_training
		self.balanced_validation = balanced_validation
		self.augment = augment

	def get_opt(self):
		return self._OptDict[self.optimizer](lr=self.learning_rate)

	def get_model(self, input_shape, weights):
		return self._ModelDict[self.model](
			input_shape=input_shape,
			include_top=False,
			pooling=self.pooling,
			weights=weights
		)

	def _get_args(self):
		return [arg for arg in dir(self) if not arg[0]=='_' and arg not in ['get_opt', 'get_model']]

	def __str__(self):
		output = f" + [{sfutil.info('INFO')}] Hyperparameters:\n"
		args = self._get_args()
		for arg in args:
			value = getattr(self, arg)
			output += f"   - {sfutil.header(arg)} = {value}\n"
		return output

class SlideflowModel:
	''' Model containing all functions necessary to build input dataset pipelines,
	build a training and validation set model, and monitor and execute training.'''
	def __init__(self, data_directory, input_directory, annotations_file, image_size, num_classes,
				 manifest=None, use_tfrecord=True, tfrecords_by_case=False, use_fp16=True, num_tiles=10000):
		self.DATA_DIR = data_directory
		self.INPUT_DIR = input_directory
		self.MODEL_DIR = self.DATA_DIR # Directory where to write event logs and checkpoints.
		self.TRAIN_DIR = os.path.join(self.MODEL_DIR, 'train') # Directory where to write eval logs and summaries.
		self.TEST_DIR = os.path.join(self.MODEL_DIR, 'test') # Directory where to write eval logs and summaries.
		self.TRAIN_FILES = os.path.join(self.INPUT_DIR, "train_data/*/*.jpg")
		self.TEST_FILES = os.path.join(self.INPUT_DIR, "eval_data/*/*.jpg")
		self.USE_TFRECORD = use_tfrecord
		self.ANNOTATIONS_FILE = annotations_file
		self.MANIFEST = manifest
		self.TFRECORDS_BY_CASE = tfrecords_by_case # Whether to expect a tfrecord file for each case/slide
		self.IMAGE_SIZE = image_size
		self.USE_FP16 = use_fp16
		self.DTYPE = tf.float16 if self.USE_FP16 else tf.float32

		self.NUM_TILES = 1000 #num_tiles # TODO calculate this automatically
		self.NUM_CLASSES = num_classes # TODO calculate this automatically

		annotations = sfutil.get_annotations_dict(annotations_file, key_name="slide", value_name="category")

		with tf.device('/cpu'):
			self.ANNOTATIONS_TABLE = tf.lookup.StaticHashTable(
				tf.lookup.KeyValueTensorInitializer(list(annotations.keys()), list(annotations.values())), -1
			)

		if not os.path.exists(self.MODEL_DIR):
			os.makedirs(self.MODEL_DIR)

	def _process_image(self, image_string, augment):
		image = tf.image.decode_jpeg(image_string, channels = 3)
		image = tf.image.per_image_standardization(image)

		if augment:
			# Apply augmentations
			# Rotate 0, 90, 180, 270 degrees
			image = tf.image.rot90(image, tf.random.uniform(shape=[], minval=0, maxval=4, dtype=tf.int32))

			# Random flip and rotation
			image = tf.image.random_flip_left_right(image)
			image = tf.image.random_flip_up_down(image)

		dtype = tf.float16 if self.USE_FP16 else tf.float32
		image = tf.image.convert_image_dtype(image, dtype)
		image.set_shape([self.IMAGE_SIZE, self.IMAGE_SIZE, 3])
		return image

	def _parse_tfrecord_function(self, record):
		features = tf.io.parse_single_example(record, tfrecords.FEATURE_DESCRIPTION)
		case = features['case']
		label = self.ANNOTATIONS_TABLE.lookup(case)
		image_string = features['image_raw']
		image = self._process_image(image_string, self.AUGMENT)
		return image, label

	def _gen_batched_dataset(self, filename, batch_size, augment):
		self.AUGMENT = augment
		dataset = tf.data.TFRecordDataset(filename)
		dataset = dataset.shuffle(1000)
		dataset = dataset.map(self._parse_tfrecord_function, num_parallel_calls = 8)
		dataset = dataset.batch(batch_size)
		return dataset

<<<<<<< HEAD
	def _interleave_tfrecords(self, folder, batch_size, balance, augment, finite):
=======
	def _interleave_tfrecords(self, folder, batch_size, balance, finite):
>>>>>>> e92830f6
		'''Generates an interleaved dataset from a collection of tfrecord files,
		sampling from tfrecord files randomly according to balancing if provided.
		Requires self.MANIFEST. Assumes TFRecord files are named by case.

		Args:
			folder		Location to search for TFRecord files
			batch_size	Batch size
			balance		Whether to use balancing for batches. Options are BALANCE_BY_CATEGORY,
							BALANCE_BY_CASE, and NO_BALANCE. If finite option is used, will drop
							tiles in order to maintain proportions across the interleaved dataset.
			augment		Whether to use data augmentation (random flip/rotate)
			finite		Whether create finite or infinite datasets. WARNING: If finite option is 
							used with balancing, some tiles will be skipped.'''
<<<<<<< HEAD
		self.AUGMENT = augment
=======
>>>>>>> e92830f6
		annotations = sfutil.get_annotations_dict(self.ANNOTATIONS_FILE, key_name=sfutil.TCGAAnnotations.case, 
																		 value_name="category")
		datasets = []
		datasets_categories = []
		num_tiles = []
		categories = {}
		categories_prob = {}
		categories_tile_fraction = {}
		search_folder = os.path.join(self.INPUT_DIR, folder)
		tfrecord_files = glob(os.path.join(search_folder, "*.tfrecords"))
		if tfrecord_files == []:
			print(f" + [{sfutil.fail('ERROR')}] No TFRecords found in {sfutil.green(search_folder)}")
			sys.exit()
		for filename in tfrecord_files:
			dataset_to_add = tf.data.TFRecordDataset(filename) if finite else tf.data.TFRecordDataset(filename).repeat()
			datasets += [dataset_to_add]
			case_shortname = filename.split('/')[-1][:-10]
			category = annotations[case_shortname]
			datasets_categories += [category]
			tiles = self.MANIFEST[filename]['total']
			if category not in categories.keys():
				categories.update({category: {'num_cases': 1,
											  'num_tiles': tiles}})
			else:
				categories[category]['num_cases'] += 1
				categories[category]['num_tiles'] += tiles
			num_tiles += [tiles]
		for category in categories:
			lowest_category_case_count = min([categories[i]['num_cases'] for i in categories])
			lowest_category_tile_count = min([categories[i]['num_tiles'] for i in categories])
			categories_prob[category] = lowest_category_case_count / categories[category]['num_cases']
			categories_tile_fraction[category] = lowest_category_tile_count / categories[category]['num_tiles']
		if balance == NO_BALANCE:
			print(f" + [{sfutil.info('INFO')}] Not balancing input from {sfutil.green(folder)}")
			prob_weights = [i/sum(num_tiles) for i in num_tiles]
		if balance == BALANCE_BY_CASE:
			print(f" + [{sfutil.info('INFO')}] Balancing input from {sfutil.green(folder)} across cases")
			prob_weights = None
			if finite:
				# Only take as many tiles as the number of tiles in the smallest dataset
				for i in range(len(datasets)):
					num_to_take = min(num_tiles)
					datasets[i] = datasets[i].take(num_to_take)
		if balance == BALANCE_BY_CATEGORY:
			print(f" + [{sfutil.info('INFO')}] Balancing input from {sfutil.green(folder)} across categories")
			prob_weights = [categories_prob[datasets_categories[i]] for i in range(len(datasets))]
			if finite:
				# Only take as many tiles as the number of tiles in the smallest category
				for i in range(len(datasets)):
					num_to_take = num_tiles[i] * categories_tile_fraction[datasets_categories[i]]
					datasets[i] = datasets[i].take(num_to_take)
		# Remove empty cases
		for i in sorted(range(len(prob_weights)), reverse=True):
			if num_tiles[i] == 0:
				del(num_tiles[i])
				del(datasets[i])
				del(datasets_categories[i])
				del(prob_weights[i])
		dataset = tf.data.experimental.sample_from_datasets(datasets, weights=prob_weights)
<<<<<<< HEAD
		#dataset = dataset.shuffle(1000)
=======
>>>>>>> e92830f6
		dataset = dataset.map(self._parse_tfrecord_function, num_parallel_calls = 8)
		dataset = dataset.batch(batch_size)
		return dataset

	def build_dataset_inputs(self, filename_dir, subfolder, tfrecord_file, batch_size, balance, augment, finite=False):
		'''Args:
			filename_dir:	Directory in which to search for image tiles, if applicable
			subfolder:		Sub-directory in which to search for tfrecords, if applicable
			tfrecord_file:	Name of tfrecord file containing all records, if applicable
			balance:		Whether to use input balancing; options are BALANCE_BY_CASE, BALANCE_BY_CATEGORY, NO_BALANCE
								 (only available if TFRECORDS_BY_CASE=True)'''
<<<<<<< HEAD
		with tf.name_scope('input'):
			if self.TFRECORDS_BY_CASE:
				dataset = self._interleave_tfrecords(subfolder, batch_size, balance, augment, finite)
=======
		self.AUGMENT = augment
		with tf.name_scope('input'):
			if self.TFRECORDS_BY_CASE:
				dataset = self._interleave_tfrecords(subfolder, batch_size, balance, finite)
>>>>>>> e92830f6
			else:
				if balance:
					print(f" + [{sfutil.warn('WARN')}] Unable to use balanced inputs unless each case/slide has its own tfrecord file")
				dataset = self._gen_batched_dataset(os.path.join(self.INPUT_DIR, tfrecord_file), batch_size, augment)
		return dataset

	def build_model(self, hp, pretrain=None, checkpoint=None):
		# Assemble base model, using pretraining (imagenet) or the base layers of a supplied model
		if pretrain:
			print(f" + [{sfutil.info('INFO')}] Using pretraining from {sfutil.green(pretrain)}")
		if pretrain and pretrain!='imagenet':
			# Load pretrained model
			pretrained_model = tf.keras.models.load_model(pretrain)
			base_model = pretrained_model.get_layer(index=0)
		else:
			# Create model using ImageNet if specified
			base_model = hp.get_model(input_shape=(self.IMAGE_SIZE, self.IMAGE_SIZE, 3),
									  weights=pretrain)

		# Combine base model with top layer (classification/prediction layer)
		layers = [base_model]
		for i in range(hp.hidden_layers):
			layers += [tf.keras.layers.Dense(1000, activation='relu')]
		layers += [tf.keras.layers.Dense(self.NUM_CLASSES, activation='softmax')]
		model = tf.keras.Sequential(layers)
		
		if checkpoint:
			print(f" + [{sfutil.info('INFO')}] Loading checkpoint weights from {sfutil.green(checkpoint)}")
			model.load_weights(checkpoint)

		return model

	def evaluate(self, hp, model=None, checkpoint=None):
		data_to_eval = self.build_dataset_inputs(self.TEST_FILES, 'eval', 'test.tfrecords', hp.batch_size, False, hp.augment, finite=True)
		if model:
			loaded_model = tf.keras.models.load_model(model)
		elif checkpoint:
			loaded_model = self.build_model(hp)
			loaded_model.load_weights(checkpoint)
		loaded_model.compile(loss='sparse_categorical_crossentropy',
					optimizer=tf.keras.optimizers.Adam(lr=hp.learning_rate),
					metrics=['accuracy'])
		results = loaded_model.evaluate(data_to_eval)
		return results

<<<<<<< HEAD
	def retrain_top_layers(self, model, hp, train_data, test_data, callbacks=None, epochs=1):
		print(f" + [{sfutil.info('INFO')}] Retraining top layer")
=======
	def retrain_top_layers(self, model, hp, train_data, test_data, callbacks=None, epochs=1, verbose=1):
		if verbose: print(f" + [{sfutil.info('INFO')}] Retraining top layer")
>>>>>>> e92830f6
		# Freeze the base layer
		model.layers[0].trainable = False

		steps_per_epoch = round(self.NUM_TILES/hp.batch_size)
		val_steps = 100 if test_data else None
		lr_fast = hp.learning_rate * 10

		model.compile(optimizer=tf.keras.optimizers.Adam(lr=lr_fast),
					  loss='sparse_categorical_crossentropy',
					  metrics=['accuracy'])

		toplayer_model = model.fit(train_data,
				  epochs=epochs,
				  verbose=verbose,
				  steps_per_epoch=steps_per_epoch,
				  validation_data=test_data,
				  validation_steps=val_steps,
				  callbacks=callbacks)

		# Unfreeze the base layer
		model.layers[0].trainable = True
		return toplayer_model.history

<<<<<<< HEAD
	def train_unsupervised(self, hp, pretrain='imagenet', resume_training=None, checkpoint=None):
		'''Trains a model with the given hyperparameters (hp)'''
		# Todo: for pretraining, support imagenet, full model, and checkpoints

		# Calculated parameters
		total_epochs = hp.toplayer_epochs + hp.finetune_epochs
		initialized_optimizer = hp.get_opt()
		steps_per_epoch = round(self.NUM_TILES/hp.batch_size)
		tf.keras.layers.BatchNormalization = sfutil.UpdatedBatchNormalization

		train_data = self.build_dataset_inputs(self.TRAIN_FILES, 'train', 'train.tfrecords', hp.batch_size, hp.balanced_training, hp.augment)
		test_data = self.build_dataset_inputs(self.TEST_FILES, 'eval', 'test.tfrecords', hp.batch_size, hp.balanced_validation, hp.augment, finite=True)
		
		history = tf.keras.callbacks.History()
		if hp.early_stop:
			early_stop = tf.keras.callbacks.EarlyStopping(monitor='val_loss', patience=hp.early_stop_patience)
			callbacks = [history, early_stop]
		else:
			callbacks = [history]
		model = self.build_model(hp, pretrain=pretrain)

		if hp.toplayer_epochs:
			self.retrain_top_layers(model, hp, train_data.repeat(), None, callbacks=[history], epochs=hp.toplayer_epochs)
		
		model.compile(loss=hp.loss,
					optimizer=initialized_optimizer,
					metrics=['accuracy'])
		
		finetune_model = model.fit(train_data.repeat(),
			steps_per_epoch=steps_per_epoch,
			epochs=total_epochs,
			verbose=1,
			initial_epoch=hp.toplayer_epochs,
			validation_data=None,
			callbacks=callbacks)

		print("Training complete")
		train_acc = finetune_model.history['accuracy']
		print("Starting validation")
		val_loss, val_acc = model.evaluate(test_data, verbose=1)
		return train_acc, val_loss, val_acc

	def train_supervised(self, hp, pretrain='imagenet', resume_training=None, checkpoint=None, log_frequency=20):
=======
	def train(self, hp, pretrain='imagenet', resume_training=None, checkpoint=None, supervised=True, log_frequency=20):
>>>>>>> e92830f6
		'''Train the model for a number of steps, according to flags set by the argument parser.'''
		# Calculated parameters
		total_epochs = hp.toplayer_epochs + hp.finetune_epochs
		initialized_optimizer = hp.get_opt()
		steps_per_epoch = round(self.NUM_TILES/hp.batch_size)
		tf.keras.layers.BatchNormalization = sfutil.UpdatedBatchNormalization
<<<<<<< HEAD

		val_steps = 200

		train_data = self.build_dataset_inputs(self.TRAIN_FILES, 'train', 'train.tfrecords', hp.batch_size, hp.balance, hp.augment)
		test_data = self.build_dataset_inputs(self.TEST_FILES, 'eval', 'test.tfrecords', hp.batch_size, hp.balance, hp.augment)
=======
		verbose = 1 if supervised else 0
		val_steps = 200
>>>>>>> e92830f6

		train_data = self.build_dataset_inputs(self.TRAIN_FILES, 'train', 'train.tfrecords', hp.batch_size, hp.balance, hp.augment)
		test_data = self.build_dataset_inputs(self.TEST_FILES, 'eval', 'test.tfrecords', hp.batch_size, hp.balance, hp.augment, finite=supervised)
		training_test_data = test_data.repeat() if supervised else None

		# Create callbacks for early stopping, checkpoint saving, summaries, and history
		history_callback = tf.keras.callbacks.History()
		early_stop_callback = tf.keras.callbacks.EarlyStopping(monitor='val_loss', patience=hp.early_stop_patience)
		checkpoint_path = os.path.join(self.MODEL_DIR, "cp.ckpt")
		cp_callback = tf.keras.callbacks.ModelCheckpoint(checkpoint_path,
														 save_weights_only=True,
														 verbose=1)
		
		tensorboard_callback = tf.keras.callbacks.TensorBoard(log_dir=self.DATA_DIR, 
															  histogram_freq=0,
															  write_graph=False,
															  update_freq=hp.batch_size*log_frequency)
<<<<<<< HEAD
		history = tf.keras.callbacks.History()
		callbacks = [cp_callback, tensorboard_callback, history]
=======
		callbacks = [history_callback]
		if hp.early_stop:
			callbacks += [early_stop_callback]
		if supervised:
			callbacks += [cp_callback, tensorboard_callback]
>>>>>>> e92830f6

		# Load the model
		if resume_training:
			if verbose:	print(f" + [{sfutil.info('INFO')}] Resuming training from {sfutil.green(resume_training)}")
			model = tf.keras.models.load_model(resume_training)
		else:
			model = self.build_model(hp, pretrain=pretrain, checkpoint=checkpoint)
<<<<<<< HEAD

		model.save(os.path.join(self.DATA_DIR, "untrained_model.h5"))

		# TODO: simplify to (if toplayer_epochs) only once hyperparameter support implemented
		# Retrain top layer only if using transfer learning and not resuming training
		if pretrain and not (resume_training or checkpoint) and hp.toplayer_epochs:
			self.retrain_top_layers(model, hp, train_data.repeat(), test_data.repeat(), callbacks=callbacks, epochs=hp.toplayer_epochs)

		model.save(os.path.join(self.DATA_DIR, "toplayer_trained_model.h5"))

		# Fine-tune the model
		print(f" + [{sfutil.info('INFO')}] Beginning fine-tuning")
=======

		# TODO: simplify to (if toplayer_epochs) only once hyperparameter support implemented
		# Retrain top layer only if using transfer learning and not resuming training
		if hp.toplayer_epochs:
			self.retrain_top_layers(model, hp, train_data.repeat(), training_test_data, callbacks=None, epochs=hp.toplayer_epochs, verbose=verbose)
>>>>>>> e92830f6

		# Fine-tune the model
		if verbose:	print(f" + [{sfutil.info('INFO')}] Beginning fine-tuning")

<<<<<<< HEAD
		model.compile(loss='sparse_categorical_crossentropy',
=======
		model.compile(loss=hp.loss,
>>>>>>> e92830f6
					optimizer=initialized_optimizer,
					metrics=['accuracy'])

		# Fine-tune model
		finetune_model = model.fit(train_data.repeat(),
			steps_per_epoch=steps_per_epoch,
			epochs=total_epochs,
<<<<<<< HEAD
			initial_epoch=hp.toplayer_epochs,
			validation_data=test_data.repeat(),
=======
			verbose=verbose,
			initial_epoch=hp.toplayer_epochs,
			validation_data=training_test_data,
>>>>>>> e92830f6
			validation_steps=val_steps,
			callbacks=callbacks)

		model.save(os.path.join(self.DATA_DIR, "trained_model.h5"))
<<<<<<< HEAD
		return finetune_model.history['val_accuracy']
=======
		train_acc = finetune_model.history['accuracy']
		if verbose: print(f" + [{sfutil.info('INFO')}] Beginning validation testing")
		val_loss, val_acc = model.evaluate(test_data, verbose=verbose)
		return train_acc, val_loss, val_acc
>>>>>>> e92830f6
<|MERGE_RESOLUTION|>--- conflicted
+++ resolved
@@ -184,11 +184,7 @@
 		dataset = dataset.batch(batch_size)
 		return dataset
 
-<<<<<<< HEAD
-	def _interleave_tfrecords(self, folder, batch_size, balance, augment, finite):
-=======
 	def _interleave_tfrecords(self, folder, batch_size, balance, finite):
->>>>>>> e92830f6
 		'''Generates an interleaved dataset from a collection of tfrecord files,
 		sampling from tfrecord files randomly according to balancing if provided.
 		Requires self.MANIFEST. Assumes TFRecord files are named by case.
@@ -202,10 +198,6 @@
 			augment		Whether to use data augmentation (random flip/rotate)
 			finite		Whether create finite or infinite datasets. WARNING: If finite option is 
 							used with balancing, some tiles will be skipped.'''
-<<<<<<< HEAD
-		self.AUGMENT = augment
-=======
->>>>>>> e92830f6
 		annotations = sfutil.get_annotations_dict(self.ANNOTATIONS_FILE, key_name=sfutil.TCGAAnnotations.case, 
 																		 value_name="category")
 		datasets = []
@@ -265,10 +257,6 @@
 				del(datasets_categories[i])
 				del(prob_weights[i])
 		dataset = tf.data.experimental.sample_from_datasets(datasets, weights=prob_weights)
-<<<<<<< HEAD
-		#dataset = dataset.shuffle(1000)
-=======
->>>>>>> e92830f6
 		dataset = dataset.map(self._parse_tfrecord_function, num_parallel_calls = 8)
 		dataset = dataset.batch(batch_size)
 		return dataset
@@ -280,16 +268,10 @@
 			tfrecord_file:	Name of tfrecord file containing all records, if applicable
 			balance:		Whether to use input balancing; options are BALANCE_BY_CASE, BALANCE_BY_CATEGORY, NO_BALANCE
 								 (only available if TFRECORDS_BY_CASE=True)'''
-<<<<<<< HEAD
-		with tf.name_scope('input'):
-			if self.TFRECORDS_BY_CASE:
-				dataset = self._interleave_tfrecords(subfolder, batch_size, balance, augment, finite)
-=======
 		self.AUGMENT = augment
 		with tf.name_scope('input'):
 			if self.TFRECORDS_BY_CASE:
 				dataset = self._interleave_tfrecords(subfolder, batch_size, balance, finite)
->>>>>>> e92830f6
 			else:
 				if balance:
 					print(f" + [{sfutil.warn('WARN')}] Unable to use balanced inputs unless each case/slide has its own tfrecord file")
@@ -335,13 +317,8 @@
 		results = loaded_model.evaluate(data_to_eval)
 		return results
 
-<<<<<<< HEAD
-	def retrain_top_layers(self, model, hp, train_data, test_data, callbacks=None, epochs=1):
-		print(f" + [{sfutil.info('INFO')}] Retraining top layer")
-=======
 	def retrain_top_layers(self, model, hp, train_data, test_data, callbacks=None, epochs=1, verbose=1):
 		if verbose: print(f" + [{sfutil.info('INFO')}] Retraining top layer")
->>>>>>> e92830f6
 		# Freeze the base layer
 		model.layers[0].trainable = False
 
@@ -365,69 +342,15 @@
 		model.layers[0].trainable = True
 		return toplayer_model.history
 
-<<<<<<< HEAD
-	def train_unsupervised(self, hp, pretrain='imagenet', resume_training=None, checkpoint=None):
-		'''Trains a model with the given hyperparameters (hp)'''
-		# Todo: for pretraining, support imagenet, full model, and checkpoints
-
-		# Calculated parameters
-		total_epochs = hp.toplayer_epochs + hp.finetune_epochs
-		initialized_optimizer = hp.get_opt()
-		steps_per_epoch = round(self.NUM_TILES/hp.batch_size)
-		tf.keras.layers.BatchNormalization = sfutil.UpdatedBatchNormalization
-
-		train_data = self.build_dataset_inputs(self.TRAIN_FILES, 'train', 'train.tfrecords', hp.batch_size, hp.balanced_training, hp.augment)
-		test_data = self.build_dataset_inputs(self.TEST_FILES, 'eval', 'test.tfrecords', hp.batch_size, hp.balanced_validation, hp.augment, finite=True)
-		
-		history = tf.keras.callbacks.History()
-		if hp.early_stop:
-			early_stop = tf.keras.callbacks.EarlyStopping(monitor='val_loss', patience=hp.early_stop_patience)
-			callbacks = [history, early_stop]
-		else:
-			callbacks = [history]
-		model = self.build_model(hp, pretrain=pretrain)
-
-		if hp.toplayer_epochs:
-			self.retrain_top_layers(model, hp, train_data.repeat(), None, callbacks=[history], epochs=hp.toplayer_epochs)
-		
-		model.compile(loss=hp.loss,
-					optimizer=initialized_optimizer,
-					metrics=['accuracy'])
-		
-		finetune_model = model.fit(train_data.repeat(),
-			steps_per_epoch=steps_per_epoch,
-			epochs=total_epochs,
-			verbose=1,
-			initial_epoch=hp.toplayer_epochs,
-			validation_data=None,
-			callbacks=callbacks)
-
-		print("Training complete")
-		train_acc = finetune_model.history['accuracy']
-		print("Starting validation")
-		val_loss, val_acc = model.evaluate(test_data, verbose=1)
-		return train_acc, val_loss, val_acc
-
-	def train_supervised(self, hp, pretrain='imagenet', resume_training=None, checkpoint=None, log_frequency=20):
-=======
 	def train(self, hp, pretrain='imagenet', resume_training=None, checkpoint=None, supervised=True, log_frequency=20):
->>>>>>> e92830f6
 		'''Train the model for a number of steps, according to flags set by the argument parser.'''
 		# Calculated parameters
 		total_epochs = hp.toplayer_epochs + hp.finetune_epochs
 		initialized_optimizer = hp.get_opt()
 		steps_per_epoch = round(self.NUM_TILES/hp.batch_size)
 		tf.keras.layers.BatchNormalization = sfutil.UpdatedBatchNormalization
-<<<<<<< HEAD
-
-		val_steps = 200
-
-		train_data = self.build_dataset_inputs(self.TRAIN_FILES, 'train', 'train.tfrecords', hp.batch_size, hp.balance, hp.augment)
-		test_data = self.build_dataset_inputs(self.TEST_FILES, 'eval', 'test.tfrecords', hp.batch_size, hp.balance, hp.augment)
-=======
 		verbose = 1 if supervised else 0
 		val_steps = 200
->>>>>>> e92830f6
 
 		train_data = self.build_dataset_inputs(self.TRAIN_FILES, 'train', 'train.tfrecords', hp.batch_size, hp.balance, hp.augment)
 		test_data = self.build_dataset_inputs(self.TEST_FILES, 'eval', 'test.tfrecords', hp.batch_size, hp.balance, hp.augment, finite=supervised)
@@ -445,16 +368,11 @@
 															  histogram_freq=0,
 															  write_graph=False,
 															  update_freq=hp.batch_size*log_frequency)
-<<<<<<< HEAD
-		history = tf.keras.callbacks.History()
-		callbacks = [cp_callback, tensorboard_callback, history]
-=======
 		callbacks = [history_callback]
 		if hp.early_stop:
 			callbacks += [early_stop_callback]
 		if supervised:
 			callbacks += [cp_callback, tensorboard_callback]
->>>>>>> e92830f6
 
 		# Load the model
 		if resume_training:
@@ -462,35 +380,16 @@
 			model = tf.keras.models.load_model(resume_training)
 		else:
 			model = self.build_model(hp, pretrain=pretrain, checkpoint=checkpoint)
-<<<<<<< HEAD
-
-		model.save(os.path.join(self.DATA_DIR, "untrained_model.h5"))
-
-		# TODO: simplify to (if toplayer_epochs) only once hyperparameter support implemented
-		# Retrain top layer only if using transfer learning and not resuming training
-		if pretrain and not (resume_training or checkpoint) and hp.toplayer_epochs:
-			self.retrain_top_layers(model, hp, train_data.repeat(), test_data.repeat(), callbacks=callbacks, epochs=hp.toplayer_epochs)
-
-		model.save(os.path.join(self.DATA_DIR, "toplayer_trained_model.h5"))
-
-		# Fine-tune the model
-		print(f" + [{sfutil.info('INFO')}] Beginning fine-tuning")
-=======
 
 		# TODO: simplify to (if toplayer_epochs) only once hyperparameter support implemented
 		# Retrain top layer only if using transfer learning and not resuming training
 		if hp.toplayer_epochs:
 			self.retrain_top_layers(model, hp, train_data.repeat(), training_test_data, callbacks=None, epochs=hp.toplayer_epochs, verbose=verbose)
->>>>>>> e92830f6
 
 		# Fine-tune the model
 		if verbose:	print(f" + [{sfutil.info('INFO')}] Beginning fine-tuning")
 
-<<<<<<< HEAD
-		model.compile(loss='sparse_categorical_crossentropy',
-=======
 		model.compile(loss=hp.loss,
->>>>>>> e92830f6
 					optimizer=initialized_optimizer,
 					metrics=['accuracy'])
 
@@ -498,23 +397,14 @@
 		finetune_model = model.fit(train_data.repeat(),
 			steps_per_epoch=steps_per_epoch,
 			epochs=total_epochs,
-<<<<<<< HEAD
-			initial_epoch=hp.toplayer_epochs,
-			validation_data=test_data.repeat(),
-=======
 			verbose=verbose,
 			initial_epoch=hp.toplayer_epochs,
 			validation_data=training_test_data,
->>>>>>> e92830f6
 			validation_steps=val_steps,
 			callbacks=callbacks)
 
 		model.save(os.path.join(self.DATA_DIR, "trained_model.h5"))
-<<<<<<< HEAD
-		return finetune_model.history['val_accuracy']
-=======
 		train_acc = finetune_model.history['accuracy']
 		if verbose: print(f" + [{sfutil.info('INFO')}] Beginning validation testing")
 		val_loss, val_acc = model.evaluate(test_data, verbose=verbose)
-		return train_acc, val_loss, val_acc
->>>>>>> e92830f6
+		return train_acc, val_loss, val_acc