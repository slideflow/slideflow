import argparse
import os
import sys
import shutil
import logging
logging.getLogger("tensorflow").setLevel(logging.ERROR)
import tensorflow as tf

from os.path import join, isfile, exists
from pathlib import Path
from glob import glob
import csv

import subprocess
import convoluter
import sfmodel
from util import datasets, tfrecords, sfutil
from util.sfutil import TCGAAnnotations

# TODO: scan for duplicate SVS files (especially when converting TCGA long-names 
# 	to short-names, e.g. when multiple diagnostic slides are present)
# TODO: automatic loading of training configuration even when training one model

SKIP_VERIFICATION = False

class SlideFlowProject:
	NUM_TILES = 0
	MANIFEST = None
	AUGMENT_DICT = None
	EVAL_FRACTION = 0.1
	AUGMENTATION = convoluter.NO_AUGMENTATION
	NUM_THREADS = 4
	USE_FP16 = True

	def __init__(self, project_folder):
		os.environ["TF_CPP_MIN_LOG_LEVEL"] = "3"
		print('''\nSlideFlow v0.8\n==============\n''')
		print('''Loading project...''')
		if project_folder and not os.path.exists(project_folder):
			if sfutil.yes_no_input(f'Directory "{project_folder}" does not exist. Create directory and set as project root? [Y/n] ', default='yes'):
				os.mkdir(project_folder)
			else:
				project_folder = sfutil.dir_input("Where is the project root directory? ", create_on_invalid=True)
		if not project_folder:
			project_folder = sfutil.dir_input("Where is the project root directory? ", create_on_invalid=True)
		sfutil.PROJECT_DIR = project_folder

		if exists(join(project_folder, "settings.json")):
			self.load_project(project_folder)
		else:
			self.create_project(project_folder)

	def get_filtered_slide_list(self, ignore, slide_filters):
		slide_list = sfutil.get_slide_paths(self.PROJECT['slides_dir'])
		slide_case_dict = sfutil.get_annotations_dict(self.PROJECT['annotations'], TCGAAnnotations.slide, TCGAAnnotations.case, use_encode=False)
		# Remove slides not in the annotation file
		to_remove = []
		for slide in slide_list:
			slide_name = slide.split('/')[-1][:-4]
			if slide_name not in slide_case_dict:
				print(f" + [{sfutil.warn('WARN')}] Slide {sfutil._shortname(slide_name)} not in annotation file, skipping")
				to_remove.extend([slide])
		for item in to_remove:
			slide_list.remove(item)
		to_remove = []

		if slide_filters:
			for key in slide_filters.keys():
				filter_dict = sfutil.get_annotations_dict(self.PROJECT['annotations'], 'slide', key, use_encode=False)
				for slide in slide_list:
					slide_name = slide.split('/')[-1][:-4]					
					if filter_dict[slide_name] not in slide_filters[key]:
						to_remove.extend([slide])
		if ignore:
			for slide in slide_list:
				slide_name = slide.split('/')[-1][:-4]
				if slide_name in ignore:
					to_remove.extend([slide])

		to_remove = list(set(to_remove))
		for item in to_remove:
			slide_list.remove(item)
		return slide_list
		
	def extract_tiles(self, ignore=None, slide_filters=None):
		'''filter is a dict whose keys correspond with a header label and whose value is a 
		list of acceptable values; all other cases will be ignored
		
		If a single case is supplied, extract tiles for just that case.'''

		print("Extracting image tiles...")
		convoluter.NUM_THREADS = self.NUM_THREADS
		if not exists(join(self.PROJECT['tiles_dir'], "train_data")):
			datasets.make_dir(join(self.PROJECT['tiles_dir'], "train_data"))
		if not exists(join(self.PROJECT['tiles_dir'], "eval_data")):
			datasets.make_dir(join(self.PROJECT['tiles_dir'], "eval_data"))

		slide_list = self.get_filtered_slide_list(ignore, slide_filters)

		print(f" + [{sfutil.info('INFO')}] Extracting tiles from {len(slide_list)} slides")

		c = convoluter.Convoluter(self.PROJECT['tile_px'], self.PROJECT['tile_um'], self.PROJECT['num_classes'], 
								  self.PROJECT['batch_size'], self.PROJECT['use_fp16'], stride_div=2,
								  														save_folder=join(self.PROJECT['tiles_dir'], "train_data"), 
																						roi_dir=self.PROJECT['roi_dir'], 
																						augment=self.AUGMENTATION)
		c.load_slides(slide_list)
		c.convolute_slides(export_tiles=True)

	def delete_tiles(self, case_list):
		if type(case_list) == str:
			case_list = [case_list]
		if not sfutil.yes_no_input(print(f"[{sfutil.warn('WARN')}] Delete tiles from {len(case_list)} cases? [y/N] "), default='no'):
			return
		if self.PROJECT['use_tfrecord']:
			print(f"[{sfutil.warn('WARN')}] Unable to delete tiles in TFRecord files.")
			return
		slides_with_tiles = os.listdir(join(self.PROJECT['tiles_dir'], "train_data"))
		slides_with_tiles.extend(os.listdir(join(self.PROJECT['tiles_dir'], "eval_data")))
		case_slide_dict = sfutil.get_annotations_dict(self.PROJECT['annotations'], TCGAAnnotations.case, TCGAAnnotations.slide, use_encode=False)	
		for case in case_list:
			try:
				if case in slides_with_tiles:
					shutil.rmtree(join(self.PROJECT['tiles_dir'], "train_data", case))
					shutil.rmtree(join(self.PROJECT['tiles_dir'], "eval_data", case))
				elif (case in case_slide_dict) and (case_slide_dict[case] in slides_with_tiles):
					shutil.rmtree(join(self.PROJECT['tiles_dir'], "train_data", case_slide_dict[case]))
					shutil.rmtree(join(self.PROJECT['tiles_dir'], "eval_data", case_slide_dict[case]))
				else:
					print(f"[{sfutil.fail('ERROR')}] Unable to delete tiles for case '{case}'.")
			except:
				print(f"[{sfutil.fail('ERROR')}] Unable to delete tiles for case '{case}'.")
					
	def separate_training_and_eval(self):
		'''Separate training and eval raw image sets. Assumes images are located in "train_data" directory.'''
		print('Separating training and eval datasets...')
		datasets.build_validation(join(self.PROJECT['tiles_dir'], "train_data"), join(self.PROJECT['tiles_dir'], "eval_data"), fraction = self.EVAL_FRACTION)

	def generate_tfrecord(self):
		'''Create tfrecord files from a collection of raw images'''
		# Note: this will not work as the write_tfrecords function expects a category directory
		# Will leave as is to manually test performance with category defined in the TFRecrod
		#  vs. dynamically assigning category via annotation metadata during training
		tfrecord_train_dir = join(self.PROJECT['tfrecord_dir'], 'train')
		tfrecord_eval_dir = join(self.PROJECT['tfrecord_dir'], 'eval')
		if not exists(self.PROJECT['tfrecord_dir']):
			datasets.make_dir(self.PROJECT['tfrecord_dir'])
		if not exists(tfrecord_train_dir):
			os.mkdir(tfrecord_train_dir)
		if not exists(tfrecord_eval_dir):
			os.mkdir(tfrecord_eval_dir)

		print('Writing TFRecord files...')		
		tfrecords.write_tfrecords_multi(join(self.PROJECT['tiles_dir'], 'train_data'), tfrecord_train_dir, self.PROJECT['annotations'])
		tfrecords.write_tfrecords_multi(join(self.PROJECT['tiles_dir'], 'eval_data'), tfrecord_eval_dir, self.PROJECT['annotations'])
		if self.PROJECT['delete_tiles']:
			shutil.rmtree(join(self.PROJECT['tiles_dir'], "train_data"))
			shutil.rmtree(join(self.PROJECT['tiles_dir'], "eval_data"))
		self.generate_manifest()

	def checkpoint_to_h5(self, model_name):
		tfrecords.checkpoint_to_h5(self.PROJECT['models_dir'], model_name)

	def initialize_model(self, model_name):
		model_dir = join(self.PROJECT['models_dir'], model_name)
		input_dir = self.PROJECT['tfrecord_dir'] if self.PROJECT['use_tfrecord'] else self.PROJECT['tiles_dir']
		self.NUM_TILES = 10000 if not self.NUM_TILES else self.NUM_TILES

		SFM = sfmodel.SlideflowModel(model_dir, input_dir, self.PROJECT['annotations'], self.PROJECT['tile_px'], self.PROJECT['num_classes'],
																				manifest=self.MANIFEST, 
																				use_tfrecord=self.PROJECT['use_tfrecord'],
																				tfrecords_by_case=self.PROJECT['tfrecords_by_case'],
																				use_fp16=self.PROJECT['use_fp16'],
																				num_tiles=self.NUM_TILES)
		return SFM

	def evaluate(self, model, checkpoint=None):
		SFM = self.initialize_model("evaluation")
		results = SFM.evaluate(model, checkpoint)
		print(results)

	def train_model(self, model_name, hp, resume_training=None, checkpoint=None):
		'''Train a model once using a given configuration (or use default if none supplied)'''
		print(f"Training model {sfutil.bold(model_name)}...")
		print(hp)
		SFM = self.initialize_model(model_name)
<<<<<<< HEAD
		val_acc = SFM.train_supervised(hp, pretrain=self.PROJECT['pretrain'], resume_training=resume_training, checkpoint=checkpoint)	
=======
		train_acc, val_loss, val_acc = SFM.train(hp, pretrain=self.PROJECT['pretrain'], 
													 resume_training=resume_training, 
													 checkpoint=checkpoint,
													 supervised=True)	
>>>>>>> 5de9b694
		return val_acc

	def batch_train(self, resume_training=None, checkpoint=None):
		'''Train a batch of models sequentially given configurations found in an annotations file.'''
<<<<<<< HEAD
		model_acc = {}
		with open(self.PROJECT['batch_train_config']) as csv_file:
=======
		# First, quickly scan for errors (duplicate model names)
		with open(self.PROJECT['batch_train_config']) as csv_file:
			models = []
>>>>>>> 5de9b694
			reader = csv.reader(csv_file)
			header = next(reader)
			try:
				model_name_i = header.index('model_name')
			except:
				print(f"[{sfutil.fail('ERROR')}] Unable to find column 'model_name' in the batch training config file.")
				sys.exit() 
			for row in reader:
				model_name = row[model_name_i]
				models += [model_name]
				if len(models) < len(list(set(models))):
					print(f"[{sfutil.fail('ERROR')}] Duplicate model names found in {sfutil.green(self.PROJECT['batch_train_config'])}.")
					sys.exit()
		model_acc = {}
		with open(self.PROJECT['batch_train_config']) as csv_file:
			reader = csv.reader(csv_file)
			header = next(reader)
			model_name_i = header.index('model_name')
			# Get all column headers except 'model_name'
			args = header[0:model_name_i] + header[model_name_i+1:]
			for row in reader:
				model_name = row[model_name_i]
				hp = sfmodel.HyperParameters()
				for arg in args:
					value = row[header.index(arg)]
					if arg in hp._get_args():
						arg_type = type(getattr(hp, arg))
						setattr(hp, arg, arg_type(value))
					else:
						print(f"[{sfutil.fail('ERROR')}] Unknown argument '{arg}' found in training config file.")
				print(f"Training model {sfutil.bold(model_name)}...")
				print(hp)
				SFM = self.initialize_model(model_name)
<<<<<<< HEAD
				train_acc, val_loss, val_acc = SFM.train_unsupervised(hp, pretrain=self.PROJECT['pretrain'], resume_training=resume_training, checkpoint=checkpoint)
=======
				train_acc, val_loss, val_acc = SFM.train(hp, pretrain=self.PROJECT['pretrain'], 
															 resume_training=resume_training, 
															 checkpoint=checkpoint,
															 supervised=False)
				
>>>>>>> 5de9b694
				model_acc.update({model_name: {'train_acc': max(train_acc),
											   'val_loss': val_loss,
											   'val_acc': val_acc }
				})
				print(f"\n[{sfutil.header('Complete')}] Training complete for model {model_name}, max validation accuracy {sfutil.info(str(val_acc))}\n")
		print(f"\n[{sfutil.header('Complete')}] Batch training complete; validation accuracies:")
		for model in model_acc:
			print(f" - {sfutil.green(model)}: Train_Acc={str(model_acc[model]['train_acc'])}, " +
				  f"Val_loss={model_acc[model]['val_loss']}, Val_Acc={model_acc[model]['val_acc']}" )

	def generate_heatmaps(self, model_name, ignore=None, slide_filters=None):
		SFM = self.initialize_model('evaluate')
		slide_list = self.get_filtered_slide_list(ignore, slide_filters)
		c = convoluter.Convoluter(self.PROJECT['tile_px'], self.PROJECT['tile_um'], self.PROJECT['num_classes'], self.PROJECT['batch_size']*4,
									self.PROJECT['use_fp16'], stride_div=2, save_folder=self.PROJECT['tiles_dir'], roi_dir=self.PROJECT['roi_dir'])
		c.load_slides(slide_list)
		c.build_model(join(self.PROJECT['models_dir'], model_name, 'trained_model.h5'), SFM=SFM)
		c.convolute_slides(save_heatmaps=True, save_final_layer=True, export_tiles=False)

	def create_blank_batch_config(self, filename=None):
		'''Creates a CSV file with the batch training structure.'''
		if not filename:
			filename = self.PROJECT['batch_train_config']
		with open(filename, 'w') as csv_outfile:
			writer = csv.writer(csv_outfile, delimiter=',')
			# Create headers and first row
			header = ['model_name']
			firstrow = ['model1']
			default_hp = sfmodel.HyperParameters()
			for arg in default_hp._get_args():
				header += [arg]
				firstrow += [getattr(default_hp, arg)]
			writer.writerow(header)
			writer.writerow(firstrow)

	def create_blank_annotations_file(self, scan_for_cases=False):
		case_header_name = TCGAAnnotations.case

		with open(self.PROJECT['annotations'], 'w') as csv_outfile:
			csv_writer = csv.writer(csv_outfile, delimiter=',')
			header = [case_header_name, 'dataset', 'category']
			csv_writer.writerow(header)

		if scan_for_cases:
			sfutil.verify_annotations(self.PROJECT['annotations'], slides_dir=self.PROJECT['slides_dir'])

	def generate_manifest(self):
		input_dir = self.PROJECT['tfrecord_dir'] if self.PROJECT['use_tfrecord'] else self.PROJECT['tiles_dir']
		annotations = sfutil.get_annotations_dict(self.PROJECT['annotations'], key_name="slide", value_name="category")
		tfrecord_files = glob(os.path.join(input_dir, "*/*.tfrecords")) if self.PROJECT['use_tfrecord'] else []
		self.MANIFEST = sfutil.verify_tiles(annotations, input_dir, tfrecord_files)
		sfutil.write_json(self.MANIFEST, sfutil.global_path("manifest.json"))
		try:
			self.NUM_TILES = self.MANIFEST['total_train_tiles']
		except:
			pass
		
	def load_project(self, directory):
		if exists(join(directory, "settings.json")):
			self.PROJECT = sfutil.load_json(join(directory, "settings.json"))
			print("\nProject configuration loaded.\n")
		else:
			raise OSError(f'Unable to locate settings.json at location "{directory}".')
		if not SKIP_VERIFICATION:
			sfutil.verify_annotations(self.PROJECT['annotations'], slides_dir=self.PROJECT['slides_dir'])
		if os.path.exists(sfutil.global_path("manifest.json")):
			self.MANIFEST = sfutil.load_json(sfutil.global_path("manifest.json"))
		else:
			self.generate_manifest()

	def create_project(self, directory):
		# General setup and slide configuration
		project = {}
		project['name'] = input("What is the project name? ")
		project['slides_dir'] = sfutil.dir_input("Where are the SVS slides stored? [./slides] ",
									default='./slides', create_on_invalid=True)
		project['roi_dir'] = sfutil.dir_input("Where are the ROI files (CSV) stored? [./slides] ",
									default='./slides', create_on_invalid=True)
		
		# Ask for annotations file location; if one has not been made, offer to create a blank template and then exit
		if not sfutil.yes_no_input("Has an annotations (CSV) file already been created? [Y/n] ", default='yes'):
			if sfutil.yes_no_input("Create a blank annotations file? [Y/n] ", default='yes'):
				project['annotations'] = sfutil.file_input("Where will the annotation file be located? [./annotations.csv] ", 
									default='./annotations.csv', filetype="csv", verify=False)
				self.create_blank_annotations_file(scan_for_cases=sfutil.yes_no_input("Scan slide folder for case names? [Y/n] ", default='yes'))
		else:
			project['annotations'] = sfutil.file_input("Where is the project annotations (CSV) file located? [./annotations.csv] ", 
									default='./annotations.csv', filetype="csv")

		# Slide tessellation
		project['tiles_dir'] = sfutil.dir_input("Where will the tessellated image tiles be stored? (recommend SSD) [./tiles] ",
									default='./tiles', create_on_invalid=True)
		project['use_tfrecord'] = sfutil.yes_no_input("Store tiles in TFRecord format? [Y/n] ", default='yes')
		if project['use_tfrecord']:
			project['delete_tiles'] = sfutil.yes_no_input("Should raw tile images be deleted after TFRecord storage? [Y/n] ", default='yes')
			project['tfrecord_dir'] = sfutil.dir_input("Where should the TFRecord files be stored? (recommend HDD) [./tfrecord] ",
									default='./tfrecord', create_on_invalid=True)
			project['tfrecords_by_case'] = sfutil.yes_no_input("Create a TFRecord file for each slide? (required for input balancing) [Y/n] ", default='yes')
		# Training
		project['models_dir'] = sfutil.dir_input("Where should the saved models be stored? [./models] ",
									default='./models', create_on_invalid=True)
		if sfutil.yes_no_input("Will models utilize pre-training? [Y/n] ", default='yes'):
			if sfutil.yes_no_input("Use Imagenet pre-training? [Y/n] ", default='yes'):
				project['pretrain'] = 'imagenet'
			else:
				project['pretrain'] = sfutil.dir_input("Where is the pretrained model folder located? ", create_on_invalid=False)
		project['tile_um'] = sfutil.int_input("What is the tile width in microns? [280] ", default=280)
		project['tile_px'] = sfutil.int_input("What is the tile width in pixels? [512] ", default=512)
		project['num_classes'] = sfutil.int_input("How many classes are there to be trained? ")
		project['batch_size'] = sfutil.int_input("What batch size should be used? [64] ", default=64)
		project['use_fp16'] = sfutil.yes_no_input("Should FP16 be used instead of FP32? (recommended) [Y/n] ", default='yes')
		if sfutil.yes_no_input("Set up batch training? [Y/n] ", default='yes'):
			project['batch_train_config'] = sfutil.file_input("Location for the batch training CSV config file? [./batch_train.csv] ",
														default='./batch_train.csv', filetype='csv', verify=False)
			if not exists(project['batch_train_config']):
				if sfutil.yes_no_input("Batch training file not found, create one? [Y/n] ", default='yes'):
					self.create_blank_batch_config(project['batch_train_config'])

		sfutil.write_json(project, join(directory, 'settings.json'))
		self.PROJECT = project
		print("\nProject configuration saved.\n")<|MERGE_RESOLUTION|>--- conflicted
+++ resolved
@@ -184,26 +184,17 @@
 		print(f"Training model {sfutil.bold(model_name)}...")
 		print(hp)
 		SFM = self.initialize_model(model_name)
-<<<<<<< HEAD
-		val_acc = SFM.train_supervised(hp, pretrain=self.PROJECT['pretrain'], resume_training=resume_training, checkpoint=checkpoint)	
-=======
 		train_acc, val_loss, val_acc = SFM.train(hp, pretrain=self.PROJECT['pretrain'], 
 													 resume_training=resume_training, 
 													 checkpoint=checkpoint,
 													 supervised=True)	
->>>>>>> 5de9b694
 		return val_acc
 
 	def batch_train(self, resume_training=None, checkpoint=None):
 		'''Train a batch of models sequentially given configurations found in an annotations file.'''
-<<<<<<< HEAD
-		model_acc = {}
-		with open(self.PROJECT['batch_train_config']) as csv_file:
-=======
 		# First, quickly scan for errors (duplicate model names)
 		with open(self.PROJECT['batch_train_config']) as csv_file:
 			models = []
->>>>>>> 5de9b694
 			reader = csv.reader(csv_file)
 			header = next(reader)
 			try:
@@ -237,15 +228,11 @@
 				print(f"Training model {sfutil.bold(model_name)}...")
 				print(hp)
 				SFM = self.initialize_model(model_name)
-<<<<<<< HEAD
-				train_acc, val_loss, val_acc = SFM.train_unsupervised(hp, pretrain=self.PROJECT['pretrain'], resume_training=resume_training, checkpoint=checkpoint)
-=======
 				train_acc, val_loss, val_acc = SFM.train(hp, pretrain=self.PROJECT['pretrain'], 
 															 resume_training=resume_training, 
 															 checkpoint=checkpoint,
 															 supervised=False)
 				
->>>>>>> 5de9b694
 				model_acc.update({model_name: {'train_acc': max(train_acc),
 											   'val_loss': val_loss,
 											   'val_acc': val_acc }
