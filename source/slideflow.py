import argparse
import os
import sys
import shutil
import logging
logging.getLogger("tensorflow").setLevel(logging.ERROR)
import tensorflow as tf

from os.path import join, isfile, exists
from pathlib import Path
from glob import glob
import csv

import subprocess
import convoluter
import sfmodel
import itertools
from util import datasets, tfrecords, sfutil
from util.sfutil import TCGAAnnotations

# TODO: scan for duplicate SVS files (especially when converting TCGA long-names 
# 	to short-names, e.g. when multiple diagnostic slides are present)
# TODO: automatic loading of training configuration even when training one model

SKIP_VERIFICATION = False

class SlideFlowProject:
	MANIFEST = None
	NUM_THREADS = 4
	USE_FP16 = True

	def __init__(self, project_folder):
		os.environ["TF_CPP_MIN_LOG_LEVEL"] = "3"
<<<<<<< HEAD
		print('''\nSlideFlow v0.9.1\n==============\n''')
=======
		print('''\nSlideFlow v0.9.2\n==============\n''')
>>>>>>> 33eff958
		print('''Loading project...''')
		if project_folder and not os.path.exists(project_folder):
			if sfutil.yes_no_input(f'Directory "{project_folder}" does not exist. Create directory and set as project root? [Y/n] ', default='yes'):
				os.mkdir(project_folder)
			else:
				project_folder = sfutil.dir_input("Where is the project root directory? ", create_on_invalid=True)
		if not project_folder:
			project_folder = sfutil.dir_input("Where is the project root directory? ", create_on_invalid=True)
		sfutil.PROJECT_DIR = project_folder

		if exists(join(project_folder, "settings.json")):
			self.load_project(project_folder)
		else:
			self.create_project(project_folder)
		
	def extract_tiles(self, filter_header=None, filter_values=None):
		'''filter is a dict whose keys correspond with a header label and whose value is a 
		list of acceptable values; all other cases will be ignored
		
		If a single case is supplied, extract tiles for just that case.'''

		print("Extracting image tiles...")
		convoluter.NUM_THREADS = self.NUM_THREADS
		if not exists(join(self.PROJECT['tiles_dir'], "train_data")):
			datasets.make_dir(join(self.PROJECT['tiles_dir'], "train_data"))
		if not exists(join(self.PROJECT['tiles_dir'], "eval_data")):
			datasets.make_dir(join(self.PROJECT['tiles_dir'], "eval_data"))

		slide_list = sfutil.get_filtered_slide_paths(self.PROJECT['slides_dir'], self.PROJECT['annotations'], filter_header=filter_header,
																				  							  filter_values=filter_values)

		print(f" + [{sfutil.info('INFO')}] Extracting tiles from {len(slide_list)} slides")

		c = convoluter.Convoluter(self.PROJECT['tile_px'], self.PROJECT['tile_um'], batch_size=None,
																					use_fp16=self.PROJECT['use_fp16'], 
																					stride_div=2,
																					save_folder=join(self.PROJECT['tiles_dir'], "train_data"), 
																					roi_dir=self.PROJECT['roi_dir'])
		c.load_slides(slide_list)
		c.convolute_slides(export_tiles=True)

	def delete_tiles(self, case_list):
		if type(case_list) == str:
			case_list = [case_list]
		if not sfutil.yes_no_input(print(f"[{sfutil.warn('WARN')}] Delete tiles from {len(case_list)} cases? [y/N] "), default='no'):
			return
		if self.PROJECT['use_tfrecord']:
			print(f"[{sfutil.warn('WARN')}] Unable to delete tiles in TFRecord files.")
			return
		slides_with_tiles = os.listdir(join(self.PROJECT['tiles_dir'], "train_data"))
		slides_with_tiles.extend(os.listdir(join(self.PROJECT['tiles_dir'], "eval_data")))
		case_slide_dict = sfutil.get_annotations_dict(self.PROJECT['annotations'], TCGAAnnotations.case, TCGAAnnotations.slide, use_encode=False)	
		for case in case_list:
			try:
				if case in slides_with_tiles:
					shutil.rmtree(join(self.PROJECT['tiles_dir'], "train_data", case))
					shutil.rmtree(join(self.PROJECT['tiles_dir'], "eval_data", case))
				elif (case in case_slide_dict) and (case_slide_dict[case] in slides_with_tiles):
					shutil.rmtree(join(self.PROJECT['tiles_dir'], "train_data", case_slide_dict[case]))
					shutil.rmtree(join(self.PROJECT['tiles_dir'], "eval_data", case_slide_dict[case]))
				else:
					print(f"[{sfutil.fail('ERROR')}] Unable to delete tiles for case '{case}'.")
			except:
				print(f"[{sfutil.fail('ERROR')}] Unable to delete tiles for case '{case}'.")
					
	def separate_training_and_eval(self, fraction=0.1):
		'''Separate training and eval raw image sets. Assumes images are located in "train_data" directory.'''
		print('Separating training and eval datasets...')
		datasets.build_validation(join(self.PROJECT['tiles_dir'], "train_data"), join(self.PROJECT['tiles_dir'], "eval_data"), fraction = fraction)

	def generate_tfrecord(self):
		'''Create tfrecord files from a collection of raw images'''
		# Note: this will not work as the write_tfrecords function expects a category directory
		# Will leave as is to manually test performance with category defined in the TFRecrod
		#  vs. dynamically assigning category via annotation metadata during training
		tfrecord_train_dir = join(self.PROJECT['tfrecord_dir'], 'train')
		tfrecord_eval_dir = join(self.PROJECT['tfrecord_dir'], 'eval')
		if not exists(self.PROJECT['tfrecord_dir']):
			datasets.make_dir(self.PROJECT['tfrecord_dir'])
		if not exists(tfrecord_train_dir):
			os.mkdir(tfrecord_train_dir)
		if not exists(tfrecord_eval_dir):
			os.mkdir(tfrecord_eval_dir)

		print('Writing TFRecord files...')		
		tfrecords.write_tfrecords_multi(join(self.PROJECT['tiles_dir'], 'train_data'), tfrecord_train_dir, self.PROJECT['annotations'])
		tfrecords.write_tfrecords_multi(join(self.PROJECT['tiles_dir'], 'eval_data'), tfrecord_eval_dir, self.PROJECT['annotations'])
		if self.PROJECT['delete_tiles']:
			shutil.rmtree(join(self.PROJECT['tiles_dir'], "train_data"))
			shutil.rmtree(join(self.PROJECT['tiles_dir'], "eval_data"))
		self.generate_manifest()

	def checkpoint_to_h5(self, model_name):
		tfrecords.checkpoint_to_h5(self.PROJECT['models_dir'], model_name)

	def initialize_model(self, model_name, category_header, filter_header=None, filter_values=None):
		# Assemble list of slides for training and annotations dictionary
		slide_to_category = sfutil.get_annotations_dict(self.PROJECT['annotations'], 'slide', category_header, 
																							filter_header=filter_header, 
																							filter_values=filter_values,
																							use_encode=True)

		model_dir = join(self.PROJECT['models_dir'], model_name)
		input_dir = self.PROJECT['tfrecord_dir'] #if self.PROJECT['use_tfrecord'] else self.PROJECT['tiles_dir']

		SFM = sfmodel.SlideflowModel(model_dir, input_dir, self.PROJECT['tile_px'], slide_to_category,
																				manifest=self.MANIFEST, 
																				use_fp16=self.PROJECT['use_fp16'])
		return SFM

	def evaluate(self, model, category_header, filter_header=None, filter_values=None, checkpoint=None):
		SFM = self.initialize_model("evaluation", category_header, filter_header, filter_values)
		results = SFM.evaluate(model, checkpoint)
		print(results)

	def train(self, models=None, category_header='category', filter_header=None, filter_values=None, resume_training=None, checkpoint=None, supervised=True):
		'''Train model(s) given configurations found in batch_train.csv.
		Args:
			models			(optional) Either string representing a model name or an array of strings containing model names. 
								Will train models with these names in the batch_train.csv config file.
								Defaults to None, which will train all models in the batch_train.csv config file.
			category_header	(optional) Which header in the annotation file to use for the output category. Defaults to 'category'
			filter_header	(optional) Filter slides to inculde in training by this column
			filter_values	(optional) String or array of strings. Only train on slides with these values in the filter_header column.
			resume_training	(optional) Path to .h5 model to continue training
			checkpoint		(optional) Path to cp.ckpt from which to load weights
			supervised		(optional) Whether to use verbose output and save training progress to Tensorboard
		Returns:
			A dictionary containing model names mapped to train_acc, val_loss, and val_acc'''
		# First, quickly scan for errors (duplicate model names) and prepare models to train
		models_to_train, model_acc = [], {}
		with open(self.PROJECT['batch_train_config']) as csv_file:
			reader = csv.reader(csv_file)
			header = next(reader)
			try:
				model_name_i = header.index('model_name')
			except:
				print(f"[{sfutil.fail('ERROR')}] Unable to find column 'model_name' in the batch training config file.")
				sys.exit() 
			for row in reader:
				model_name = row[model_name_i]
				# First check if this row is a valid model
				if (not models) or (type(models)==str and model_name==models) or model_name in models:
					# Now verify there are no duplicate model names
					if model_name in models_to_train:
						print(f"[{sfutil.fail('ERROR')}] Duplicate model names found in {sfutil.green(self.PROJECT['batch_train_config'])}.")
						sys.exit()
					models_to_train += [model_name]

		# Now begin assembling models and hyperparameters from batch_train.csv file
		with open(self.PROJECT['batch_train_config']) as csv_file:
			reader = csv.reader(csv_file)
			header = next(reader)
			log_path = os.path.join(self.PROJECT['root'], "results_log.csv")
			already_started = os.path.exists(log_path)
			with open(log_path, "a") as results_file:
				writer = csv.writer(results_file)
				if not already_started:
					results_header = ['model', 'train_acc', 'val_loss', 'val_acc']
					writer.writerow(results_header)
			model_name_i = header.index('model_name')
			# Get all column headers except 'model_name'
			args = header[0:model_name_i] + header[model_name_i+1:]
			for row in reader:
				model_name = row[model_name_i]
				if model_name not in models_to_train: continue
				hp = sfmodel.HyperParameters()
				for arg in args:
					value = row[header.index(arg)]
					if arg in hp._get_args():
						arg_type = type(getattr(hp, arg))
						setattr(hp, arg, arg_type(value))
					else:
						print(f"[{sfutil.fail('ERROR')}] Unknown argument '{arg}' found in training config file.")

				print(f"Training model {sfutil.bold(model_name)}...")
				print(hp)
				SFM = self.initialize_model(model_name, category_header, filter_header, filter_values)
				train_acc, val_loss, val_acc = SFM.train(hp, pretrain=self.PROJECT['pretrain'], 
															resume_training=resume_training, 
															checkpoint=checkpoint,
															supervised=supervised)
			
				model_acc.update({model_name: {'train_acc': max(train_acc),
											'val_loss': val_loss,
											'val_acc': val_acc }
				})
				with open(os.path.join(self.PROJECT['root'], "results_log.csv"), "a") as results_file:
					writer = csv.writer(results_file)
					writer.writerow([model_name, max(train_acc), val_loss, val_acc])
				tf.keras.backend.clear_session()
				print(f"\n[{sfutil.header('Complete')}] Training complete for model {model_name}, max validation accuracy {sfutil.info(str(val_acc))}\n")
		print(f"\n[{sfutil.header('Complete')}] Training complete; validation accuracies:")
		for model in model_acc:
			print(f" - {sfutil.green(model)}: Train_Acc={str(model_acc[model]['train_acc'])}, " +
				f"Val_loss={model_acc[model]['val_loss']}, Val_Acc={model_acc[model]['val_acc']}" )

	def generate_heatmaps(self, model_name, filter_header=None, filter_values=None):
		slide_list = sfutil.get_filtered_slide_paths(self.PROJECT['slides_dir'], self.PROJECT['annotations'], filter_header=filter_header,
																				  							  filter_values=filter_values)
		heatmaps_folder = os.path.join(self.PROJECT['root'], 'heatmaps')
		if not os.path.exists(heatmaps_folder): os.makedirs(heatmaps_folder)

		c = convoluter.Convoluter(self.PROJECT['tile_px'], self.PROJECT['tile_um'], batch_size=64,
																					use_fp16=self.PROJECT['use_fp16'],
																					stride_div=2,
																					save_folder=heatmaps_folder,
																					roi_dir=self.PROJECT['roi_dir'])
		c.load_slides(slide_list)
		c.build_model(join(self.PROJECT['models_dir'], model_name, 'trained_model.h5'))
		c.convolute_slides(save_heatmaps=True, save_final_layer=True, export_tiles=False)

	def create_blank_train_config(self, filename=None):
		'''Creates a CSV file with the batch training structure.'''
		if not filename:
			filename = self.PROJECT['batch_train_config']
		with open(filename, 'w') as csv_outfile:
			writer = csv.writer(csv_outfile, delimiter=',')
			# Create headers and first row
			header = ['model_name']
			firstrow = ['model1']
			default_hp = sfmodel.HyperParameters()
			for arg in default_hp._get_args():
				header += [arg]
				firstrow += [getattr(default_hp, arg)]
			writer.writerow(header)
			writer.writerow(firstrow)

	def create_hyperparameter_sweep(self, toplayer_epochs, finetune_epochs, model, pooling, loss, learning_rate, batch_size, hidden_layers,
									optimizer, early_stop, early_stop_patience, balanced_training, balanced_validation, augment, filename=None):
		'''Prepares a hyperparameter sweep using the batch train config file.'''
		# Assemble all possible combinations of provided hyperparameters
		pdict = locals()
		del(pdict['self'])
		del(pdict['filename'])
		args = list(pdict.keys())
		args.reverse()
		for arg in args:
			if type(pdict[arg]) != list:
				pdict[arg] = [pdict[arg]]
		argsv = list(pdict.values())
		argsv.reverse()
		sweep = list(itertools.product(*argsv))

		if not filename:
			filename = self.PROJECT['batch_train_config']
		with open(filename, 'w') as csv_outfile:
			writer = csv.writer(csv_outfile, delimiter=',')
			# Create headers
			header = ['model_name']
			default_hp = sfmodel.HyperParameters()
			for arg in default_hp._get_args():
				header += [arg]
			writer.writerow(header)
			# Iterate through sweep
			for i, params in enumerate(sweep):
				row = [f'HPSweep{i}']
				hp = sfmodel.HyperParameters(*params)
				for arg in hp._get_args():
					row += [getattr(hp, arg)]
				writer.writerow(row)

	def create_blank_annotations_file(self, scan_for_cases=False):
		case_header_name = TCGAAnnotations.case

		with open(self.PROJECT['annotations'], 'w') as csv_outfile:
			csv_writer = csv.writer(csv_outfile, delimiter=',')
			header = [case_header_name, 'dataset', 'category']
			csv_writer.writerow(header)

		if scan_for_cases:
			sfutil.verify_annotations(self.PROJECT['annotations'], slides_dir=self.PROJECT['slides_dir'])

	def generate_manifest(self):
		input_dir = self.PROJECT['tfrecord_dir'] #if self.PROJECT['use_tfrecord'] else self.PROJECT['tiles_dir']
		annotations = sfutil.get_annotations_dict(self.PROJECT['annotations'], key_name="slide", value_name="category")
		tfrecord_files = glob(os.path.join(input_dir, "*/*.tfrecords")) #if self.PROJECT['use_tfrecord'] else []
		self.MANIFEST = sfutil.verify_tiles(annotations, input_dir, tfrecord_files)
		sfutil.write_json(self.MANIFEST, sfutil.global_path("manifest.json"))

	def load_project(self, directory):
		if exists(join(directory, "settings.json")):
			self.PROJECT = sfutil.load_json(join(directory, "settings.json"))
			print("\nProject configuration loaded.\n")
		else:
			raise OSError(f'Unable to locate settings.json at location "{directory}".')
		if not SKIP_VERIFICATION:
			sfutil.verify_annotations(self.PROJECT['annotations'], slides_dir=self.PROJECT['slides_dir'])
		if os.path.exists(sfutil.global_path("manifest.json")):
			self.MANIFEST = sfutil.load_json(sfutil.global_path("manifest.json"))
		else:
			self.generate_manifest()

	def create_project(self, directory):
		# General setup and slide configuration
		project = {}
		project['name'] = input("What is the project name? ")
		project['slides_dir'] = sfutil.dir_input("Where are the SVS slides stored? [./slides] ",
									default='./slides', create_on_invalid=True)
		project['roi_dir'] = sfutil.dir_input("Where are the ROI files (CSV) stored? [./slides] ",
									default='./slides', create_on_invalid=True)
		
		# Ask for annotations file location; if one has not been made, offer to create a blank template and then exit
		if not sfutil.yes_no_input("Has an annotations (CSV) file already been created? [Y/n] ", default='yes'):
			if sfutil.yes_no_input("Create a blank annotations file? [Y/n] ", default='yes'):
				project['annotations'] = sfutil.file_input("Where will the annotation file be located? [./annotations.csv] ", 
									default='./annotations.csv', filetype="csv", verify=False)
				self.create_blank_annotations_file(scan_for_cases=sfutil.yes_no_input("Scan slide folder for case names? [Y/n] ", default='yes'))
		else:
			project['annotations'] = sfutil.file_input("Where is the project annotations (CSV) file located? [./annotations.csv] ", 
									default='./annotations.csv', filetype="csv")

		# Slide tessellation
		project['tiles_dir'] = sfutil.dir_input("Where will the tessellated image tiles be stored? (recommend SSD) [./tiles] ",
									default='./tiles', create_on_invalid=True)
		project['use_tfrecord'] = sfutil.yes_no_input("Store tiles in TFRecord format? (required for training) [Y/n] ", default='yes')
		if project['use_tfrecord']:
			project['delete_tiles'] = sfutil.yes_no_input("Should raw tile images be deleted after TFRecord storage? [Y/n] ", default='yes')
			project['tfrecord_dir'] = sfutil.dir_input("Where should the TFRecord files be stored? (recommend HDD) [./tfrecord] ",
									default='./tfrecord', create_on_invalid=True)
		# Training
		project['models_dir'] = sfutil.dir_input("Where should the saved models be stored? [./models] ",
									default='./models', create_on_invalid=True)
		if sfutil.yes_no_input("Will models utilize pre-training? [Y/n] ", default='yes'):
			if sfutil.yes_no_input("Use Imagenet pre-training? [Y/n] ", default='yes'):
				project['pretrain'] = 'imagenet'
			else:
				project['pretrain'] = sfutil.dir_input("Where is the pretrained model folder located? ", create_on_invalid=False)
		project['tile_um'] = sfutil.int_input("What is the tile width in microns? [280] ", default=280)
		project['tile_px'] = sfutil.int_input("What is the tile width in pixels? [512] ", default=512)
		project['use_fp16'] = sfutil.yes_no_input("Should FP16 be used instead of FP32? (recommended) [Y/n] ", default='yes')
		project['batch_train_config'] = sfutil.file_input("Location for the batch training CSV config file? [./batch_train.csv] ",
													default='./batch_train.csv', filetype='csv', verify=False)
		
		if not exists(project['batch_train_config']):
			print("Batch training file not found, creating blank")
			self.create_blank_train_config(project['batch_train_config'])

		sfutil.write_json(project, join(directory, 'settings.json'))
		self.PROJECT = project
		print("\nProject configuration saved.\n")
		sys.exit()<|MERGE_RESOLUTION|>--- conflicted
+++ resolved
@@ -31,11 +31,7 @@
 
 	def __init__(self, project_folder):
 		os.environ["TF_CPP_MIN_LOG_LEVEL"] = "3"
-<<<<<<< HEAD
-		print('''\nSlideFlow v0.9.1\n==============\n''')
-=======
 		print('''\nSlideFlow v0.9.2\n==============\n''')
->>>>>>> 33eff958
 		print('''Loading project...''')
 		if project_folder and not os.path.exists(project_folder):
 			if sfutil.yes_no_input(f'Directory "{project_folder}" does not exist. Create directory and set as project root? [Y/n] ', default='yes'):
