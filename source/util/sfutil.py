import sys
import json
import csv

import os
from os.path import join
from glob import glob
import shutil

import tensorflow as tf

# Enable color sequences on Windows
try:
	import ctypes
	kernel32 = ctypes.windll.kernel32
	kernel32.SetConsoleMode(kernel32.GetStdHandle(-11), 7)
except:
	pass
# ------

PROJECT_DIR = None

HEADER = '\033[95m'
BLUE = '\033[94m'
GREEN = '\033[92m'
WARNING = '\033[93m'
FAIL = '\033[91m'
ENDC = '\033[0m'
BOLD = '\033[1m'
UNDERLINE = '\033[4m'

class UpdatedBatchNormalization(tf.keras.layers.BatchNormalization):
	def call(self, inputs, training=None):
		true_phase = int(K.get_session().run(K.learning_phase()))
		trainable = int(self.trainable)
		with K.learning_phase_scope(trainable * true_phase):
			ret = super(BatchNormalization, self).call(inputs, training)

class TCGAAnnotations:
	case = 'submitter_id'
	project = 'project_id'
	slide = 'slide'

def warn(text):
	return WARNING + text + ENDC

def header(text):
	return HEADER + text + ENDC

def info(text):
	return BLUE + text + ENDC

def green(text):
	return GREEN + text + ENDC

def fail(text):
	return FAIL + text + ENDC

def bold(text):
	return BOLD + text + ENDC

def underline(text):
	return UNDERLINE + text + ENDC

def _shortname(string):
	if len(string) == 60:
		# May be TCGA SVS file with long name; convert to case name by returning first 12 characters
		return string[:12]
	else:
		return string

def global_path(path_string):
	if not PROJECT_DIR:
		print(f" + [{fail('ERROR')}] No project loaded.")
		sys.exit()
	if path_string and (len(path_string) > 2) and path_string[:2] == "./":
		return os.path.join(PROJECT_DIR, path_string[2:])
	elif path_string and (path_string[0] != "/"):
		return os.path.join(PROJECT_DIR, path_string)
	else:
		return path_string		

def yes_no_input(prompt, default='no'):
	yes = ['yes','y']
	no = ['no', 'n']
	while True:
		response = input(f"{prompt}")
		if not response and default:
			return True if default in yes else False
		if response.lower() in yes:
			return True
		if response.lower() in no:
			return False
		print(f"Invalid response.")

def dir_input(prompt, default=None, create_on_invalid=False):
	while True:
		response = global_path(input(f"{prompt}"))
		if not response and default:
			response = global_path(default)
		if not os.path.exists(response) and create_on_invalid:
			if yes_no_input(f'Directory "{response}" does not exist. Create directory? [Y/n] ', default='yes'):
				os.mkdir(response)
				return response
			else:
				continue
		elif not os.path.exists(response):
			print(f'Unable to locate directory "{response}"')
			continue
		return response

def file_input(prompt, default=None, filetype=None, verify=True):
	while True:
		response = global_path(input(f"{prompt}"))
		if not response and default:
			response = global_path(default)
		if verify and not os.path.exists(response):
			print(f'Unable to locate file "{response}"')
			continue
		extension = response.split('.')[-1]
		if filetype and (extension != filetype):
			print(f'Incorrect filetype; provided file of type "{extension}", need type "{filetype}"')
			continue
		return response

def int_input(prompt, default=None):
	while True:
		response = input(f"{prompt}")
		if not response and default:
			return default
		try:
			int_response = int(response)
		except ValueError:
			print("Please supply a valid number.")
			continue
		return int_response

def load_json(filename):
	with open(filename, 'r') as data_file:
		return json.load(data_file)

def write_json(data, filename):
	with open(filename, "w") as data_file:
		json.dump(data, data_file)

def _parse_function(example_proto):
	feature_description = {'category': tf.io.FixedLenFeature([], tf.int64),
						   'case':     tf.io.FixedLenFeature([], tf.string),
						   'image_raw':tf.io.FixedLenFeature([], tf.string)}
	return tf.io.parse_single_example(example_proto, feature_description)

def get_slide_paths(slides_dir):
	num_dir = len(slides_dir.split('/'))
	slide_list = [i for i in glob(join(slides_dir, '**/*.svs'))
					if i.split('/')[num_dir] != 'thumbs']

	slide_list.extend( [i for i in glob(join(slides_dir, '**/*.jpg'))
						if i.split('/')[num_dir] != 'thumbs'] )

	slide_list.extend(glob(join(slides_dir, '*.svs')))
	slide_list.extend(glob(join(slides_dir, '*.jpg')))
	return slide_list

def get_annotations_dict(annotations_file, key_name, value_name, use_encode=True):
	# TODO: save new annotations file if encoding needs to be done
	with open(annotations_file) as csv_file:
		csv_reader = csv.reader(csv_file, delimiter=',')
		header = next(csv_reader, None)
		encode = False
		key_dict_int = {}
		key_dict_str = {}
		try:
			value_index = header.index(value_name)
			key_index = header.index(key_name)
		except:
			print(f" + [{fail('ERROR')}] Unable to find '{key_name}' and/or '{value_name}' headers in annotation file")
			sys.exit()
		for row in csv_reader:
			value = row[value_index]
			key = row[key_index]
			key_dict_str.update({key: value})
			if use_encode:
				try:
					int_value = int(value)
					key_dict_int.update({key: int_value})
				except:
					if use_encode and not encode:
						print(f" + [{info('INFO')}] Non-integer in '{value_name}' header, encoding with integer values")
						encode = True
		if use_encode and encode:
			values = list(set(key_dict_str.values()))
			values.sort()
			values_str_to_int = {}
			for i, c in enumerate(values):
				values_str_to_int.update({c: i})
				print(f"   - {value_name} '{info(c)}' assigned to value '{i}'")
			for value_string in key_dict_str.keys():
				key_dict_str[value_string] = values_str_to_int[key_dict_str[value_string]]
			return key_dict_str
		elif use_encode:
			return key_dict_int
		else:
			return key_dict_str

def verify_annotations(annotations_file, slides_dir=None):
	slide_list = get_slide_paths(slides_dir)
	with open(annotations_file) as csv_file:
		csv_reader = csv.reader(csv_file, delimiter=',')
		# First, verify case, category, and slide headers exist
		header = next(csv_reader, None)
	try:
		case_index = header.index(TCGAAnnotations.case)
		category_index = header.index('category')
	except:
		print(f" + [{fail('ERROR')}] Check annotations file for headers '{TCGAAnnotations.case}' and 'category'.")
		sys.exit()
	try:
		slide_index = header.index(TCGAAnnotations.slide)
	except:
		print(f" + [{fail('ERROR')}] Header column 'slide' not found.")
		if slides_dir and yes_no_input('\nSearch slides directory and automatically associate cases with slides? [Y/n] ', default='yes'):
			# First, load all case names from the annotations file
			slide_index = len(header)
			cases = []
			case_slide_dict = {}
			with open(annotations_file) as csv_file:
				csv_reader = csv.reader(csv_file, delimiter=',')
				header = next(csv_reader, None)
				for row in csv_reader:
					cases.extend([row[case_index]])
			cases = list(set(cases)) # remove duplicates
			print(cases)
			# Next, search through the slides folder for all SVS/JPG files
			print(f" + Searching {slides_dir}...")
			
			for slide_filename in slide_list:
				slide_name = slide_filename.split('/')[-1][:-4]
				# First, make sure the shortname and long name aren't both in the annotation file
				if (slide_name != _shortname(slide_name)) and (slide_name in cases) and (_shortname(slide_name) in cases):
					print(f" + [{fail('ERROR')}] Both slide name {slide_name} and shorthand {_shortname(slide_name)} in annotation file; please remove one.")
					sys.exit()
				# Check if either the slide name or the shortened version are in the annotation file
				if any(x in cases for x in [slide_name, _shortname(slide_name)]):
					slide = slide_name if slide_name in cases else _shortname(slide_name)
					case_slide_dict.update({slide: slide_name})
				else:
					if not yes_no_input(f" + [{warn('WARN')}] Case '{_shortname(slide_name)}' not found in annotation file, skip this slide? [Y/n] ", default='yes'):
						sys.exit()
			# Now, write the assocations
			with open(annotations_file) as csv_file:
				csv_reader = csv.reader(csv_file, delimiter=',')
				header = next(csv_reader, None)
				print(header)
				with open('temp.csv', 'w') as csv_outfile:
					csv_writer = csv.writer(csv_outfile, delimiter=',')
					header.extend([TCGAAnnotations.slide])
					csv_writer.writerow(header)
					for row in csv_reader:
						case = row[case_index]
						row.extend([case_slide_dict[case]])
						csv_writer.writerow(row)
			# Finally, overwrite the previous annotation file
			os.remove(annotations_file)
			shutil.move('temp.csv', annotations_file)
		else:
			sys.exit()

	# Verify all SVS files in the annotation column are valid
	with open(annotations_file) as csv_file:
		csv_reader = csv.reader(csv_file, delimiter=',')
		header = next(csv_reader, None)
		for row in csv_reader:
			if not row[slide_index] in [s.split('/')[-1][:-4] for s in slide_list]:
				if yes_no_input(f" + [{warn('WARN')}] Unable to locate slide {row[slide_index]}. Quit? [y/N] ", default='no'):
					sys.exit()

def verify_tiles(annotations, input_dir, tfrecord_files=[]):
	'''Iterate through folders if using raw images and verify all have an annotation;
	if using TFRecord, iterate through all records and verify all entries for valid annotation.
	
	Additionally, generate a manifest to log the number of tiles for each slide.'''
	print(f" + Verifying tiles and annotations...")
	success = True
	case_list = []
<<<<<<< HEAD
	manifest = {'total_tiles': 0,
				'train_data': {},
=======
	manifest = {'train_data': {},
>>>>>>> bb0697e1
				'eval_data': {}}
	if tfrecord_files:
		case_list_errors = []
		for tfrecord_file in tfrecord_files:
			manifest.update({tfrecord_file: {}})
			raw_dataset = tf.data.TFRecordDataset(tfrecord_file)
			for i, raw_record in enumerate(raw_dataset):
				sys.stdout.write(f"\r + Verifying tile...{i}")
				sys.stdout.flush()
<<<<<<< HEAD
				manifest['total_tiles'] = i
=======
>>>>>>> bb0697e1
				example = tf.train.Example()
				example.ParseFromString(raw_record.numpy())
				case = example.features.feature['case'].bytes_list.value[0].decode('utf-8')
				case_list.extend([case])
				case_list = list(set(case_list))
				if case not in manifest[tfrecord_file]:
					manifest[tfrecord_file][case] = 1
				else:
					manifest[tfrecord_file][case] += 1
				if case not in annotations:
					case_list_errors.extend([case])
					case_list_errors = list(set(case_list_errors))
					success = False
			total = 0
			for case in manifest[tfrecord_file].keys():
				total += manifest[tfrecord_file][case]
			manifest[tfrecord_file]['total'] = total
		for case in case_list_errors:
			print(f"\n + [{fail('ERROR')}] Failed TFRecord integrity check: annotation not found for case {green(case)}")
	else:
<<<<<<< HEAD
		manifest['total_tiles'] = len(glob(os.path.join(input_dir, "train_data/**/*.jpg")))
=======
		manifest['total_train_tiles'] = len(glob(os.path.join(input_dir, "train_data/**/*.jpg")))
>>>>>>> bb0697e1
		train_case_list = [i.split('/')[-1] for i in glob(os.path.join(input_dir, "train_data/*"))]
		eval_case_list = [i.split('/')[-1] for i in glob(os.path.join(input_dir, "eval_data/*"))]
		for case in train_case_list:
			manifest['train_data'][case] = len(glob(os.path.join(input_dir, f"train_data/{case}/*.jpg")))
		for case in eval_case_list:
			manifest['eval_data'][case] = len(glob(os.path.join(input_dir, f"eval_data/{case}/*.jpg")))
		case_list = list(set(train_case_list + eval_case_list))
		for case in case_list:
			if case not in annotations:
				print(f"\n + [{fail('ERROR')}] Failed image tile integrity check: annotation not found for case {green(case)}")
				success = False
	print(f" ...complete.")
	# Now, check to see if all annotations have a corresponding set of tiles
	for annotation_case in annotations.keys():
		if annotation_case not in case_list:
			print(f"   - [{warn('WARN')}] Case {green(annotation_case)} in annotation file has no image tiles")
	if not success:
		sys.exit()
	else:
		return manifest<|MERGE_RESOLUTION|>--- conflicted
+++ resolved
@@ -282,12 +282,7 @@
 	print(f" + Verifying tiles and annotations...")
 	success = True
 	case_list = []
-<<<<<<< HEAD
-	manifest = {'total_tiles': 0,
-				'train_data': {},
-=======
 	manifest = {'train_data': {},
->>>>>>> bb0697e1
 				'eval_data': {}}
 	if tfrecord_files:
 		case_list_errors = []
@@ -297,10 +292,6 @@
 			for i, raw_record in enumerate(raw_dataset):
 				sys.stdout.write(f"\r + Verifying tile...{i}")
 				sys.stdout.flush()
-<<<<<<< HEAD
-				manifest['total_tiles'] = i
-=======
->>>>>>> bb0697e1
 				example = tf.train.Example()
 				example.ParseFromString(raw_record.numpy())
 				case = example.features.feature['case'].bytes_list.value[0].decode('utf-8')
@@ -321,11 +312,7 @@
 		for case in case_list_errors:
 			print(f"\n + [{fail('ERROR')}] Failed TFRecord integrity check: annotation not found for case {green(case)}")
 	else:
-<<<<<<< HEAD
-		manifest['total_tiles'] = len(glob(os.path.join(input_dir, "train_data/**/*.jpg")))
-=======
 		manifest['total_train_tiles'] = len(glob(os.path.join(input_dir, "train_data/**/*.jpg")))
->>>>>>> bb0697e1
 		train_case_list = [i.split('/')[-1] for i in glob(os.path.join(input_dir, "train_data/*"))]
 		eval_case_list = [i.split('/')[-1] for i in glob(os.path.join(input_dir, "eval_data/*"))]
 		for case in train_case_list:
